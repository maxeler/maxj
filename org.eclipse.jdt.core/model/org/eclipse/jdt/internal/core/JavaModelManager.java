/*******************************************************************************
 * Copyright (c) 2000, 2016 IBM Corporation and others.
 * All rights reserved. This program and the accompanying materials
 * are made available under the terms of the Eclipse Public License v1.0
 * which accompanies this distribution, and is available at
 * http://www.eclipse.org/legal/epl-v10.html
 *
 * This is an implementation of an early-draft specification developed under the Java
 * Community Process (JCP) and is made available for testing and evaluation purposes
 * only. The code is not compatible with any specification of the JCP.
 *
 * Contributors:
 *     IBM Corporation - initial API and implementation
 *     Theodora Yeung (tyeung@bea.com) - ensure that JarPackageFragmentRoot make it into cache
 *                                                           before its contents
 *                                                           (see https://bugs.eclipse.org/bugs/show_bug.cgi?id=102422)
 *     Stephan Herrmann - Contributions for
 *								Bug 346010 - [model] strange initialization dependency in OptionTests
 *								Bug 440477 - [null] Infrastructure for feeding external annotations into compilation
 *     Terry Parker <tparker@google.com> - DeltaProcessor misses state changes in archive files, see https://bugs.eclipse.org/bugs/show_bug.cgi?id=357425
 *     Thirumala Reddy Mutchukota <thirumala@google.com> - Contribution to bug: https://bugs.eclipse.org/bugs/show_bug.cgi?id=411423
 *     Terry Parker <tparker@google.com> - [performance] Low hit rates in JavaModel caches - https://bugs.eclipse.org/421165
 *     Terry Parker <tparker@google.com> - Enable the Java model caches to recover from IO errors - https://bugs.eclipse.org/455042
 *     Gábor Kövesdán - Contribution for Bug 350000 - [content assist] Include non-prefix matches in auto-complete suggestions
 *******************************************************************************/
package org.eclipse.jdt.internal.core;

import java.io.BufferedInputStream;
import java.io.BufferedOutputStream;
import java.io.DataInputStream;
import java.io.DataOutputStream;
import java.io.File;
import java.io.FileInputStream;
import java.io.FileOutputStream;
import java.io.IOException;
import java.io.StringReader;
import java.net.URI;
import java.text.MessageFormat;
import java.util.ArrayList;
import java.util.Collections;
import java.util.Enumeration;
import java.util.HashMap;
import java.util.HashSet;
import java.util.Hashtable;
import java.util.Iterator;
import java.util.List;
import java.util.Map;
import java.util.Map.Entry;
import java.util.Set;
import java.util.WeakHashMap;
import java.util.zip.ZipException;
import java.util.zip.ZipFile;

import javax.xml.parsers.DocumentBuilder;
import javax.xml.parsers.DocumentBuilderFactory;
import javax.xml.parsers.ParserConfigurationException;

import org.eclipse.core.resources.IFile;
import org.eclipse.core.resources.IFolder;
import org.eclipse.core.resources.IProject;
import org.eclipse.core.resources.IResource;
import org.eclipse.core.resources.IResourceChangeEvent;
import org.eclipse.core.resources.ISaveContext;
import org.eclipse.core.resources.ISaveParticipant;
import org.eclipse.core.resources.ISavedState;
import org.eclipse.core.resources.IWorkspace;
import org.eclipse.core.resources.IWorkspaceDescription;
import org.eclipse.core.resources.IWorkspaceRoot;
import org.eclipse.core.resources.IWorkspaceRunnable;
import org.eclipse.core.resources.ResourcesPlugin;
import org.eclipse.core.resources.WorkspaceJob;
import org.eclipse.core.runtime.CoreException;
import org.eclipse.core.runtime.IConfigurationElement;
import org.eclipse.core.runtime.IExtension;
import org.eclipse.core.runtime.IExtensionPoint;
import org.eclipse.core.runtime.IPath;
import org.eclipse.core.runtime.IProgressMonitor;
import org.eclipse.core.runtime.ISafeRunnable;
import org.eclipse.core.runtime.IStatus;
import org.eclipse.core.runtime.MultiStatus;
import org.eclipse.core.runtime.OperationCanceledException;
import org.eclipse.core.runtime.Path;
import org.eclipse.core.runtime.PerformanceStats;
import org.eclipse.core.runtime.Platform;
import org.eclipse.core.runtime.Plugin;
import org.eclipse.core.runtime.QualifiedName;
import org.eclipse.core.runtime.SafeRunner;
import org.eclipse.core.runtime.Status;
import org.eclipse.core.runtime.SubMonitor;
import org.eclipse.core.runtime.content.IContentTypeManager.ContentTypeChangeEvent;
import org.eclipse.core.runtime.content.IContentTypeManager.IContentTypeChangeListener;
import org.eclipse.core.runtime.jobs.Job;
import org.eclipse.core.runtime.preferences.DefaultScope;
import org.eclipse.core.runtime.preferences.IEclipsePreferences;
import org.eclipse.core.runtime.preferences.IEclipsePreferences.PreferenceChangeEvent;
import org.eclipse.core.runtime.preferences.IPreferencesService;
import org.eclipse.core.runtime.preferences.InstanceScope;
import org.eclipse.jdt.core.ClasspathContainerInitializer;
import org.eclipse.jdt.core.IAccessRule;
import org.eclipse.jdt.core.IClassFile;
import org.eclipse.jdt.core.IClasspathAttribute;
import org.eclipse.jdt.core.IClasspathContainer;
import org.eclipse.jdt.core.IClasspathEntry;
import org.eclipse.jdt.core.ICompilationUnit;
import org.eclipse.jdt.core.IJavaElement;
import org.eclipse.jdt.core.IJavaModel;
import org.eclipse.jdt.core.IJavaModelStatus;
import org.eclipse.jdt.core.IJavaModelStatusConstants;
import org.eclipse.jdt.core.IJavaProject;
import org.eclipse.jdt.core.IPackageFragment;
import org.eclipse.jdt.core.IPackageFragmentRoot;
import org.eclipse.jdt.core.IParent;
import org.eclipse.jdt.core.IProblemRequestor;
import org.eclipse.jdt.core.IType;
import org.eclipse.jdt.core.JavaConventions;
import org.eclipse.jdt.core.JavaCore;
import org.eclipse.jdt.core.JavaModelException;
import org.eclipse.jdt.core.WorkingCopyOwner;
import org.eclipse.jdt.core.compiler.CharOperation;
import org.eclipse.jdt.core.compiler.CompilationParticipant;
import org.eclipse.jdt.core.compiler.IProblem;
import org.eclipse.jdt.core.formatter.DefaultCodeFormatterConstants;
import org.eclipse.jdt.internal.codeassist.CompletionEngine;
import org.eclipse.jdt.internal.codeassist.SelectionEngine;
import org.eclipse.jdt.internal.compiler.AbstractAnnotationProcessorManager;
import org.eclipse.jdt.internal.compiler.Compiler;
import org.eclipse.jdt.internal.compiler.classfmt.ClassFileConstants;
import org.eclipse.jdt.internal.compiler.env.AccessRestriction;
import org.eclipse.jdt.internal.compiler.impl.CompilerOptions;
import org.eclipse.jdt.internal.compiler.util.HashtableOfObjectToInt;
import org.eclipse.jdt.internal.compiler.util.JRTUtil;
import org.eclipse.jdt.internal.compiler.util.ObjectVector;
import org.eclipse.jdt.internal.core.JavaProjectElementInfo.ProjectCache;
import org.eclipse.jdt.internal.core.builder.JavaBuilder;
import org.eclipse.jdt.internal.core.dom.SourceRangeVerifier;
import org.eclipse.jdt.internal.core.dom.rewrite.RewriteEventStore;
import org.eclipse.jdt.internal.core.hierarchy.TypeHierarchy;
import org.eclipse.jdt.internal.core.nd.Nd;
import org.eclipse.jdt.internal.core.nd.indexer.Indexer;
import org.eclipse.jdt.internal.core.search.AbstractSearchScope;
import org.eclipse.jdt.internal.core.search.BasicSearchEngine;
import org.eclipse.jdt.internal.core.search.IRestrictedAccessTypeRequestor;
import org.eclipse.jdt.internal.core.search.JavaWorkspaceScope;
import org.eclipse.jdt.internal.core.search.indexing.IndexManager;
import org.eclipse.jdt.internal.core.search.processing.IJob;
import org.eclipse.jdt.internal.core.search.processing.JobManager;
import org.eclipse.jdt.internal.core.util.HashtableOfArrayToObject;
import org.eclipse.jdt.internal.core.util.LRUCache;
import org.eclipse.jdt.internal.core.util.LRUCache.Stats;
import org.eclipse.jdt.internal.core.util.Messages;
import org.eclipse.jdt.internal.core.util.Util;
import org.eclipse.jdt.internal.core.util.WeakHashSet;
import org.eclipse.jdt.internal.core.util.WeakHashSetOfCharArray;
import org.eclipse.jdt.internal.formatter.DefaultCodeFormatter;
import org.eclipse.osgi.service.debug.DebugOptions;
import org.eclipse.osgi.service.debug.DebugOptionsListener;
import org.osgi.framework.BundleContext;
import org.osgi.framework.ServiceRegistration;
import org.osgi.service.prefs.BackingStoreException;
import org.w3c.dom.Element;
import org.w3c.dom.Node;
import org.w3c.dom.NodeList;
import org.xml.sax.InputSource;
import org.xml.sax.SAXException;

/**
 * The <code>JavaModelManager</code> manages instances of <code>IJavaModel</code>.
 * <code>IElementChangedListener</code>s register with the <code>JavaModelManager</code>,
 * and receive <code>ElementChangedEvent</code>s for all <code>IJavaModel</code>s.
 * <p>
 * The single instance of <code>JavaModelManager</code> is available from
 * the static method <code>JavaModelManager.getJavaModelManager()</code>.
 */
@SuppressWarnings({ "rawtypes", "unchecked" })
public class JavaModelManager implements ISaveParticipant, IContentTypeChangeListener {
	private static ServiceRegistration<DebugOptionsListener> DEBUG_REGISTRATION;
	private static final String NON_CHAINING_JARS_CACHE = "nonChainingJarsCache"; //$NON-NLS-1$
	private static final String EXTERNAL_FILES_CACHE = "externalFilesCache";  //$NON-NLS-1$
	private static final String ASSUMED_EXTERNAL_FILES_CACHE = "assumedExternalFilesCache";  //$NON-NLS-1$

	public static enum ArchiveValidity {
		BAD_FORMAT, UNABLE_TO_READ, VALID;

		public boolean isValid() {
			return this == VALID;
		}
	}

	/**
	 * Define a zip cache object.
	 */
	static class ZipCache {
		private Map map;
		Object owner;

		ZipCache(Object owner) {
			this.map = new HashMap();
			this.owner = owner;
		}

		public void flush() {
			Thread currentThread = Thread.currentThread();
			Iterator iterator = this.map.values().iterator();
			while (iterator.hasNext()) {
				try {
					ZipFile zipFile = (ZipFile)iterator.next();
					if (JavaModelManager.ZIP_ACCESS_VERBOSE) {
						System.out.println("(" + currentThread + ") [JavaModelManager.flushZipFiles()] Closing ZipFile on " +zipFile.getName()); //$NON-NLS-1$//$NON-NLS-2$
					}
					zipFile.close();
				} catch (IOException e) {
					// problem occured closing zip file: cannot do much more
				}
			}
		}

		public ZipFile getCache(IPath path) {
			return (ZipFile) this.map.get(path);
		}

		public void setCache(IPath path, ZipFile zipFile) {
			this.map.put(path, zipFile);
		}
	}
	/**
	 * Unique handle onto the JavaModel
	 */
	final JavaModel javaModel = new JavaModel();

	/**
	 * Classpath variables pool
	 */
	public HashMap variables = new HashMap(5);
	public HashSet variablesWithInitializer = new HashSet(5);
	public HashMap deprecatedVariables = new HashMap(5);
	public HashSet readOnlyVariables = new HashSet(5);
	public HashMap previousSessionVariables = new HashMap(5);
	private ThreadLocal variableInitializationInProgress = new ThreadLocal();

	/**
	 * Classpath containers pool
	 */
	public HashMap containers = new HashMap(5);
	public HashMap previousSessionContainers = new HashMap(5);
	private ThreadLocal containerInitializationInProgress = new ThreadLocal();
	ThreadLocal containersBeingInitialized = new ThreadLocal();
	
	public static final int NO_BATCH_INITIALIZATION = 0;
	public static final int NEED_BATCH_INITIALIZATION = 1;
	public static final int BATCH_INITIALIZATION_IN_PROGRESS = 2;
	public static final int BATCH_INITIALIZATION_FINISHED = 3;
	public int batchContainerInitializations = NO_BATCH_INITIALIZATION;

	public BatchInitializationMonitor batchContainerInitializationsProgress = new BatchInitializationMonitor();
	public Hashtable containerInitializersCache = new Hashtable(5);

	/*
	 * A HashSet that contains the IJavaProject whose classpath is being resolved.
	 */
	private ThreadLocal classpathsBeingResolved = new ThreadLocal();

	/*
	 * The unique workspace scope
	 */
	public JavaWorkspaceScope workspaceScope;

	/*
	 * Pools of symbols used in the Java model.
	 * Used as a replacement for String#intern() that could prevent garbage collection of strings on some VMs.
	 */
	private WeakHashSet stringSymbols = new WeakHashSet(5);
	private WeakHashSetOfCharArray charArraySymbols = new WeakHashSetOfCharArray(5);

	/*
	 * Extension used to construct Java 6 annotation processor managers
	 */
	private IConfigurationElement annotationProcessorManagerFactory = null;

	/*
	 * Map from a package fragment root's path to a source attachment property (source path + ATTACHMENT_PROPERTY_DELIMITER + source root path)
	 */
	public Map rootPathToAttachments = new Hashtable();

	public final static String CP_VARIABLE_PREFERENCES_PREFIX = JavaCore.PLUGIN_ID+".classpathVariable."; //$NON-NLS-1$
	public final static String CP_CONTAINER_PREFERENCES_PREFIX = JavaCore.PLUGIN_ID+".classpathContainer."; //$NON-NLS-1$
	public final static String CP_USERLIBRARY_PREFERENCES_PREFIX = JavaCore.PLUGIN_ID+".userLibrary."; //$NON-NLS-1$
	public final static String CP_ENTRY_IGNORE = "##<cp entry ignore>##"; //$NON-NLS-1$
	public final static IPath CP_ENTRY_IGNORE_PATH = new Path(CP_ENTRY_IGNORE);
	public final static String TRUE = "true"; //$NON-NLS-1$

	private final static int VARIABLES_AND_CONTAINERS_FILE_VERSION = 2;

	/**
	 * Name of the extension point for contributing classpath variable initializers
	 */
	public static final String CPVARIABLE_INITIALIZER_EXTPOINT_ID = "classpathVariableInitializer" ; //$NON-NLS-1$

	/**
	 * Name of the extension point for contributing classpath container initializers
	 */
	public static final String CPCONTAINER_INITIALIZER_EXTPOINT_ID = "classpathContainerInitializer" ; //$NON-NLS-1$

	/**
	 * Name of the extension point for contributing a source code formatter
	 */
	public static final String FORMATTER_EXTPOINT_ID = "codeFormatter" ; //$NON-NLS-1$

	/**
	 * Name of the extension point for contributing a compilation participant
	 */
	public static final String COMPILATION_PARTICIPANT_EXTPOINT_ID = "compilationParticipant" ; //$NON-NLS-1$

	/**
	 * Name of the extension point for contributing the Java 6 annotation processor manager
	 */
	public static final String ANNOTATION_PROCESSOR_MANAGER_EXTPOINT_ID = "annotationProcessorManager" ;  //$NON-NLS-1$

	/**
	 * Name of the JVM parameter to specify whether or not referenced JAR should be resolved for container libraries.
	 */
	private static final String RESOLVE_REFERENCED_LIBRARIES_FOR_CONTAINERS = "resolveReferencedLibrariesForContainers"; //$NON-NLS-1$
	
	/**
	 * Name of the JVM parameter to specify how many compilation units must be handled at once by the builder.
	 * The default value is represented by <code>AbstractImageBuilder#MAX_AT_ONCE</code>.
	 */
	public static final String MAX_COMPILED_UNITS_AT_ONCE = "maxCompiledUnitsAtOnce"; //$NON-NLS-1$

	/**
	 * Special value used for recognizing ongoing initialization and breaking initialization cycles
	 */
	public final static IPath VARIABLE_INITIALIZATION_IN_PROGRESS = new Path("Variable Initialization In Progress"); //$NON-NLS-1$
	public final static IClasspathContainer CONTAINER_INITIALIZATION_IN_PROGRESS = new IClasspathContainer() {
		public IClasspathEntry[] getClasspathEntries() { return null; }
		public String getDescription() { return "Container Initialization In Progress"; } //$NON-NLS-1$
		public int getKind() { return 0; }
		public IPath getPath() { return null; }
		public String toString() { return getDescription(); }
	};

	private static final String DEBUG = JavaCore.PLUGIN_ID + "/debug"; //$NON-NLS-1$
	private static final String BUFFER_MANAGER_DEBUG = JavaCore.PLUGIN_ID + "/debug/buffermanager" ; //$NON-NLS-1$
	private static final String INDEX_MANAGER_DEBUG = JavaCore.PLUGIN_ID + "/debug/indexmanager" ; //$NON-NLS-1$
	private static final String INDEX_MANAGER_ADVANCED_DEBUG = JavaCore.PLUGIN_ID + "/debug/indexmanager/advanced" ; //$NON-NLS-1$
	private static final String COMPILER_DEBUG = JavaCore.PLUGIN_ID + "/debug/compiler" ; //$NON-NLS-1$
	private static final String JAVAMODEL_CLASSPATH = JavaCore.PLUGIN_ID + "/debug/javamodel/classpath" ; //$NON-NLS-1$
	private static final String JAVAMODEL_DEBUG = JavaCore.PLUGIN_ID + "/debug/javamodel" ; //$NON-NLS-1$
	private static final String JAVAMODEL_INVALID_ARCHIVES = JavaCore.PLUGIN_ID + "/debug/javamodel/invalid_archives" ; //$NON-NLS-1$
	private static final String JAVAMODELCACHE_DEBUG = JavaCore.PLUGIN_ID + "/debug/javamodel/cache" ; //$NON-NLS-1$
	private static final String JAVAMODELCACHE_INSERTIONS_DEBUG = JavaCore.PLUGIN_ID + "/debug/javamodel/insertions" ; //$NON-NLS-1$
	private static final String CP_RESOLVE_DEBUG = JavaCore.PLUGIN_ID + "/debug/cpresolution" ; //$NON-NLS-1$
	private static final String CP_RESOLVE_ADVANCED_DEBUG = JavaCore.PLUGIN_ID + "/debug/cpresolution/advanced" ; //$NON-NLS-1$
	private static final String CP_RESOLVE_FAILURE_DEBUG = JavaCore.PLUGIN_ID + "/debug/cpresolution/failure" ; //$NON-NLS-1$
	private static final String ZIP_ACCESS_DEBUG = JavaCore.PLUGIN_ID + "/debug/zipaccess" ; //$NON-NLS-1$
	private static final String DELTA_DEBUG =JavaCore.PLUGIN_ID + "/debug/javadelta" ; //$NON-NLS-1$
	private static final String DELTA_DEBUG_VERBOSE =JavaCore.PLUGIN_ID + "/debug/javadelta/verbose" ; //$NON-NLS-1$
	private static final String DOM_AST_DEBUG = JavaCore.PLUGIN_ID + "/debug/dom/ast" ; //$NON-NLS-1$
	private static final String DOM_AST_DEBUG_THROW = JavaCore.PLUGIN_ID + "/debug/dom/ast/throw" ; //$NON-NLS-1$
	private static final String DOM_REWRITE_DEBUG = JavaCore.PLUGIN_ID + "/debug/dom/rewrite" ; //$NON-NLS-1$
	private static final String HIERARCHY_DEBUG = JavaCore.PLUGIN_ID + "/debug/hierarchy" ; //$NON-NLS-1$
	private static final String POST_ACTION_DEBUG = JavaCore.PLUGIN_ID + "/debug/postaction" ; //$NON-NLS-1$
	private static final String BUILDER_DEBUG = JavaCore.PLUGIN_ID + "/debug/builder" ; //$NON-NLS-1$
	private static final String BUILDER_STATS_DEBUG = JavaCore.PLUGIN_ID + "/debug/builder/stats" ; //$NON-NLS-1$
	private static final String COMPLETION_DEBUG = JavaCore.PLUGIN_ID + "/debug/completion" ; //$NON-NLS-1$
	private static final String RESOLUTION_DEBUG = JavaCore.PLUGIN_ID + "/debug/resolution" ; //$NON-NLS-1$
	private static final String SELECTION_DEBUG = JavaCore.PLUGIN_ID + "/debug/selection" ; //$NON-NLS-1$
	private static final String SEARCH_DEBUG = JavaCore.PLUGIN_ID + "/debug/search" ; //$NON-NLS-1$
	private static final String SOURCE_MAPPER_DEBUG_VERBOSE = JavaCore.PLUGIN_ID + "/debug/sourcemapper" ; //$NON-NLS-1$
	private static final String FORMATTER_DEBUG = JavaCore.PLUGIN_ID + "/debug/formatter" ; //$NON-NLS-1$
	private static final String INDEX_INDEXER_DEBUG = JavaCore.PLUGIN_ID + "/debug/index/indexer" ; //$NON-NLS-1$
	private static final String INDEX_INDEXER_INSERTIONS = JavaCore.PLUGIN_ID + "/debug/index/insertions" ; //$NON-NLS-1$
	private static final String INDEX_INDEXER_SELFTEST = JavaCore.PLUGIN_ID + "/debug/index/selftest" ; //$NON-NLS-1$
	private static final String INDEX_LOCKS_DEBUG = JavaCore.PLUGIN_ID + "/debug/index/locks" ; //$NON-NLS-1$
	private static final String INDEX_INDEXER_SPACE = JavaCore.PLUGIN_ID + "/debug/index/space" ; //$NON-NLS-1$
	private static final String INDEX_INDEXER_TIMING = JavaCore.PLUGIN_ID + "/debug/index/timing" ; //$NON-NLS-1$

	public static final String COMPLETION_PERF = JavaCore.PLUGIN_ID + "/perf/completion" ; //$NON-NLS-1$
	public static final String SELECTION_PERF = JavaCore.PLUGIN_ID + "/perf/selection" ; //$NON-NLS-1$
	public static final String DELTA_LISTENER_PERF = JavaCore.PLUGIN_ID + "/perf/javadeltalistener" ; //$NON-NLS-1$
	public static final String VARIABLE_INITIALIZER_PERF = JavaCore.PLUGIN_ID + "/perf/variableinitializer" ; //$NON-NLS-1$
	public static final String CONTAINER_INITIALIZER_PERF = JavaCore.PLUGIN_ID + "/perf/containerinitializer" ; //$NON-NLS-1$
	public static final String RECONCILE_PERF = JavaCore.PLUGIN_ID + "/perf/reconcile" ; //$NON-NLS-1$

	private final static String INDEXED_SECONDARY_TYPES = "#@*_indexing secondary cache_*@#"; //$NON-NLS-1$

	public static boolean PERF_VARIABLE_INITIALIZER = false;
	public static boolean PERF_CONTAINER_INITIALIZER = false;
	// Non-static, which will give it a chance to retain the default when and if JavaModelManager is restarted.
	boolean resolveReferencedLibrariesForContainers = false;

	public final static ICompilationUnit[] NO_WORKING_COPY = new ICompilationUnit[0];

	// Options
	private final static int UNKNOWN_OPTION = 0;
	private final static int DEPRECATED_OPTION = 1;
	private final static int VALID_OPTION = 2;
	HashSet optionNames = new HashSet(20);
	Map deprecatedOptions = new HashMap();
	Hashtable optionsCache;

	// Preferences
	public final IEclipsePreferences[] preferencesLookup = new IEclipsePreferences[2];
	static final int PREF_INSTANCE = 0;
	static final int PREF_DEFAULT = 1;

	static final Object[][] NO_PARTICIPANTS = new Object[0][];

	public static class CompilationParticipants {

		private final static int MAX_SOURCE_LEVEL = 9; // 1.1 to 1.8 and 9

		/*
		 * The registered compilation participants (a table from int (source level) to Object[])
		 * The Object array contains first IConfigurationElements when not resolved yet, then
		 * it contains CompilationParticipants.
		 */
		private Object[][] registeredParticipants = null;
		private HashSet managedMarkerTypes;

		public CompilationParticipant[] getCompilationParticipants(IJavaProject project) {
			final Object[][] participantsPerSource = getRegisteredParticipants();
			if (participantsPerSource == NO_PARTICIPANTS)
				return null;
			String sourceLevel = project.getOption(JavaCore.COMPILER_SOURCE, true/*inherit options*/);
			final int sourceLevelIndex = indexForSourceLevel(sourceLevel);
			final Object[] participants = participantsPerSource[sourceLevelIndex];
			int length = participants.length;
			CompilationParticipant[] result = new CompilationParticipant[length];
			int index = 0;
			for (int i = 0; i < length; i++) {
				if (participants[i] instanceof IConfigurationElement) {
					final IConfigurationElement configElement = (IConfigurationElement) participants[i];
					final int participantIndex = i;
					SafeRunner.run(new ISafeRunnable() {
						public void handleException(Throwable exception) {
							Util.log(exception, "Exception occurred while creating compilation participant"); //$NON-NLS-1$
						}
						public void run() throws Exception {
							Object executableExtension = configElement.createExecutableExtension("class"); //$NON-NLS-1$
							for (int j = sourceLevelIndex; j < MAX_SOURCE_LEVEL; j++)
								participantsPerSource[j][participantIndex] = executableExtension;
						}
					});
				}
				CompilationParticipant participant;
				if ((participants[i] instanceof CompilationParticipant) && (participant = (CompilationParticipant) participants[i]).isActive(project))
					result[index++] = participant;
			}
			if (index == 0)
				return null;
			if (index < length)
				System.arraycopy(result, 0, result = new CompilationParticipant[index], 0, index);
			return result;
		}

		public HashSet managedMarkerTypes() {
			if (this.managedMarkerTypes == null) {
				// force extension points to be read
				getRegisteredParticipants();
			}
			return this.managedMarkerTypes;
		}

		private synchronized Object[][] getRegisteredParticipants() {
			if (this.registeredParticipants != null) {
				return this.registeredParticipants;
			}
			this.managedMarkerTypes = new HashSet();
			IExtensionPoint extension = Platform.getExtensionRegistry().getExtensionPoint(JavaCore.PLUGIN_ID, COMPILATION_PARTICIPANT_EXTPOINT_ID);
			if (extension == null)
				return this.registeredParticipants = NO_PARTICIPANTS;
			final ArrayList modifyingEnv = new ArrayList();
			final ArrayList creatingProblems = new ArrayList();
			final ArrayList others = new ArrayList();
			IExtension[] extensions = extension.getExtensions();
			// for all extensions of this point...
			for(int i = 0; i < extensions.length; i++) {
				IConfigurationElement[] configElements = extensions[i].getConfigurationElements();
				// for all config elements named "compilationParticipant"
				for(int j = 0; j < configElements.length; j++) {
					final IConfigurationElement configElement = configElements[j];
					String elementName =configElement.getName();
					if (!("compilationParticipant".equals(elementName))) { //$NON-NLS-1$
						continue;
					}
					// add config element in the group it belongs to
					if (TRUE.equals(configElement.getAttribute("modifiesEnvironment"))) //$NON-NLS-1$
						modifyingEnv.add(configElement);
					else if (TRUE.equals(configElement.getAttribute("createsProblems"))) //$NON-NLS-1$
						creatingProblems.add(configElement);
					else
						others.add(configElement);
					// add managed marker types
					IConfigurationElement[] managedMarkers = configElement.getChildren("managedMarker"); //$NON-NLS-1$
					for (int k = 0, length = managedMarkers.length; k < length; k++) {
						IConfigurationElement element = managedMarkers[k];
						String markerType = element.getAttribute("markerType"); //$NON-NLS-1$
						if (markerType != null)
							this.managedMarkerTypes.add(markerType);
					}
				}
			}
			int size = modifyingEnv.size() + creatingProblems.size() + others.size();
			if (size == 0)
				return this.registeredParticipants = NO_PARTICIPANTS;

			// sort config elements in each group
			IConfigurationElement[] configElements = new IConfigurationElement[size];
			int index = 0;
			index = sortParticipants(modifyingEnv, configElements, index);
			index = sortParticipants(creatingProblems, configElements, index);
			index = sortParticipants(others, configElements, index);

			// create result table
			Object[][] result = new Object[MAX_SOURCE_LEVEL][];
			int length = configElements.length;
			for (int i = 0; i < MAX_SOURCE_LEVEL; i++) {
				result[i] = new Object[length];
			}
			for (int i = 0; i < length; i++) {
				String sourceLevel = configElements[i].getAttribute("requiredSourceLevel"); //$NON-NLS-1$
				int sourceLevelIndex = indexForSourceLevel(sourceLevel);
				for (int j = sourceLevelIndex; j < MAX_SOURCE_LEVEL; j++) {
					result[j][i] = configElements[i];
				}
			}
			return this.registeredParticipants = result;
		}

		/*
		 * 1.1 -> 0
		 * 1.2 -> 1
		 * ...
		 * 1.6 -> 5
		 * 1.7 -> 6
		 * 1.8 -> 7
		 * 9 -> 8
		 * null -> 0
		 */
		private int indexForSourceLevel(String sourceLevel) {
			if (sourceLevel == null) return 0;
			int majVersion = (int) (CompilerOptions.versionToJdkLevel(sourceLevel) >>> 16);
			switch (majVersion) {
				case ClassFileConstants.MAJOR_VERSION_1_2:
					return 1;
				case ClassFileConstants.MAJOR_VERSION_1_3:
					return 2;
				case ClassFileConstants.MAJOR_VERSION_1_4:
					return 3;
				case ClassFileConstants.MAJOR_VERSION_1_5:
					return 4;
				case ClassFileConstants.MAJOR_VERSION_1_6:
					return 5;
				case ClassFileConstants.MAJOR_VERSION_1_7:
					return 6;
				case ClassFileConstants.MAJOR_VERSION_1_8:
					return 7;
				case ClassFileConstants.MAJOR_VERSION_9:
					return 8;
				default:
					// all other cases including ClassFileConstants.MAJOR_VERSION_1_1
					return 0;
			}
		}

		private int sortParticipants(ArrayList group, IConfigurationElement[] configElements, int index) {
			int size = group.size();
			if (size == 0) return index;
			Object[] elements = group.toArray();
			Util.sort(elements, new Util.Comparer() {
				public int compare(Object a, Object b) {
					if (a == b) return 0;
					String id = ((IConfigurationElement) a).getAttribute("id"); //$NON-NLS-1$
					if (id == null) return -1;
					IConfigurationElement[] requiredElements = ((IConfigurationElement) b).getChildren("requires"); //$NON-NLS-1$
					for (int i = 0, length = requiredElements.length; i < length; i++) {
						IConfigurationElement required = requiredElements[i];
						if (id.equals(required.getAttribute("id"))) //$NON-NLS-1$
							return 1;
					}
					return -1;
				}
			});
			for (int i = 0; i < size; i++)
				configElements[index+i] = (IConfigurationElement) elements[i];
			return index + size;
		}
	}

	public final CompilationParticipants compilationParticipants = new CompilationParticipants();

	/* whether an AbortCompilationUnit should be thrown when the source of a compilation unit cannot be retrieved */
	public ThreadLocal<Boolean> abortOnMissingSource = new ThreadLocal();

	private ExternalFoldersManager externalFoldersManager = ExternalFoldersManager.getExternalFoldersManager();

	/**
	 * Returns whether the given full path (for a package) conflicts with the output location
	 * of the given project.
	 */
	public static boolean conflictsWithOutputLocation(IPath folderPath, JavaProject project) {
		try {
			IPath outputLocation = project.getOutputLocation();
			if (outputLocation == null) {
				// in doubt, there is a conflict
				return true;
			}
			if (outputLocation.isPrefixOf(folderPath)) {
				// only allow nesting in project's output if there is a corresponding source folder
				// or if the project's output is not used (in other words, if all source folders have their custom output)
				IClasspathEntry[] classpath = project.getResolvedClasspath();
				boolean isOutputUsed = false;
				for (int i = 0, length = classpath.length; i < length; i++) {
					IClasspathEntry entry = classpath[i];
					if (entry.getEntryKind() == IClasspathEntry.CPE_SOURCE) {
						if (entry.getPath().equals(outputLocation)) {
							return false;
						}
						if (entry.getOutputLocation() == null) {
							isOutputUsed = true;
						}
					}
				}
				return isOutputUsed;
			}
			return false;
		} catch (JavaModelException e) {
			// in doubt, there is a conflict
			return true;
		}
	}

	public synchronized IClasspathContainer containerGet(IJavaProject project, IPath containerPath) {
		// check initialization in progress first
		if (containerIsInitializationInProgress(project, containerPath)) {
			return CONTAINER_INITIALIZATION_IN_PROGRESS;
		}

		Map projectContainers = (Map)this.containers.get(project);
		if (projectContainers == null){
			return null;
		}
		IClasspathContainer container = (IClasspathContainer)projectContainers.get(containerPath);
		return container;
	}

	public synchronized IClasspathContainer containerGetDefaultToPreviousSession(IJavaProject project, IPath containerPath) {
		Map projectContainers = (Map)this.containers.get(project);
		if (projectContainers == null)
			return getPreviousSessionContainer(containerPath, project);
		IClasspathContainer container = (IClasspathContainer)projectContainers.get(containerPath);
		if (container == null)
			return getPreviousSessionContainer(containerPath, project);
		return container;
	}

	private boolean containerIsInitializationInProgress(IJavaProject project, IPath containerPath) {
		Map initializations = (Map)this.containerInitializationInProgress.get();
		if (initializations == null)
			return false;
		HashSet projectInitializations = (HashSet) initializations.get(project);
		if (projectInitializations == null)
			return false;
		return projectInitializations.contains(containerPath);
	}

	private void containerAddInitializationInProgress(IJavaProject project, IPath containerPath) {
		Map initializations = (Map)this.containerInitializationInProgress.get();
		if (initializations == null)
			this.containerInitializationInProgress.set(initializations = new HashMap());
		HashSet projectInitializations = (HashSet) initializations.get(project);
		if (projectInitializations == null)
			initializations.put(project, projectInitializations = new HashSet());
		projectInitializations.add(containerPath);
	}
	
	public void containerBeingInitializedPut(IJavaProject project, IPath containerPath, IClasspathContainer container) {
		Map perProjectContainers = (Map)this.containersBeingInitialized.get();
		if (perProjectContainers == null)
			this.containersBeingInitialized.set(perProjectContainers = new HashMap());
		HashMap perPathContainers = (HashMap) perProjectContainers.get(project);
		if (perPathContainers == null)
			perProjectContainers.put(project, perPathContainers = new HashMap());
		perPathContainers.put(containerPath, container);
	}

	public IClasspathContainer containerBeingInitializedGet(IJavaProject project, IPath containerPath) {
		Map perProjectContainers = (Map)this.containersBeingInitialized.get();
		if (perProjectContainers == null)
			return null;
		HashMap perPathContainers = (HashMap) perProjectContainers.get(project);
		if (perPathContainers == null)
			return null;
		return (IClasspathContainer) perPathContainers.get(containerPath);
	}

	public IClasspathContainer containerBeingInitializedRemove(IJavaProject project, IPath containerPath) {
		Map perProjectContainers = (Map)this.containersBeingInitialized.get();
		if (perProjectContainers == null)
			return null;
		HashMap perPathContainers = (HashMap) perProjectContainers.get(project);
		if (perPathContainers == null)
			return null;
		IClasspathContainer container = (IClasspathContainer) perPathContainers.remove(containerPath);
		if (perPathContainers.size() == 0)
			perPathContainers.remove(project);
		if (perProjectContainers.size() == 0)
			this.containersBeingInitialized.set(null);
		return container;
	}

	public synchronized void containerPut(IJavaProject project, IPath containerPath, IClasspathContainer container){

		// set/unset the initialization in progress
		if (container == CONTAINER_INITIALIZATION_IN_PROGRESS) {
			containerAddInitializationInProgress(project, containerPath);

			// do not write out intermediate initialization value
			return;
		} else {
			containerRemoveInitializationInProgress(project, containerPath);

			Map projectContainers = (Map)this.containers.get(project);
 			if (projectContainers == null){
				projectContainers = new HashMap(1);
				this.containers.put(project, projectContainers);
			}

			if (container == null) {
				projectContainers.remove(containerPath);
			} else {
  				projectContainers.put(containerPath, container);
			}
			// discard obsoleted information about previous session
			Map previousContainers = (Map)this.previousSessionContainers.get(project);
			if (previousContainers != null){
				previousContainers.remove(containerPath);
			}
		}
		// container values are persisted in preferences during save operations, see #saving(ISaveContext)
	}

	/*
	 * The given project is being removed. Remove all containers for this project from the cache.
	 */
	public synchronized void containerRemove(IJavaProject project) {
		Map initializations = (Map) this.containerInitializationInProgress.get();
		if (initializations != null) {
			initializations.remove(project);
		}
		this.containers.remove(project);
	}

	public boolean containerPutIfInitializingWithSameEntries(IPath containerPath, IJavaProject[] projects, IClasspathContainer[] respectiveContainers) {
		int projectLength = projects.length;
		if (projectLength != 1)
			return false;
		final IClasspathContainer container = respectiveContainers[0];
		IJavaProject project = projects[0];
		// optimize only if initializing, otherwise we are in a regular setContainer(...) call
		if (!containerIsInitializationInProgress(project, containerPath))
			return false;
		IClasspathContainer previousContainer = containerGetDefaultToPreviousSession(project, containerPath);
		if (container == null) {
			if (previousContainer == null) {
				containerPut(project, containerPath, null);
				return true;
			}
			return false;
		}
		final IClasspathEntry[] newEntries = container.getClasspathEntries();
		if (previousContainer == null)
			if (newEntries.length == 0) {
				containerPut(project, containerPath, container);
				return true;
			} else {
				if (CP_RESOLVE_VERBOSE || CP_RESOLVE_VERBOSE_FAILURE)
					verbose_missbehaving_container(containerPath, projects, respectiveContainers, container, newEntries, null/*no old entries*/);
				return false;
			}
		final IClasspathEntry[] oldEntries = previousContainer.getClasspathEntries();
		if (oldEntries.length != newEntries.length) {
			if (CP_RESOLVE_VERBOSE || CP_RESOLVE_VERBOSE_FAILURE)
				verbose_missbehaving_container(containerPath, projects, respectiveContainers, container, newEntries, oldEntries);
			return false;
		}
		for (int i = 0, length = newEntries.length; i < length; i++) {
			if (newEntries[i] == null) {
				if (CP_RESOLVE_VERBOSE || CP_RESOLVE_VERBOSE_FAILURE)
					verbose_missbehaving_container(project, containerPath, newEntries);
				return false;
			}
			if (!newEntries[i].equals(oldEntries[i])) {
				if (CP_RESOLVE_VERBOSE || CP_RESOLVE_VERBOSE_FAILURE)
					verbose_missbehaving_container(containerPath, projects, respectiveContainers, container, newEntries, oldEntries);
				return false;
			}
		}
		containerPut(project, containerPath, container);
		return true;
	}

	private void verbose_missbehaving_container(
			IPath containerPath,
			IJavaProject[] projects,
			IClasspathContainer[] respectiveContainers,
			final IClasspathContainer container,
			final IClasspathEntry[] newEntries,
			final IClasspathEntry[] oldEntries) {
		Util.verbose(
			"CPContainer SET  - missbehaving container\n" + //$NON-NLS-1$
			"	container path: " + containerPath + '\n' + //$NON-NLS-1$
			"	projects: {" +//$NON-NLS-1$
			org.eclipse.jdt.internal.compiler.util.Util.toString(
				projects,
				new org.eclipse.jdt.internal.compiler.util.Util.Displayable(){
					public String displayString(Object o) { return ((IJavaProject) o).getElementName(); }
				}) +
			"}\n	values on previous session: {\n"  +//$NON-NLS-1$
			org.eclipse.jdt.internal.compiler.util.Util.toString(
				respectiveContainers,
				new org.eclipse.jdt.internal.compiler.util.Util.Displayable(){
					public String displayString(Object o) {
						StringBuffer buffer = new StringBuffer("		"); //$NON-NLS-1$
						if (o == null) {
							buffer.append("<null>"); //$NON-NLS-1$
							return buffer.toString();
						}
						buffer.append(container.getDescription());
						buffer.append(" {\n"); //$NON-NLS-1$
						if (oldEntries == null) {
							buffer.append(" 			"); //$NON-NLS-1$
							buffer.append("<null>\n"); //$NON-NLS-1$
						} else {
							for (int j = 0; j < oldEntries.length; j++){
								buffer.append(" 			"); //$NON-NLS-1$
								buffer.append(oldEntries[j]);
								buffer.append('\n');
							}
						}
						buffer.append(" 		}"); //$NON-NLS-1$
						return buffer.toString();
					}
				}) +
			"}\n	new values: {\n"  +//$NON-NLS-1$
			org.eclipse.jdt.internal.compiler.util.Util.toString(
				respectiveContainers,
				new org.eclipse.jdt.internal.compiler.util.Util.Displayable(){
					public String displayString(Object o) {
						StringBuffer buffer = new StringBuffer("		"); //$NON-NLS-1$
						if (o == null) {
							buffer.append("<null>"); //$NON-NLS-1$
							return buffer.toString();
						}
						buffer.append(container.getDescription());
						buffer.append(" {\n"); //$NON-NLS-1$
						for (int j = 0; j < newEntries.length; j++){
							buffer.append(" 			"); //$NON-NLS-1$
							buffer.append(newEntries[j]);
							buffer.append('\n');
						}
						buffer.append(" 		}"); //$NON-NLS-1$
						return buffer.toString();
					}
				}) +
			"\n	}"); //$NON-NLS-1$
	}

	void verbose_missbehaving_container(IJavaProject project, IPath containerPath, IClasspathEntry[] classpathEntries) {
		Util.verbose(
			"CPContainer GET - missbehaving container (returning null classpath entry)\n" + //$NON-NLS-1$
			"	project: " + project.getElementName() + '\n' + //$NON-NLS-1$
			"	container path: " + containerPath + '\n' + //$NON-NLS-1$
			"	classpath entries: {\n" + //$NON-NLS-1$
			org.eclipse.jdt.internal.compiler.util.Util.toString(
				classpathEntries,
				new org.eclipse.jdt.internal.compiler.util.Util.Displayable(){
					public String displayString(Object o) {
						StringBuffer buffer = new StringBuffer("		"); //$NON-NLS-1$
						if (o == null) {
							buffer.append("<null>"); //$NON-NLS-1$
							return buffer.toString();
						}
						buffer.append(o);
						return buffer.toString();
					}
				}) +
			"\n	}" //$NON-NLS-1$
		);
	}

	void verbose_missbehaving_container_null_entries(IJavaProject project, IPath containerPath) {
		Util.verbose(
			"CPContainer GET - missbehaving container (returning null as classpath entries)\n" + //$NON-NLS-1$
			"	project: " + project.getElementName() + '\n' + //$NON-NLS-1$
			"	container path: " + containerPath + '\n' + //$NON-NLS-1$
			"	classpath entries: <null>" //$NON-NLS-1$
		);
	}

	private void containerRemoveInitializationInProgress(IJavaProject project, IPath containerPath) {
		Map initializations = (Map)this.containerInitializationInProgress.get();
		if (initializations == null)
			return;
		HashSet projectInitializations = (HashSet) initializations.get(project);
		if (projectInitializations == null)
			return;
		projectInitializations.remove(containerPath);
		if (projectInitializations.size() == 0)
			initializations.remove(project);
		if (initializations.size() == 0)
			this.containerInitializationInProgress.set(null);
	}

	private synchronized void containersReset(String[] containerIDs) {
		for (int i = 0; i < containerIDs.length; i++) {
			String containerID = containerIDs[i];
			Iterator projectIterator = this.containers.values().iterator();
			while (projectIterator.hasNext()){
				Map projectContainers = (Map) projectIterator.next();
				if (projectContainers != null){
					Iterator containerIterator = projectContainers.keySet().iterator();
					while (containerIterator.hasNext()){
						IPath containerPath = (IPath)containerIterator.next();
						if (containerID.equals(containerPath.segment(0))) { // registered container
							projectContainers.put(containerPath, null); // reset container value, but leave entry in Map
						}
					}
				}
			}
		}
	}

	/**
	 * Returns the Java element corresponding to the given resource, or
	 * <code>null</code> if unable to associate the given resource
	 * with a Java element.
	 * <p>
	 * The resource must be one of:<ul>
	 *	<li>a project - the element returned is the corresponding <code>IJavaProject</code></li>
	 *	<li>a <code>.java</code> file - the element returned is the corresponding <code>ICompilationUnit</code></li>
	 *	<li>a <code>.class</code> file - the element returned is the corresponding <code>IClassFile</code></li>
	 *	<li>a ZIP archive (e.g. a <code>.jar</code>, a <code>.zip</code> file, etc.) - the element returned is the corresponding <code>IPackageFragmentRoot</code></li>
	 *  <li>a folder - the element returned is the corresponding <code>IPackageFragmentRoot</code>
	 *			or <code>IPackageFragment</code></li>
	 *  <li>the workspace root resource - the element returned is the <code>IJavaModel</code></li>
	 *	</ul>
	 * <p>
	 * Creating a Java element has the side effect of creating and opening all of the
	 * element's parents if they are not yet open.
	 */
	public static IJavaElement create(IResource resource, IJavaProject project) {
		if (resource == null) {
			return null;
		}
		int type = resource.getType();
		switch (type) {
			case IResource.PROJECT :
				return JavaCore.create((IProject) resource);
			case IResource.FILE :
				return create((IFile) resource, project);
			case IResource.FOLDER :
				return create((IFolder) resource, project);
			case IResource.ROOT :
				return JavaCore.create((IWorkspaceRoot) resource);
			default :
				return null;
		}
	}

	/**
	 * Returns the Java element corresponding to the given file, its project being the given
	 * project.
	 * Returns <code>null</code> if unable to associate the given file
	 * with a Java element.
	 *
	 * <p>The file must be one of:<ul>
	 *	<li>a <code>.java</code> file - the element returned is the corresponding <code>ICompilationUnit</code></li>
	 *	<li>a <code>.class</code> file - the element returned is the corresponding <code>IClassFile</code></li>
	 *	<li>a ZIP archive (e.g. a <code>.jar</code>, a <code>.zip</code> file, etc.) - the element returned is the corresponding <code>IPackageFragmentRoot</code></li>
	 *	</ul>
	 * <p>
	 * Creating a Java element has the side effect of creating and opening all of the
	 * element's parents if they are not yet open.
	 */
	public static IJavaElement create(IFile file, IJavaProject project) {
		if (file == null) {
			return null;
		}
		if (project == null) {
			project = JavaCore.create(file.getProject());
		}

		if (file.getFileExtension() != null) {
			String name = file.getName();
			if (org.eclipse.jdt.internal.core.util.Util.isJavaLikeFileName(name))
				return createCompilationUnitFrom(file, project);
			if (org.eclipse.jdt.internal.compiler.util.Util.isClassFileName(name))
				return createClassFileFrom(file, project);
			return createJarPackageFragmentRootFrom(file, project);
		}
		return null;
	}

	/**
	 * Returns the package fragment or package fragment root corresponding to the given folder,
	 * its parent or great parent being the given project.
	 * or <code>null</code> if unable to associate the given folder with a Java element.
	 * <p>
	 * Note that a package fragment root is returned rather than a default package.
	 * <p>
	 * Creating a Java element has the side effect of creating and opening all of the
	 * element's parents if they are not yet open.
	 */
	public static IJavaElement create(IFolder folder, IJavaProject project) {
		if (folder == null) {
			return null;
		}
		IJavaElement element;
		if (project == null) {
			project = JavaCore.create(folder.getProject());
			element = determineIfOnClasspath(folder, project);
			if (element == null) {
				// walk all projects and find one that have the given folder on its classpath
				IJavaProject[] projects;
				try {
					projects = JavaModelManager.getJavaModelManager().getJavaModel().getJavaProjects();
				} catch (JavaModelException e) {
					return null;
				}
				for (int i = 0, length = projects.length; i < length; i++) {
					project = projects[i];
					element = determineIfOnClasspath(folder, project);
					if (element != null)
						break;
				}
			}
		} else {
			element = determineIfOnClasspath(folder, project);
		}
		return element;
	}

	/**
	 * Creates and returns a class file element for the given <code>.class</code> file,
	 * its project being the given project. Returns <code>null</code> if unable
	 * to recognize the class file.
	 */
	public static IClassFile createClassFileFrom(IFile file, IJavaProject project ) {
		if (file == null) {
			return null;
		}
		if (project == null) {
			project = JavaCore.create(file.getProject());
		}
		IPackageFragment pkg = (IPackageFragment) determineIfOnClasspath(file, project);
		if (pkg == null) {
			// fix for 1FVS7WE
			// not on classpath - make the root its folder, and a default package
			PackageFragmentRoot root = (PackageFragmentRoot) project.getPackageFragmentRoot(file.getParent());
			pkg = root.getPackageFragment(CharOperation.NO_STRINGS);
		}
		return pkg.getClassFile(file.getName());
	}

	/**
	 * Creates and returns a compilation unit element for the given <code>.java</code>
	 * file, its project being the given project. Returns <code>null</code> if unable
	 * to recognize the compilation unit.
	 */
	public static ICompilationUnit createCompilationUnitFrom(IFile file, IJavaProject project) {

		if (file == null) return null;

		if (project == null) {
			project = JavaCore.create(file.getProject());
		}
		IPackageFragment pkg = (IPackageFragment) determineIfOnClasspath(file, project);
		if (pkg == null) {
			// not on classpath - make the root its folder, and a default package
			PackageFragmentRoot root = (PackageFragmentRoot) project.getPackageFragmentRoot(file.getParent());
			pkg = root.getPackageFragment(CharOperation.NO_STRINGS);

			if (VERBOSE){
				System.out.println("WARNING : creating unit element outside classpath ("+ Thread.currentThread()+"): " + file.getFullPath()); //$NON-NLS-1$//$NON-NLS-2$
			}
		}
		return pkg.getCompilationUnit(file.getName());
	}

	/**
	 * Creates and returns a handle for the given JAR file, its project being the given project.
	 * The Java model associated with the JAR's project may be
	 * created as a side effect.
	 * Returns <code>null</code> if unable to create a JAR package fragment root.
	 * (for example, if the JAR file represents a non-Java resource)
	 */
	public static IPackageFragmentRoot createJarPackageFragmentRootFrom(IFile file, IJavaProject project) {
		if (file == null) {
			return null;
		}
		if (project == null) {
			project = JavaCore.create(file.getProject());
		}

		// Create a jar package fragment root only if on the classpath
		IPath resourcePath = file.getFullPath();
		try {
			IClasspathEntry entry = ((JavaProject)project).getClasspathEntryFor(resourcePath);
			if (entry != null) {
				return project.getPackageFragmentRoot(file);
			}
		} catch (JavaModelException e) {
			// project doesn't exist: return null
		}
		return null;
	}

	/**
	 * Returns the package fragment root represented by the resource, or
	 * the package fragment the given resource is located in, or <code>null</code>
	 * if the given resource is not on the classpath of the given project.
	 */
	public static IJavaElement determineIfOnClasspath(IResource resource, IJavaProject project) {
		IPath resourcePath = resource.getFullPath();
		boolean isExternal = ExternalFoldersManager.isInternalPathForExternalFolder(resourcePath);
		if (isExternal)
			resourcePath = resource.getLocation();

		try {
			JavaProjectElementInfo projectInfo = (JavaProjectElementInfo) getJavaModelManager().getInfo(project);
			ProjectCache projectCache = projectInfo == null ? null : projectInfo.projectCache;
			HashtableOfArrayToObject allPkgFragmentsCache = projectCache == null ? null : projectCache.allPkgFragmentsCache;
			boolean isJavaLike = org.eclipse.jdt.internal.core.util.Util.isJavaLikeFileName(resourcePath.lastSegment());
			IClasspathEntry[] entries = isJavaLike ? project.getRawClasspath() // JAVA file can only live inside SRC folder (on the raw path)
					: ((JavaProject)project).getResolvedClasspath();

			int length	= entries.length;
			if (length > 0) {
				String sourceLevel = project.getOption(JavaCore.COMPILER_SOURCE, true);
				String complianceLevel = project.getOption(JavaCore.COMPILER_COMPLIANCE, true);
				for (int i = 0; i < length; i++) {
					IClasspathEntry entry = entries[i];
					if (entry.getEntryKind() == IClasspathEntry.CPE_PROJECT) continue;
					IPath rootPath = entry.getPath();
					if (rootPath.equals(resourcePath)) {
						if (isJavaLike) 
							return null;
						return project.getPackageFragmentRoot(resource);
					} else if (rootPath.isPrefixOf(resourcePath)) {
						// allow creation of package fragment if it contains a .java file that is included
						if (!Util.isExcluded(resource, ((ClasspathEntry)entry).fullInclusionPatternChars(), ((ClasspathEntry)entry).fullExclusionPatternChars())) {
							// given we have a resource child of the root, it cannot be a JAR pkg root
							PackageFragmentRoot root =
								isExternal ?
									new ExternalPackageFragmentRoot(rootPath, (JavaProject) project) :
									(PackageFragmentRoot) ((JavaProject) project).getFolderPackageFragmentRoot(rootPath);
							if (root == null) return null;
							IPath pkgPath = resourcePath.removeFirstSegments(rootPath.segmentCount());

							if (resource.getType() == IResource.FILE) {
								// if the resource is a file, then remove the last segment which
								// is the file name in the package
								pkgPath = pkgPath.removeLastSegments(1);
							}
							String[] pkgName = pkgPath.segments();

							// if package name is in the cache, then it has already been validated
							// (see https://bugs.eclipse.org/bugs/show_bug.cgi?id=133141)
							if (allPkgFragmentsCache != null && allPkgFragmentsCache.containsKey(pkgName))
								return root.getPackageFragment(pkgName);

							if (pkgName.length != 0 && JavaConventions.validatePackageName(Util.packageName(pkgPath, sourceLevel, complianceLevel), sourceLevel, complianceLevel).getSeverity() == IStatus.ERROR) {
								return null;
							}
							return root.getPackageFragment(pkgName);
						}
					}
				}
			}
		} catch (JavaModelException npe) {
			return null;
		}
		return null;
	}

	/**
	 * The singleton manager
	 */
	private static JavaModelManager MANAGER= new JavaModelManager();

	/**
	 * Infos cache.
	 */
	private JavaModelCache cache;

	/*
	 * Temporary cache of newly opened elements
	 */
	private ThreadLocal temporaryCache = new ThreadLocal();

	/**
	 * Set of elements which are out of sync with their buffers.
	 */
	protected HashSet<Openable> elementsOutOfSynchWithBuffers = new HashSet(11);

	/**
	 * Holds the state used for delta processing.
	 */
	public DeltaProcessingState deltaState = new DeltaProcessingState();

	public IndexManager indexManager = null;

	/**
	 * Table from IProject to PerProjectInfo.
	 * NOTE: this object itself is used as a lock to synchronize creation/removal of per project infos
	 */
	protected Map perProjectInfos = new HashMap(5);

	/**
	 * Table from WorkingCopyOwner to a table of ICompilationUnit (working copy handle) to PerWorkingCopyInfo.
	 * NOTE: this object itself is used as a lock to synchronize creation/removal of per working copy infos
	 */
	protected Map perWorkingCopyInfos = new HashMap(5);

	/**
	 * A weak set of the known search scopes.
	 */
	protected WeakHashMap searchScopes = new WeakHashMap();

	public static class PerProjectInfo {
		private static final int JAVADOC_CACHE_INITIAL_SIZE = 10;

		static final IJavaModelStatus NEED_RESOLUTION = new JavaModelStatus();

		public IProject project;
		public Object savedState;
		public boolean triedRead;
		public IClasspathEntry[] rawClasspath;
		public IClasspathEntry[] referencedEntries;
		public IJavaModelStatus rawClasspathStatus;
		public int rawTimeStamp = 0;
		public boolean writtingRawClasspath = false;
		public IClasspathEntry[] resolvedClasspath;
		public IJavaModelStatus unresolvedEntryStatus;
		public Map rootPathToRawEntries; // reverse map from a package fragment root's path to the raw entry
		public Map rootPathToResolvedEntries; // map from a package fragment root's path to the resolved entry
		public IPath outputLocation;
		public Map<IPath, ObjectVector> jrtRoots; // A map between a JRT file system (as a string) and the package fragment roots found in it.

		public IEclipsePreferences preferences;
		public Hashtable options;
		public Hashtable secondaryTypes;
		public LRUCache javadocCache;

		public PerProjectInfo(IProject project) {

			this.triedRead = false;
			this.savedState = null;
			this.project = project;
			this.javadocCache = new LRUCache(JAVADOC_CACHE_INITIAL_SIZE);
		}

		public synchronized IClasspathEntry[] getResolvedClasspath() {
			if (this.unresolvedEntryStatus == NEED_RESOLUTION)
				return null;
			return this.resolvedClasspath;
		}
		
		public void forgetExternalTimestampsAndIndexes() {
			IClasspathEntry[] classpath = this.resolvedClasspath;
			if (classpath == null) return;
			JavaModelManager manager = JavaModelManager.getJavaModelManager();
			IndexManager indexManager = manager.indexManager;
			Map externalTimeStamps = manager.deltaState.getExternalLibTimeStamps();
			HashMap rootInfos = JavaModelManager.getDeltaState().otherRoots;
			for (int i = 0, length = classpath.length; i < length; i++) {
				IClasspathEntry entry = classpath[i];
				if (entry.getEntryKind() == IClasspathEntry.CPE_LIBRARY) {
					IPath path = entry.getPath();
					if (rootInfos.get(path) == null) {
						externalTimeStamps.remove(path);
						indexManager.removeIndex(path); // force reindexing on next reference (see https://bugs.eclipse.org/bugs/show_bug.cgi?id=250083 )
					}
				}
			}
		}

		public void rememberExternalLibTimestamps() {
			IClasspathEntry[] classpath = this.resolvedClasspath;
			if (classpath == null) return;
			Map externalTimeStamps = JavaModelManager.getJavaModelManager().deltaState.getExternalLibTimeStamps();
			for (int i = 0, length = classpath.length; i < length; i++) {
				IClasspathEntry entry = classpath[i];
				if (entry.getEntryKind() == IClasspathEntry.CPE_LIBRARY) {
					IPath path = entry.getPath();
					if (externalTimeStamps.get(path) == null) {
						Object target = JavaModel.getExternalTarget(path, true);
						if (target instanceof File) {
							long timestamp = DeltaProcessor.getTimeStamp((java.io.File)target);
							externalTimeStamps.put(path, Long.valueOf(timestamp));
						}
					}
				}
			}
		}

		public synchronized ClasspathChange resetResolvedClasspath() {
			// clear non-chaining jars cache and invalid jars cache
			JavaModelManager.getJavaModelManager().resetClasspathListCache();
			
			// null out resolved information
			return setResolvedClasspath(null, null, null, null, this.rawTimeStamp, true/*add classpath change*/);
		}

		private ClasspathChange setClasspath(IClasspathEntry[] newRawClasspath, IClasspathEntry[] referencedEntries, IPath newOutputLocation, IJavaModelStatus newRawClasspathStatus, IClasspathEntry[] newResolvedClasspath, Map newRootPathToRawEntries, Map newRootPathToResolvedEntries, IJavaModelStatus newUnresolvedEntryStatus, boolean addClasspathChange) {
			if (DEBUG_CLASSPATH) {
				System.out.println("Setting resolved classpath for " + this.project.getFullPath()); //$NON-NLS-1$
				if (newResolvedClasspath == null) {
					System.out.println("New classpath = null"); //$NON-NLS-1$
				} else { 
					for (IClasspathEntry next : newResolvedClasspath) {
						System.out.println("    " + next); //$NON-NLS-1$
					}
				}
			}
			ClasspathChange classpathChange = addClasspathChange ? addClasspathChange() : null;

			if (referencedEntries != null)	this.referencedEntries = referencedEntries;
			if (this.referencedEntries == null) this.referencedEntries = ClasspathEntry.NO_ENTRIES;
			this.rawClasspath = newRawClasspath;
			this.outputLocation = newOutputLocation;
			this.rawClasspathStatus = newRawClasspathStatus;
			this.resolvedClasspath = newResolvedClasspath;
			this.rootPathToRawEntries = newRootPathToRawEntries;
			this.rootPathToResolvedEntries = newRootPathToResolvedEntries;
			this.unresolvedEntryStatus = newUnresolvedEntryStatus;
			this.javadocCache = new LRUCache(JAVADOC_CACHE_INITIAL_SIZE);

			return classpathChange;
		}

		protected ClasspathChange addClasspathChange() {
			// remember old info
			JavaModelManager manager = JavaModelManager.getJavaModelManager();
			ClasspathChange classpathChange = manager.deltaState.addClasspathChange(this.project, this.rawClasspath, this.outputLocation, this.resolvedClasspath);
			return classpathChange;
		}

		public ClasspathChange setRawClasspath(IClasspathEntry[] newRawClasspath, IPath newOutputLocation, IJavaModelStatus newRawClasspathStatus) {
			return setRawClasspath(newRawClasspath, null, newOutputLocation, newRawClasspathStatus);
		}

		public synchronized ClasspathChange setRawClasspath(IClasspathEntry[] newRawClasspath, IClasspathEntry[] referencedEntries, IPath newOutputLocation, IJavaModelStatus newRawClasspathStatus) {
			this.rawTimeStamp++;
			return setClasspath(newRawClasspath, referencedEntries, newOutputLocation, newRawClasspathStatus, null/*resolved classpath*/, null/*root to raw map*/, null/*root to resolved map*/, null/*unresolved status*/, true/*add classpath change*/);
		}

		public ClasspathChange setResolvedClasspath(IClasspathEntry[] newResolvedClasspath, Map newRootPathToRawEntries, Map newRootPathToResolvedEntries, IJavaModelStatus newUnresolvedEntryStatus, int timeStamp, boolean addClasspathChange) {
			return setResolvedClasspath(newResolvedClasspath, null, newRootPathToRawEntries, newRootPathToResolvedEntries, newUnresolvedEntryStatus, timeStamp, addClasspathChange);
		}
		
		public synchronized ClasspathChange setResolvedClasspath(IClasspathEntry[] newResolvedClasspath, IClasspathEntry[] referencedEntries, Map newRootPathToRawEntries, Map newRootPathToResolvedEntries, IJavaModelStatus newUnresolvedEntryStatus, int timeStamp, boolean addClasspathChange) {
			if (this.rawTimeStamp != timeStamp)
				return null;
			return setClasspath(this.rawClasspath, referencedEntries, this.outputLocation, this.rawClasspathStatus, newResolvedClasspath, newRootPathToRawEntries, newRootPathToResolvedEntries, newUnresolvedEntryStatus, addClasspathChange);
		}

		public synchronized void setJrtPackageRoots(IPath jrtPath, ObjectVector roots) {
			if (this.jrtRoots == null) this.jrtRoots = new HashMap<>();
			this.jrtRoots.put(jrtPath, roots);
		}

		/**
		 * Reads the classpath and caches the entries. Returns a two-dimensional array, where the number of elements in the row is fixed to 2.
		 * The first element is an array of raw classpath entries and the second element is an array of referenced entries that may have been stored
		 * by the client earlier. See {@link IJavaProject#getReferencedClasspathEntries()} for more details. 
		 * 
		 */		
		public synchronized IClasspathEntry[][] readAndCacheClasspath(JavaProject javaProject) {
			// read file entries and update status
			IClasspathEntry[][] classpath;
			IJavaModelStatus status;
			try {
				classpath = javaProject.readFileEntriesWithException(null/*not interested in unknown elements*/);
				status = JavaModelStatus.VERIFIED_OK;
			} catch (CoreException e) {
				classpath = new IClasspathEntry[][]{JavaProject.INVALID_CLASSPATH, ClasspathEntry.NO_ENTRIES};
				status =
					new JavaModelStatus(
						IJavaModelStatusConstants.INVALID_CLASSPATH_FILE_FORMAT,
						Messages.bind(Messages.classpath_cannotReadClasspathFile, javaProject.getElementName()));
			} catch (IOException e) {
				classpath = new IClasspathEntry[][]{JavaProject.INVALID_CLASSPATH, ClasspathEntry.NO_ENTRIES};
				if (Messages.file_badFormat.equals(e.getMessage()))
					status =
						new JavaModelStatus(
							IJavaModelStatusConstants.INVALID_CLASSPATH_FILE_FORMAT,
							Messages.bind(Messages.classpath_xmlFormatError, javaProject.getElementName(), Messages.file_badFormat));
				else
					status =
						new JavaModelStatus(
							IJavaModelStatusConstants.INVALID_CLASSPATH_FILE_FORMAT,
							Messages.bind(Messages.classpath_cannotReadClasspathFile, javaProject.getElementName()));
			} catch (ClasspathEntry.AssertionFailedException e) {
				classpath = new IClasspathEntry[][]{JavaProject.INVALID_CLASSPATH, ClasspathEntry.NO_ENTRIES};
				status =
					new JavaModelStatus(
						IJavaModelStatusConstants.INVALID_CLASSPATH_FILE_FORMAT,
						Messages.bind(Messages.classpath_illegalEntryInClasspathFile, new String[] {javaProject.getElementName(), e.getMessage()}));
			}

			// extract out the output location
			int rawClasspathLength = classpath[0].length;
			IPath output = null;
			if (rawClasspathLength > 0) {
				IClasspathEntry entry = classpath[0][rawClasspathLength - 1];
				if (entry.getContentKind() == ClasspathEntry.K_OUTPUT) {
					output = entry.getPath();
					IClasspathEntry[] copy = new IClasspathEntry[rawClasspathLength - 1];
					System.arraycopy(classpath[0], 0, copy, 0, copy.length);
					classpath[0] = copy;
				}
			}

			// store new raw classpath, new output and new status, and null out resolved info
			setRawClasspath(classpath[0], classpath[1], output, status);

			return classpath;
		}

		public String toString() {
			StringBuffer buffer = new StringBuffer();
			buffer.append("Info for "); //$NON-NLS-1$
			buffer.append(this.project.getFullPath());
			buffer.append("\nRaw classpath:\n"); //$NON-NLS-1$
			if (this.rawClasspath == null) {
				buffer.append("  <null>\n"); //$NON-NLS-1$
			} else {
				for (int i = 0, length = this.rawClasspath.length; i < length; i++) {
					buffer.append("  "); //$NON-NLS-1$
					buffer.append(this.rawClasspath[i]);
					buffer.append('\n');
				}
			}
			buffer.append("Resolved classpath:\n"); //$NON-NLS-1$
			IClasspathEntry[] resolvedCP = this.resolvedClasspath;
			if (resolvedCP == null) {
				buffer.append("  <null>\n"); //$NON-NLS-1$
			} else {
				for (int i = 0, length = resolvedCP.length; i < length; i++) {
					buffer.append("  "); //$NON-NLS-1$
					buffer.append(resolvedCP[i]);
					buffer.append('\n');
				}
			}
			buffer.append("Resolved classpath status: "); //$NON-NLS-1$
			if (this.unresolvedEntryStatus == NEED_RESOLUTION)
				buffer.append("NEED RESOLUTION"); //$NON-NLS-1$
			else
				buffer.append(this.unresolvedEntryStatus == null ? "<null>\n" : this.unresolvedEntryStatus.toString()); //$NON-NLS-1$
			buffer.append("Output location:\n  "); //$NON-NLS-1$
			if (this.outputLocation == null) {
				buffer.append("<null>"); //$NON-NLS-1$
			} else {
				buffer.append(this.outputLocation);
			}
			return buffer.toString();
		}

		public boolean writeAndCacheClasspath(
				JavaProject javaProject, 
				final IClasspathEntry[] newRawClasspath, 
				IClasspathEntry[] newReferencedEntries,
				final IPath newOutputLocation) throws JavaModelException {
			try {
				this.writtingRawClasspath = true;
				if (newReferencedEntries == null) newReferencedEntries = this.referencedEntries;
				
				// write .classpath
				if (!javaProject.writeFileEntries(newRawClasspath, newReferencedEntries,  newOutputLocation)) {
					return false;
				}
				// store new raw classpath, new output and new status, and null out resolved info
				setRawClasspath(newRawClasspath, newReferencedEntries, newOutputLocation, JavaModelStatus.VERIFIED_OK);
			} finally {
				this.writtingRawClasspath = false;
			}
			return true;
		}
		
		public boolean writeAndCacheClasspath(JavaProject javaProject, final IClasspathEntry[] newRawClasspath, final IPath newOutputLocation) throws JavaModelException {
			return writeAndCacheClasspath(javaProject, newRawClasspath, null, newOutputLocation);
		}

	}

	public static class PerWorkingCopyInfo implements IProblemRequestor {
		int useCount = 0;
		IProblemRequestor problemRequestor;
		CompilationUnit workingCopy;
		public PerWorkingCopyInfo(CompilationUnit workingCopy, IProblemRequestor problemRequestor) {
			this.workingCopy = workingCopy;
			this.problemRequestor = problemRequestor;
		}
		public void acceptProblem(IProblem problem) {
			IProblemRequestor requestor = getProblemRequestor();
			if (requestor == null) return;
			requestor.acceptProblem(problem);
		}
		public void beginReporting() {
			IProblemRequestor requestor = getProblemRequestor();
			if (requestor == null) return;
			requestor.beginReporting();
		}
		public void endReporting() {
			IProblemRequestor requestor = getProblemRequestor();
			if (requestor == null) return;
			requestor.endReporting();
		}
		public IProblemRequestor getProblemRequestor() {
			if (this.problemRequestor == null && this.workingCopy.owner != null) {
				return this.workingCopy.owner.getProblemRequestor(this.workingCopy);
			}
			return this.problemRequestor;
		}
		public ICompilationUnit getWorkingCopy() {
			return this.workingCopy;
		}
		public boolean isActive() {
			IProblemRequestor requestor = getProblemRequestor();
			return requestor != null && requestor.isActive();
		}
		public String toString() {
			StringBuffer buffer = new StringBuffer();
			buffer.append("Info for "); //$NON-NLS-1$
			buffer.append(((JavaElement)this.workingCopy).toStringWithAncestors());
			buffer.append("\nUse count = "); //$NON-NLS-1$
			buffer.append(this.useCount);
			buffer.append("\nProblem requestor:\n  "); //$NON-NLS-1$
			buffer.append(this.problemRequestor);
			if (this.problemRequestor == null) {
				IProblemRequestor requestor = getProblemRequestor();
				buffer.append("\nOwner problem requestor:\n  "); //$NON-NLS-1$
				buffer.append(requestor);
			}
			return buffer.toString();
		}
	}

	public static boolean VERBOSE = false;
	public static boolean DEBUG_CLASSPATH = false;
	public static boolean DEBUG_INVALID_ARCHIVES = false;
	public static boolean CP_RESOLVE_VERBOSE = false;
	public static boolean CP_RESOLVE_VERBOSE_ADVANCED = false;
	public static boolean CP_RESOLVE_VERBOSE_FAILURE = false;
	public static boolean ZIP_ACCESS_VERBOSE = false;
	public static boolean JRT_ACCESS_VERBOSE = false;
	
	/**
	 * A cache of opened zip files per thread.
	 * (for a given thread, the object value is a HashMap from IPath to java.io.ZipFile)
	 */
	private ThreadLocal zipFiles = new ThreadLocal();

	private UserLibraryManager userLibraryManager;

	private ModuleSourcePathManager modulePathManager;
	/*
	 * A set of IPaths for jars that are known to not contain a chaining (through MANIFEST.MF) to another library
	 */
	private Set nonChainingJars;

	// The amount of time from when an invalid archive is first sensed until that state is considered stale.
	private static long INVALID_ARCHIVE_TTL_MILLISECONDS = 2 * 60 * 1000;

	private static class InvalidArchiveInfo {
		/**
		 * Time at which this entry will be removed from the invalid archive list.
		 */
		final long evictionTimestamp;

		/**
		 * Reason the entry was added to the invalid archive list.
		 */
		final ArchiveValidity reason;

		InvalidArchiveInfo(long evictionTimestamp, ArchiveValidity reason) {
			this.evictionTimestamp = evictionTimestamp;
			this.reason = reason;
		}
	}

	/*
	 * A map of IPaths for jars that are known to be invalid (such as not being in a valid/known format), to an eviction timestamp.
	 * Synchronize on invalidArchivesMutex before accessing.
	 */
	private final Map<IPath, InvalidArchiveInfo> invalidArchives = new HashMap<IPath, InvalidArchiveInfo>();
	private final Object invalidArchivesMutex = new Object();

	/*
	 * A set of IPaths for files that are known to be external to the workspace.
	 * Need not be referenced by the classpath.
	 */
	private Set externalFiles;

	/*
	 * A set of IPaths for files that do not exist on the file system but are assumed to be
	 * external archives (rather than external folders).
	 */
	private Set assumedExternalFiles;

	/**
	 * Update the classpath variable cache
	 */
	public static class EclipsePreferencesListener implements IEclipsePreferences.IPreferenceChangeListener {
		/**
         * @see org.eclipse.core.runtime.preferences.IEclipsePreferences.IPreferenceChangeListener#preferenceChange(org.eclipse.core.runtime.preferences.IEclipsePreferences.PreferenceChangeEvent)
         */
        public void preferenceChange(IEclipsePreferences.PreferenceChangeEvent event) {
        	String propertyName = event.getKey();
        	if (propertyName.startsWith(JavaCore.PLUGIN_ID)) {
	        	if (propertyName.startsWith(CP_VARIABLE_PREFERENCES_PREFIX)) {
	        		String varName = propertyName.substring(CP_VARIABLE_PREFERENCES_PREFIX.length());
	        		JavaModelManager manager = getJavaModelManager();
	        		if (manager.variablesWithInitializer.contains(varName)) {
	        			// revert preference value as we will not apply it to JavaCore classpath variable
	        			String oldValue = (String) event.getOldValue();
	        			if (oldValue == null) {
	        				// unexpected old value => remove variable from set
	        				manager.variablesWithInitializer.remove(varName);
	        			} else {
	        				manager.getInstancePreferences().put(varName, oldValue);
	        			}
	        		} else {
	        			String newValue = (String)event.getNewValue();
	        			IPath newPath;
	        			if (newValue != null && !(newValue = newValue.trim()).equals(CP_ENTRY_IGNORE)) {
	        				newPath = new Path(newValue);
	        			} else {
	        				newPath = null;
	        			}
	        			try {
	        				SetVariablesOperation operation = new SetVariablesOperation(new String[] {varName}, new IPath[] {newPath}, false/*don't update preferences*/);
	        				operation.runOperation(null/*no progress available*/);
	        			} catch (JavaModelException e) {
	        				Util.log(e, "Could not set classpath variable " + varName + " to " + newPath); //$NON-NLS-1$ //$NON-NLS-2$
	        			}
	        		}
	        	} else if (propertyName.startsWith(CP_CONTAINER_PREFERENCES_PREFIX)) {
	        		recreatePersistedContainer(propertyName, (String)event.getNewValue(), false);
	        	} else if (propertyName.equals(JavaCore.CORE_JAVA_BUILD_CLEAN_OUTPUT_FOLDER) ||
					propertyName.equals(JavaCore.CORE_JAVA_BUILD_RESOURCE_COPY_FILTER) ||
					propertyName.equals(JavaCore.CORE_JAVA_BUILD_DUPLICATE_RESOURCE) ||
					propertyName.equals(JavaCore.CORE_JAVA_BUILD_RECREATE_MODIFIED_CLASS_FILES_IN_OUTPUT_FOLDER) ||
					propertyName.equals(JavaCore.CORE_JAVA_BUILD_INVALID_CLASSPATH) ||
					propertyName.equals(JavaCore.CORE_ENABLE_CLASSPATH_EXCLUSION_PATTERNS) ||
					propertyName.equals(JavaCore.CORE_ENABLE_CLASSPATH_MULTIPLE_OUTPUT_LOCATIONS) ||
					propertyName.equals(JavaCore.CORE_INCOMPLETE_CLASSPATH) ||
					propertyName.equals(JavaCore.CORE_CIRCULAR_CLASSPATH) ||
					propertyName.equals(JavaCore.CORE_INCOMPATIBLE_JDK_LEVEL) ||
					propertyName.equals(JavaCore.COMPILER_CODEGEN_TARGET_PLATFORM) ||
					propertyName.equals(JavaCore.CORE_OUTPUT_LOCATION_OVERLAPPING_ANOTHER_SOURCE)) {
					JavaModelManager manager = JavaModelManager.getJavaModelManager();
					IJavaModel model = manager.getJavaModel();
					IJavaProject[] jProjects;
					try {
						jProjects = model.getJavaProjects();
						IProject[] projects = new IProject[jProjects.length];
						for (int i = 0, pl = jProjects.length; i < pl; i++) {
							JavaProject javaProject = (JavaProject) jProjects[i];
							projects[i] = javaProject.getProject();
							manager.deltaState.addClasspathValidation(javaProject);
						}
						manager.touchProjects(projects, null);
					} catch (JavaModelException e) {
						// skip
					}
	        	} else if (propertyName.startsWith(CP_USERLIBRARY_PREFERENCES_PREFIX)) {
					String libName = propertyName.substring(CP_USERLIBRARY_PREFERENCES_PREFIX.length());
					UserLibraryManager manager = JavaModelManager.getUserLibraryManager();
	        		manager.updateUserLibrary(libName, (String)event.getNewValue());
	        	}
	        }
        	// Reset all project caches (see https://bugs.eclipse.org/bugs/show_bug.cgi?id=233568 )
        	try {
        		IJavaProject[] projects = JavaModelManager.getJavaModelManager().getJavaModel().getJavaProjects();
	        	for (int i = 0, length = projects.length; i < length; i++) {
					((JavaProject) projects[i]).resetCaches();
				}
        	} catch (JavaModelException e) {
        		// cannot retrieve Java projects
        	}
        }
	}
	/**
	 * Listener on eclipse preferences changes.
	 */
	EclipsePreferencesListener instancePreferencesListener = new EclipsePreferencesListener();
	/**
	 * Listener on eclipse preferences default/instance node changes.
	 */
	IEclipsePreferences.INodeChangeListener instanceNodeListener = new IEclipsePreferences.INodeChangeListener() {
		public void added(IEclipsePreferences.NodeChangeEvent event) {
			// do nothing
		}
		public void removed(IEclipsePreferences.NodeChangeEvent event) {
			if (event.getChild() == JavaModelManager.this.preferencesLookup[PREF_INSTANCE]) {
				JavaModelManager.this.preferencesLookup[PREF_INSTANCE] = InstanceScope.INSTANCE.getNode(JavaCore.PLUGIN_ID);
				JavaModelManager.this.preferencesLookup[PREF_INSTANCE].addPreferenceChangeListener(new EclipsePreferencesListener());
			}
		}
	};
	IEclipsePreferences.INodeChangeListener defaultNodeListener = new IEclipsePreferences.INodeChangeListener() {
		public void added(IEclipsePreferences.NodeChangeEvent event) {
			// do nothing
		}
		public void removed(IEclipsePreferences.NodeChangeEvent event) {
			if (event.getChild() == JavaModelManager.this.preferencesLookup[PREF_DEFAULT]) {
				JavaModelManager.this.preferencesLookup[PREF_DEFAULT] = DefaultScope.INSTANCE.getNode(JavaCore.PLUGIN_ID);
			}
		}
	};
	/**
	 * Listener on properties changes.
	 */
	IEclipsePreferences.IPreferenceChangeListener propertyListener;
	IEclipsePreferences.IPreferenceChangeListener resourcesPropertyListener;

	/**
	 * Constructs a new JavaModelManager
	 */
	private JavaModelManager() {
		// singleton: prevent others from creating a new instance
		/*
		 * It is required to initialize all fields that depends on a headless environment
		 * only if the platform is running. Otherwise this breaks the ability to use
		 * ASTParser in a non-headless environment.
		 */
		if (Platform.isRunning()) {
			this.indexManager = new IndexManager();
			this.nonChainingJars = loadClasspathListCache(NON_CHAINING_JARS_CACHE);
			this.externalFiles = loadClasspathListCache(EXTERNAL_FILES_CACHE);
			this.assumedExternalFiles = loadClasspathListCache(ASSUMED_EXTERNAL_FILES_CACHE);
			String includeContainerReferencedLib = System.getProperty(RESOLVE_REFERENCED_LIBRARIES_FOR_CONTAINERS);
			this.resolveReferencedLibrariesForContainers = TRUE.equalsIgnoreCase(includeContainerReferencedLib);
		}
	}

	/**
	 * @deprecated
	 */
	private void addDeprecatedOptions(Hashtable options) {
		options.put(JavaCore.COMPILER_PB_INVALID_IMPORT, JavaCore.ERROR);
		options.put(JavaCore.COMPILER_PB_UNREACHABLE_CODE, JavaCore.ERROR);
	}
	
	public void addNonChainingJar(IPath path) {
		if (this.nonChainingJars != null)
			this.nonChainingJars.add(path);
	}
	
	public void addInvalidArchive(IPath path, ArchiveValidity reason) {
		if (DEBUG_INVALID_ARCHIVES) {
			System.out.println("Invalid JAR cache: adding " + path + ", reason: " + reason);  //$NON-NLS-1$//$NON-NLS-2$
		}
		synchronized (this.invalidArchivesMutex) {
			this.invalidArchives.put(path, new InvalidArchiveInfo(System.currentTimeMillis() + INVALID_ARCHIVE_TTL_MILLISECONDS, reason));
		}
	}

	/**
	 * Adds a path to the external files cache. It is the responsibility of callers to
	 * determine the file's existence, as determined by  {@link File#isFile()}.
	 */
	public void addExternalFile(IPath path) {
		// unlikely to be null
		if (this.externalFiles == null) {
			this.externalFiles = Collections.synchronizedSet(new HashSet());
		}
		if(this.externalFiles != null) {
			this.externalFiles.add(path);
		}
	}

	/**
	 * Starts caching ZipFiles.
	 * Ignores if there are already clients.
	 */
	public void cacheZipFiles(Object owner) {
		ZipCache zipCache = (ZipCache) this.zipFiles.get();
		if (zipCache != null) {
			return;
		}
		// the owner will be responsible for flushing the cache
		this.zipFiles.set(new ZipCache(owner));
	}

	public void closeZipFile(ZipFile zipFile) {
		if (zipFile == null) return;
		if (this.zipFiles.get() != null) {
			return; // zip file will be closed by call to flushZipFiles
		}
		try {
			if (JavaModelManager.ZIP_ACCESS_VERBOSE) {
				System.out.println("(" + Thread.currentThread() + ") [JavaModelManager.closeZipFile(ZipFile)] Closing ZipFile on " +zipFile.getName()); //$NON-NLS-1$	//$NON-NLS-2$
			}
			zipFile.close();
		} catch (IOException e) {
			// problem occured closing zip file: cannot do much more
		}
	}

	public static void registerDebugOptionsListener(BundleContext context) {
		// register debug options listener
		Hashtable<String, String> properties = new Hashtable<String, String>(2);
		properties.put(DebugOptions.LISTENER_SYMBOLICNAME, JavaCore.PLUGIN_ID);
		DEBUG_REGISTRATION = context.registerService(DebugOptionsListener.class, new DebugOptionsListener() {
			@Override
			public void optionsChanged(DebugOptions options) {
				boolean debug = options.getBooleanOption(DEBUG, false);
				BufferManager.VERBOSE = debug && options.getBooleanOption(BUFFER_MANAGER_DEBUG, false);
				JavaBuilder.DEBUG = debug && options.getBooleanOption(BUILDER_DEBUG, false);
				Compiler.DEBUG = debug && options.getBooleanOption(COMPILER_DEBUG, false);
				JavaBuilder.SHOW_STATS = debug && options.getBooleanOption(BUILDER_STATS_DEBUG, false);
				CompletionEngine.DEBUG = debug && options.getBooleanOption(COMPLETION_DEBUG, false);
				JavaModelManager.CP_RESOLVE_VERBOSE = debug && options.getBooleanOption(CP_RESOLVE_DEBUG, false);
				JavaModelManager.CP_RESOLVE_VERBOSE_ADVANCED = debug && options.getBooleanOption(CP_RESOLVE_ADVANCED_DEBUG, false);
				JavaModelManager.CP_RESOLVE_VERBOSE_FAILURE = debug && options.getBooleanOption(CP_RESOLVE_FAILURE_DEBUG, false);
				DeltaProcessor.DEBUG = debug && options.getBooleanOption(DELTA_DEBUG, false);
				DeltaProcessor.VERBOSE = debug && options.getBooleanOption(DELTA_DEBUG_VERBOSE, false);
				SourceRangeVerifier.DEBUG = debug && options.getBooleanOption(DOM_AST_DEBUG, false);
				SourceRangeVerifier.DEBUG_THROW = debug && options.getBooleanOption(DOM_AST_DEBUG_THROW, false);
				SourceRangeVerifier.DEBUG |= SourceRangeVerifier.DEBUG_THROW;
				RewriteEventStore.DEBUG = debug && options.getBooleanOption(DOM_REWRITE_DEBUG, false);
				TypeHierarchy.DEBUG = debug && options.getBooleanOption(HIERARCHY_DEBUG, false);
				JobManager.VERBOSE = debug && options.getBooleanOption(INDEX_MANAGER_DEBUG, false);
				IndexManager.DEBUG = debug && options.getBooleanOption(INDEX_MANAGER_ADVANCED_DEBUG, false);
				JavaModelManager.DEBUG_CLASSPATH = debug && options.getBooleanOption(JAVAMODEL_CLASSPATH, false);
				JavaModelManager.DEBUG_INVALID_ARCHIVES = debug && options.getBooleanOption(JAVAMODEL_INVALID_ARCHIVES, false);
				JavaModelManager.VERBOSE = debug && options.getBooleanOption(JAVAMODEL_DEBUG, false);
				JavaModelCache.VERBOSE = debug && options.getBooleanOption(JAVAMODELCACHE_DEBUG, false);
				JavaModelCache.DEBUG_CACHE_INSERTIONS = debug && options.getBooleanOption(JAVAMODELCACHE_INSERTIONS_DEBUG, false);
				JavaModelOperation.POST_ACTION_VERBOSE = debug && options.getBooleanOption(POST_ACTION_DEBUG, false);
				NameLookup.VERBOSE = debug && options.getBooleanOption(RESOLUTION_DEBUG, false);
				BasicSearchEngine.VERBOSE = debug && options.getBooleanOption(SEARCH_DEBUG, false);
				SelectionEngine.DEBUG = debug && options.getBooleanOption(SELECTION_DEBUG, false);
				JavaModelManager.ZIP_ACCESS_VERBOSE = debug && options.getBooleanOption(ZIP_ACCESS_DEBUG, false);
				SourceMapper.VERBOSE = debug && options.getBooleanOption(SOURCE_MAPPER_DEBUG_VERBOSE, false);
				DefaultCodeFormatter.DEBUG = debug && options.getBooleanOption(FORMATTER_DEBUG, false);
				Indexer.DEBUG = debug && options.getBooleanOption(INDEX_INDEXER_DEBUG, false);
				Indexer.DEBUG_INSERTIONS = debug  && options.getBooleanOption(INDEX_INDEXER_INSERTIONS, false);
				Indexer.DEBUG_ALLOCATIONS = debug && options.getBooleanOption(INDEX_INDEXER_SPACE, false);
				Indexer.DEBUG_TIMING = debug && options.getBooleanOption(INDEX_INDEXER_TIMING, false);
				Indexer.DEBUG_SELFTEST = debug && options.getBooleanOption(INDEX_INDEXER_SELFTEST, false);
				Nd.sDEBUG_LOCKS = debug && options.getBooleanOption(INDEX_LOCKS_DEBUG, false);
		
				// configure performance options
				if(PerformanceStats.ENABLED) {
					CompletionEngine.PERF = PerformanceStats.isEnabled(COMPLETION_PERF);
					SelectionEngine.PERF = PerformanceStats.isEnabled(SELECTION_PERF);
					DeltaProcessor.PERF = PerformanceStats.isEnabled(DELTA_LISTENER_PERF);
					JavaModelManager.PERF_VARIABLE_INITIALIZER = PerformanceStats.isEnabled(VARIABLE_INITIALIZER_PERF);
					JavaModelManager.PERF_CONTAINER_INITIALIZER = PerformanceStats.isEnabled(CONTAINER_INITIALIZER_PERF);
					ReconcileWorkingCopyOperation.PERF = PerformanceStats.isEnabled(RECONCILE_PERF);
				}
			}
		}, properties);
	}

	public static void unregisterDebugOptionsListener() {
		// unregister debug options listener
		DEBUG_REGISTRATION.unregister();
		DEBUG_REGISTRATION = null;
	}

	/*
	 * Return a new Java 6 annotation processor manager.  The manager will need to
	 * be configured before it can be used.  Returns null if a manager cannot be
	 * created, i.e. if the current VM does not support Java 6 annotation processing.
	 */
	public AbstractAnnotationProcessorManager createAnnotationProcessorManager() {
		synchronized(this) {
			if (this.annotationProcessorManagerFactory == null) {
				IExtensionPoint extension = Platform.getExtensionRegistry().getExtensionPoint(JavaCore.PLUGIN_ID, ANNOTATION_PROCESSOR_MANAGER_EXTPOINT_ID);
				if (extension == null)
					return null;
				IExtension[] extensions = extension.getExtensions();
				for(int i = 0; i < extensions.length; i++) {
					if (i > 0) {
						Util.log(null, "An annotation processor manager is already registered: ignoring " + extensions[i].getUniqueIdentifier()); //$NON-NLS-1$
						break;
					}
					IConfigurationElement[] configElements = extensions[i].getConfigurationElements();
					for(int j = 0; j < configElements.length; j++) {
						final IConfigurationElement configElement = configElements[j];
						if ("annotationProcessorManager".equals(configElement.getName())) { //$NON-NLS-1$
							this.annotationProcessorManagerFactory = configElement;
							break;
						}
					}
				}
			}
		}

		if (this.annotationProcessorManagerFactory == null) {
			return null;
		}
		final AbstractAnnotationProcessorManager[] apm = new AbstractAnnotationProcessorManager[1];
		apm[0] = null;
		final IConfigurationElement factory = this.annotationProcessorManagerFactory;
		SafeRunner.run(new ISafeRunnable() {
			public void handleException(Throwable exception) {
				Util.log(exception, "Exception occurred while loading annotation processor manager"); //$NON-NLS-1$
			}
			public void run() throws Exception {
				Object executableExtension = factory.createExecutableExtension("class"); //$NON-NLS-1$
				if (executableExtension instanceof AbstractAnnotationProcessorManager) {
					apm[0] = (AbstractAnnotationProcessorManager) executableExtension;
				}
			}
		});
		return apm[0];
	}

	/*
	 * Discards the per working copy info for the given working copy (making it a compilation unit)
	 * if its use count was 1. Otherwise, just decrement the use count.
	 * If the working copy is primary, computes the delta between its state and the original compilation unit
	 * and register it.
	 * Close the working copy, its buffer and remove it from the shared working copy table.
	 * Ignore if no per-working copy info existed.
	 * NOTE: it must NOT be synchronized as it may interact with the element info cache (if useCount is decremented to 0), see bug 50667.
	 * Returns the new use count (or -1 if it didn't exist).
	 */
	public int discardPerWorkingCopyInfo(CompilationUnit workingCopy) throws JavaModelException {

		// create the delta builder (this remembers the current content of the working copy)
		// outside the perWorkingCopyInfos lock (see bug 50667)
		JavaElementDeltaBuilder deltaBuilder = null;
		if (workingCopy.isPrimary() && workingCopy.hasUnsavedChanges()) {
			deltaBuilder = new JavaElementDeltaBuilder(workingCopy);
		}
		PerWorkingCopyInfo info = null;
		synchronized(this.perWorkingCopyInfos) {
			WorkingCopyOwner owner = workingCopy.owner;
			Map workingCopyToInfos = (Map)this.perWorkingCopyInfos.get(owner);
			if (workingCopyToInfos == null) return -1;

			info = (PerWorkingCopyInfo)workingCopyToInfos.get(workingCopy);
			if (info == null) return -1;

			if (--info.useCount == 0) {
				// remove per working copy info
				workingCopyToInfos.remove(workingCopy);
				if (workingCopyToInfos.isEmpty()) {
					this.perWorkingCopyInfos.remove(owner);
				}
			}
		}
		if (info.useCount == 0) { // info cannot be null here (check was done above)
			// remove infos + close buffer (since no longer working copy)
			// outside the perWorkingCopyInfos lock (see bug 50667)
			removeInfoAndChildren(workingCopy);
			workingCopy.closeBuffer();

			// compute the delta if needed and register it if there are changes
			if (deltaBuilder != null) {
				deltaBuilder.buildDeltas();
				if (deltaBuilder.delta != null) {
					getDeltaProcessor().registerJavaModelDelta(deltaBuilder.delta);
				}
			}
		}
		return info.useCount;
	}

	/**
	 * @see ISaveParticipant
	 */
	public void doneSaving(ISaveContext context){
		// nothing to do for jdt.core
	}

	/**
	 * Flushes ZipFiles cache if there are no more clients.
	 */
	public void flushZipFiles(Object owner) {
		ZipCache zipCache = (ZipCache)this.zipFiles.get();
		if (zipCache == null) {
			return;
		}
		// the owner will be responsible for flushing the cache
		// we want to check object identity to make sure this is the owner that created the cache
		if (zipCache.owner == owner) {
			this.zipFiles.set(null);
			zipCache.flush();
		}
	}

	/*
	 * Returns true if forcing batch initialization was successful.
	 * Returns false if batch initialization is already running.
	 */
	public synchronized boolean forceBatchInitializations(boolean initAfterLoad) {
		switch (this.batchContainerInitializations) {
		case NO_BATCH_INITIALIZATION:
			this.batchContainerInitializations = NEED_BATCH_INITIALIZATION;
			return true;
		case BATCH_INITIALIZATION_FINISHED:
			if (initAfterLoad)
				return false; // no need to initialize again
			this.batchContainerInitializations = NEED_BATCH_INITIALIZATION;
			return true;
		}
		return false;
	}

	private synchronized boolean batchContainerInitializations() {
		switch (this.batchContainerInitializations) {
		case NEED_BATCH_INITIALIZATION:
			this.batchContainerInitializations = BATCH_INITIALIZATION_IN_PROGRESS;
			return true;
		case BATCH_INITIALIZATION_IN_PROGRESS:
			return true;
		}
		return false;
	}

	private synchronized void batchInitializationFinished() {
		this.batchContainerInitializations = BATCH_INITIALIZATION_FINISHED;
	}

	public IClasspathContainer getClasspathContainer(final IPath containerPath, final IJavaProject project) throws JavaModelException {

		IClasspathContainer container = containerGet(project, containerPath);

		if (container == null) {
			if (batchContainerInitializations()) {
				// avoid deep recursion while initializing container on workspace restart
				// (see https://bugs.eclipse.org/bugs/show_bug.cgi?id=60437)
				try {
					container = initializeAllContainers(project, containerPath);
				} finally {
					batchInitializationFinished();
				}
			} else {
				container = initializeContainer(project, containerPath);
				containerBeingInitializedRemove(project, containerPath);
				SetContainerOperation operation = new SetContainerOperation(containerPath, new IJavaProject[] {project}, new IClasspathContainer[] {container});
				operation.runOperation(null);
			}
		}
		return container;
	}

	public IClasspathEntry[] getReferencedClasspathEntries(IClasspathEntry libraryEntry, IJavaProject project) {
		
		IClasspathEntry[] referencedEntries = ((ClasspathEntry)libraryEntry).resolvedChainedLibraries();
		
		if (project == null)
			return referencedEntries;
		
		PerProjectInfo perProjectInfo = getPerProjectInfo(project.getProject(), false);
		if(perProjectInfo == null) 
			return referencedEntries;
		
		List pathToReferencedEntries = new ArrayList(referencedEntries.length);
		for (int index = 0; index < referencedEntries.length; index++) {

			if (pathToReferencedEntries.contains(referencedEntries[index].getPath()))
				continue;

			IClasspathEntry persistedEntry = null;
			if ((persistedEntry = (IClasspathEntry)perProjectInfo.rootPathToResolvedEntries.get(referencedEntries[index].getPath())) != null) {
				// TODO: reconsider this - may want to copy the values instead of reference assignment?
				referencedEntries[index] = persistedEntry;
			}
			pathToReferencedEntries.add(referencedEntries[index].getPath());
		}
		return referencedEntries;
	}
	
	public DeltaProcessor getDeltaProcessor() {
		return this.deltaState.getDeltaProcessor();
	}

	public static DeltaProcessingState getDeltaState() {
		return MANAGER.deltaState;
	}

	/**
	 * Returns the set of elements which are out of synch with their buffers.
	 */
	protected HashSet<Openable> getElementsOutOfSynchWithBuffers() {
		return this.elementsOutOfSynchWithBuffers;
	}

	public static ExternalFoldersManager getExternalManager() {
		return MANAGER.externalFoldersManager;
	}

	public static IndexManager getIndexManager() {
		return MANAGER.indexManager;
	}

	/**
	 *  Returns the info for the element.
	 */
	public synchronized Object getInfo(IJavaElement element) {
		HashMap tempCache = (HashMap)this.temporaryCache.get();
		if (tempCache != null) {
			Object result = tempCache.get(element);
			if (result != null) {
				return result;
			}
		}
		return this.cache.getInfo(element);
	}

	/**
	 *  Returns the existing element in the cache that is equal to the given element.
	 */
	public synchronized IJavaElement getExistingElement(IJavaElement element) {
		return this.cache.getExistingElement(element);
	}

	public HashSet getExternalWorkingCopyProjects() {
		synchronized (this.perWorkingCopyInfos) {
			HashSet result = null;
			Iterator values = this.perWorkingCopyInfos.values().iterator();
			while (values.hasNext()) {
				Map ownerCopies = (Map) values.next();
				Iterator workingCopies = ownerCopies.keySet().iterator();
				while (workingCopies.hasNext()) {
					ICompilationUnit workingCopy = (ICompilationUnit) workingCopies.next();
					IJavaProject project = workingCopy.getJavaProject();
					if (project.getElementName().equals(ExternalJavaProject.EXTERNAL_PROJECT_NAME)) {
						if (result == null)
							result = new HashSet();
						result.add(project);
					}
				}
			}
			return result;
		}
	}

	/**
	 * Get workspace eclipse preference for JavaCore plug-in.
	 */
	public IEclipsePreferences getInstancePreferences() {
		return this.preferencesLookup[PREF_INSTANCE];
	}

	// If modified, also modify the method getDefaultOptionsNoInitialization()
	public Hashtable getDefaultOptions(){

		Hashtable defaultOptions = new Hashtable(10);

		// see JavaCorePreferenceInitializer#initializeDefaultPluginPreferences() for changing default settings
		// If modified, also modify the method getDefaultOptionsNoInitialization()
		IEclipsePreferences defaultPreferences = getDefaultPreferences();

		// initialize preferences to their default
		Iterator iterator = this.optionNames.iterator();
		while (iterator.hasNext()) {
		    String propertyName = (String) iterator.next();
		    String value = defaultPreferences.get(propertyName, null);
		    if (value != null) defaultOptions.put(propertyName, value);
		}
		// get encoding through resource plugin
		defaultOptions.put(JavaCore.CORE_ENCODING, JavaCore.getEncoding());
		// backward compatibility
		addDeprecatedOptions(defaultOptions);

		return defaultOptions;
	}

	/**
	 * Get default eclipse preference for JavaCore plugin.
	 */
	public IEclipsePreferences getDefaultPreferences() {
		return this.preferencesLookup[PREF_DEFAULT];
	}

	/**
	 * Returns the handle to the active Java Model.
	 */
	public final JavaModel getJavaModel() {
		return this.javaModel;
	}

	/**
	 * Returns the singleton JavaModelManager
	 */
	public final static JavaModelManager getJavaModelManager() {
		return MANAGER;
	}

	/**
	 * Returns the last built state for the given project, or null if there is none.
	 * Deserializes the state if necessary.
	 *
	 * For use by image builder and evaluation support only
	 */
	public Object getLastBuiltState(IProject project, IProgressMonitor monitor) {
		if (!JavaProject.hasJavaNature(project)) {
			if (JavaBuilder.DEBUG)
				System.out.println(project + " is not a Java project"); //$NON-NLS-1$
			return null; // should never be requested on non-Java projects
		}
		PerProjectInfo info = getPerProjectInfo(project, true/*create if missing*/);
		if (!info.triedRead) {
			info.triedRead = true;
			try {
				if (monitor != null)
					monitor.subTask(Messages.bind(Messages.build_readStateProgress, project.getName()));
				info.savedState = readState(project);
			} catch (CoreException e) {
				e.printStackTrace();
			}
		}
		return info.savedState;
	}

	public String getOption(String optionName) {

		if (JavaCore.CORE_ENCODING.equals(optionName)){
			return JavaCore.getEncoding();
		}
		// backward compatibility
		if (isDeprecatedOption(optionName)) {
			return JavaCore.ERROR;
		}
		int optionLevel = getOptionLevel(optionName);
		if (optionLevel != UNKNOWN_OPTION){
			IPreferencesService service = Platform.getPreferencesService();
			String value = service.get(optionName, null, this.preferencesLookup);
			if (value == null && optionLevel == DEPRECATED_OPTION) {
				// May be a deprecated option, retrieve the new value in compatible options
				String[] compatibleOptions = (String[]) this.deprecatedOptions.get(optionName);
				value = service.get(compatibleOptions[0], null, this.preferencesLookup);
			}
			return value==null ? null : value.trim();
		}
		return null;
	}

	/**
	 * Returns the value of the given option for the given Eclipse preferences.
	 * If no value was already set, then inherits from the global options if specified.
	 *
	 * @param optionName The name of the option
	 * @param inheritJavaCoreOptions Tells whether the value can be inherited from global JavaCore options
	 * @param projectPreferences The eclipse preferences from which to get the value
	 * @return The value of the option. May be <code>null</code>
	 */
	public String getOption(String optionName, boolean inheritJavaCoreOptions, IEclipsePreferences projectPreferences) {
		// Return the option value depending on its level
		switch (getOptionLevel(optionName)) {
			case VALID_OPTION:
				// Valid option, return the preference value
				String javaCoreDefault = inheritJavaCoreOptions ? JavaCore.getOption(optionName) : null;
				if (projectPreferences == null) return javaCoreDefault;
				String value = projectPreferences.get(optionName, javaCoreDefault);
				return value == null ? null : value.trim();
			case DEPRECATED_OPTION:
				// Return the deprecated option value if it was already set
				String oldValue = projectPreferences.get(optionName, null);
				if (oldValue != null) {
					return oldValue.trim();
				}
				// Get the new compatible value
				String[] compatibleOptions = (String[]) this.deprecatedOptions.get(optionName);
				String newDefault = inheritJavaCoreOptions ? JavaCore.getOption(compatibleOptions[0]) : null;
				String newValue = projectPreferences.get(compatibleOptions[0], newDefault);
				return newValue == null ? null : newValue.trim();
		}
		return null;
	}

	/**
	 * Returns whether an option name is known or not.
	 * 
	 * @param optionName The name of the option
	 * @return <code>true</code> when the option name is either
	 * {@link #VALID_OPTION valid} or {@link #DEPRECATED_OPTION deprecated},
	 * <code>false</code> otherwise.
	 */
	public boolean knowsOption(String optionName) {
		boolean knownOption = this.optionNames.contains(optionName);
		if (!knownOption) {
			knownOption = this.deprecatedOptions.get(optionName) != null;
		}
		return knownOption;
	}

	/**
	 * Returns the level of the given option.
	 * 
	 * @param optionName The name of the option
	 * @return The level of the option as an int which may have the following
	 * values:
	 * <ul>
	 * <li>{@link #UNKNOWN_OPTION}: the given option is unknown</li>
	 * <li>{@link #DEPRECATED_OPTION}: the given option is deprecated</li>
	 * <li>{@link #VALID_OPTION}: the given option is valid</li>
	 * </ul>
	 */
	public int getOptionLevel(String optionName) {
		if (this.optionNames.contains(optionName)) {
			return VALID_OPTION;
		}
		if (this.deprecatedOptions.get(optionName) != null) {
			return DEPRECATED_OPTION;
		}
		return UNKNOWN_OPTION;
	}

	public Hashtable getOptions() {

		// return cached options if already computed
		Hashtable cachedOptions; // use a local variable to avoid race condition (see https://bugs.eclipse.org/bugs/show_bug.cgi?id=256329 )
		if ((cachedOptions = this.optionsCache) != null) {
			return new Hashtable(cachedOptions);
		}
		if (!Platform.isRunning()) {
			this.optionsCache = getDefaultOptionsNoInitialization();
			return new Hashtable(this.optionsCache);
		}
		// init
		Hashtable options = new Hashtable(10);
		IPreferencesService service = Platform.getPreferencesService();

		// set options using preferences service lookup
		Iterator iterator = this.optionNames.iterator();
		while (iterator.hasNext()) {
			String propertyName = (String) iterator.next();
			String propertyValue = service.get(propertyName, null, this.preferencesLookup);
			if (propertyValue != null) {
				options.put(propertyName, propertyValue);
			}
		}

		// set deprecated options using preferences service lookup
		Iterator deprecatedEntries = this.deprecatedOptions.entrySet().iterator();
		while (deprecatedEntries.hasNext()) {
			Entry entry = (Entry) deprecatedEntries.next();
			String propertyName = (String) entry.getKey();
			String propertyValue = service.get(propertyName, null, this.preferencesLookup);
			if (propertyValue != null) {
				options.put(propertyName, propertyValue);
				String[] compatibleOptions = (String[]) entry.getValue();
				for (int co=0, length=compatibleOptions.length; co < length; co++) {
					String compatibleOption = compatibleOptions[co];
					if (!options.containsKey(compatibleOption))
						options.put(compatibleOption, propertyValue);
				}
			}
		}

		// get encoding through resource plugin
		options.put(JavaCore.CORE_ENCODING, JavaCore.getEncoding());

		// backward compatibility
		addDeprecatedOptions(options);

		Util.fixTaskTags(options);
		// store built map in cache
		this.optionsCache = new Hashtable(options);
		// return built map
		return options;
	}

	// Do not modify without modifying getDefaultOptions()
	private Hashtable getDefaultOptionsNoInitialization() {
		Map<String, String> defaultOptionsMap = new CompilerOptions().getMap(); // compiler defaults

		// Override some compiler defaults
		defaultOptionsMap.put(JavaCore.COMPILER_LOCAL_VARIABLE_ATTR, JavaCore.GENERATE);
		defaultOptionsMap.put(JavaCore.COMPILER_CODEGEN_UNUSED_LOCAL, JavaCore.PRESERVE);
		defaultOptionsMap.put(JavaCore.COMPILER_TASK_TAGS, JavaCore.DEFAULT_TASK_TAGS);
		defaultOptionsMap.put(JavaCore.COMPILER_TASK_PRIORITIES, JavaCore.DEFAULT_TASK_PRIORITIES);
		defaultOptionsMap.put(JavaCore.COMPILER_TASK_CASE_SENSITIVE, JavaCore.ENABLED);
		defaultOptionsMap.put(JavaCore.COMPILER_DOC_COMMENT_SUPPORT, JavaCore.ENABLED);
		defaultOptionsMap.put(JavaCore.COMPILER_PB_FORBIDDEN_REFERENCE, JavaCore.ERROR);

		// Builder settings
		defaultOptionsMap.put(JavaCore.CORE_JAVA_BUILD_RESOURCE_COPY_FILTER, ""); //$NON-NLS-1$
		defaultOptionsMap.put(JavaCore.CORE_JAVA_BUILD_INVALID_CLASSPATH, JavaCore.ABORT);
		defaultOptionsMap.put(JavaCore.CORE_JAVA_BUILD_DUPLICATE_RESOURCE, JavaCore.WARNING);
		defaultOptionsMap.put(JavaCore.CORE_JAVA_BUILD_CLEAN_OUTPUT_FOLDER, JavaCore.CLEAN);

		// JavaCore settings
		defaultOptionsMap.put(JavaCore.CORE_JAVA_BUILD_ORDER, JavaCore.IGNORE);
		defaultOptionsMap.put(JavaCore.CORE_INCOMPLETE_CLASSPATH, JavaCore.ERROR);
		defaultOptionsMap.put(JavaCore.CORE_CIRCULAR_CLASSPATH, JavaCore.ERROR);
		defaultOptionsMap.put(JavaCore.CORE_INCOMPATIBLE_JDK_LEVEL, JavaCore.IGNORE); 
		defaultOptionsMap.put(JavaCore.CORE_OUTPUT_LOCATION_OVERLAPPING_ANOTHER_SOURCE, JavaCore.ERROR);
		defaultOptionsMap.put(JavaCore.CORE_ENABLE_CLASSPATH_EXCLUSION_PATTERNS, JavaCore.ENABLED);
		defaultOptionsMap.put(JavaCore.CORE_ENABLE_CLASSPATH_MULTIPLE_OUTPUT_LOCATIONS, JavaCore.ENABLED);

		// Formatter settings
		defaultOptionsMap.putAll(DefaultCodeFormatterConstants.getEclipseDefaultSettings());

		// CodeAssist settings
		defaultOptionsMap.put(JavaCore.CODEASSIST_VISIBILITY_CHECK, JavaCore.DISABLED);
		defaultOptionsMap.put(JavaCore.CODEASSIST_DEPRECATION_CHECK, JavaCore.DISABLED);
		defaultOptionsMap.put(JavaCore.CODEASSIST_IMPLICIT_QUALIFICATION, JavaCore.DISABLED);
		defaultOptionsMap.put(JavaCore.CODEASSIST_FIELD_PREFIXES, ""); //$NON-NLS-1$
		defaultOptionsMap.put(JavaCore.CODEASSIST_STATIC_FIELD_PREFIXES, ""); //$NON-NLS-1$
		defaultOptionsMap.put(JavaCore.CODEASSIST_STATIC_FINAL_FIELD_PREFIXES, ""); //$NON-NLS-1$
		defaultOptionsMap.put(JavaCore.CODEASSIST_LOCAL_PREFIXES, ""); //$NON-NLS-1$
		defaultOptionsMap.put(JavaCore.CODEASSIST_ARGUMENT_PREFIXES, ""); //$NON-NLS-1$
		defaultOptionsMap.put(JavaCore.CODEASSIST_FIELD_SUFFIXES, ""); //$NON-NLS-1$
		defaultOptionsMap.put(JavaCore.CODEASSIST_STATIC_FIELD_SUFFIXES, ""); //$NON-NLS-1$
		defaultOptionsMap.put(JavaCore.CODEASSIST_STATIC_FINAL_FIELD_SUFFIXES, ""); //$NON-NLS-1$
		defaultOptionsMap.put(JavaCore.CODEASSIST_LOCAL_SUFFIXES, ""); //$NON-NLS-1$
		defaultOptionsMap.put(JavaCore.CODEASSIST_ARGUMENT_SUFFIXES, ""); //$NON-NLS-1$
		defaultOptionsMap.put(JavaCore.CODEASSIST_FORBIDDEN_REFERENCE_CHECK, JavaCore.ENABLED);
		defaultOptionsMap.put(JavaCore.CODEASSIST_DISCOURAGED_REFERENCE_CHECK, JavaCore.DISABLED);
		defaultOptionsMap.put(JavaCore.CODEASSIST_CAMEL_CASE_MATCH, JavaCore.ENABLED);
		defaultOptionsMap.put(JavaCore.CODEASSIST_SUBSTRING_MATCH, JavaCore.ENABLED);
		defaultOptionsMap.put(JavaCore.CODEASSIST_SUGGEST_STATIC_IMPORTS, JavaCore.ENABLED);

		// Time out for parameter names
		defaultOptionsMap.put(JavaCore.TIMEOUT_FOR_PARAMETER_NAME_FROM_ATTACHED_JAVADOC, "50"); //$NON-NLS-1$

		return new Hashtable(defaultOptionsMap);
	}

	/*
	 * Returns the per-project info for the given project. If specified, create the info if the info doesn't exist.
	 */
	public PerProjectInfo getPerProjectInfo(IProject project, boolean create) {
		synchronized(this.perProjectInfos) { // use the perProjectInfo collection as its own lock
			PerProjectInfo info= (PerProjectInfo) this.perProjectInfos.get(project);
			if (info == null && create) {
				info= new PerProjectInfo(project);
				this.perProjectInfos.put(project, info);
			}
			return info;
		}
	}

	/*
	 * Returns  the per-project info for the given project.
	 * If the info doesn't exist, check for the project existence and create the info.
	 * @throws JavaModelException if the project doesn't exist.
	 */
	public PerProjectInfo getPerProjectInfoCheckExistence(IProject project) throws JavaModelException {
		JavaModelManager.PerProjectInfo info = getPerProjectInfo(project, false /* don't create info */);
		if (info == null) {
			if (!JavaProject.hasJavaNature(project)) {
				throw ((JavaProject)JavaCore.create(project)).newNotPresentException();
			}
			info = getPerProjectInfo(project, true /* create info */);
		}
		return info;
	}

	/*
	 * Returns the per-working copy info for the given working copy at the given path.
	 * If it doesn't exist and if create, add a new per-working copy info with the given problem requestor.
	 * If recordUsage, increment the per-working copy info's use count.
	 * Returns null if it doesn't exist and not create.
	 */
	public PerWorkingCopyInfo getPerWorkingCopyInfo(CompilationUnit workingCopy,boolean create, boolean recordUsage, IProblemRequestor problemRequestor) {
		synchronized(this.perWorkingCopyInfos) { // use the perWorkingCopyInfo collection as its own lock
			WorkingCopyOwner owner = workingCopy.owner;
			Map workingCopyToInfos = (Map)this.perWorkingCopyInfos.get(owner);
			if (workingCopyToInfos == null && create) {
				workingCopyToInfos = new HashMap();
				this.perWorkingCopyInfos.put(owner, workingCopyToInfos);
			}

			PerWorkingCopyInfo info = workingCopyToInfos == null ? null : (PerWorkingCopyInfo) workingCopyToInfos.get(workingCopy);
			if (info == null && create) {
				info= new PerWorkingCopyInfo(workingCopy, problemRequestor);
				workingCopyToInfos.put(workingCopy, info);
			}
			if (info != null && recordUsage) info.useCount++;
			return info;
		}
	}

	/**
	 * Returns a persisted container from previous session if any. Note that it is not the original container from previous
	 * session (i.e. it did not get serialized) but rather a summary of its entries recreated for CP initialization purpose.
	 * As such it should not be stored into container caches.
	 */
	public IClasspathContainer getPreviousSessionContainer(IPath containerPath, IJavaProject project) {
			Map previousContainerValues = (Map)this.previousSessionContainers.get(project);
			if (previousContainerValues != null){
			    IClasspathContainer previousContainer = (IClasspathContainer)previousContainerValues.get(containerPath);
			    if (previousContainer != null) {
					if (JavaModelManager.CP_RESOLVE_VERBOSE_ADVANCED)
						verbose_reentering_project_container_access(containerPath, project, previousContainer);
					return previousContainer;
			    }
			}
		    return null; // break cycle if none found
	}

	private void verbose_reentering_project_container_access(	IPath containerPath, IJavaProject project, IClasspathContainer previousContainer) {
		StringBuffer buffer = new StringBuffer();
		buffer.append("CPContainer INIT - reentering access to project container during its initialization, will see previous value\n"); //$NON-NLS-1$
		buffer.append("	project: " + project.getElementName() + '\n'); //$NON-NLS-1$
		buffer.append("	container path: " + containerPath + '\n'); //$NON-NLS-1$
		buffer.append("	previous value: "); //$NON-NLS-1$
		buffer.append(previousContainer.getDescription());
		buffer.append(" {\n"); //$NON-NLS-1$
		IClasspathEntry[] entries = previousContainer.getClasspathEntries();
		if (entries != null){
			for (int j = 0; j < entries.length; j++){
				buffer.append(" 		"); //$NON-NLS-1$
				buffer.append(entries[j]);
				buffer.append('\n');
			}
		}
		buffer.append(" 	}"); //$NON-NLS-1$
		Util.verbose(buffer.toString());
		new Exception("<Fake exception>").printStackTrace(System.out); //$NON-NLS-1$
	}

	/**
	 * Returns a persisted container from previous session if any
	 */
	public IPath getPreviousSessionVariable(String variableName) {
		IPath previousPath = (IPath)this.previousSessionVariables.get(variableName);
		if (previousPath != null){
			if (CP_RESOLVE_VERBOSE_ADVANCED)
				verbose_reentering_variable_access(variableName, previousPath);
			return previousPath;
		}
	    return null; // break cycle
	}

	private void verbose_reentering_variable_access(String variableName, IPath previousPath) {
		Util.verbose(
			"CPVariable INIT - reentering access to variable during its initialization, will see previous value\n" + //$NON-NLS-1$
			"	variable: "+ variableName + '\n' + //$NON-NLS-1$
			"	previous value: " + previousPath); //$NON-NLS-1$
		new Exception("<Fake exception>").printStackTrace(System.out); //$NON-NLS-1$
	}

	/**
	 * Returns the temporary cache for newly opened elements for the current thread.
	 * Creates it if not already created.
	 */
	public HashMap getTemporaryCache() {
		HashMap result = (HashMap)this.temporaryCache.get();
		if (result == null) {
			result = new HashMap();
			this.temporaryCache.set(result);
		}
		return result;
	}

	private File getVariableAndContainersFile() {
		return JavaCore.getPlugin().getStateLocation().append("variablesAndContainers.dat").toFile(); //$NON-NLS-1$
	}

	/**
 	 * Returns the name of the variables for which an CP variable initializer is registered through an extension point
 	 */
	public static String[] getRegisteredVariableNames(){

		Plugin jdtCorePlugin = JavaCore.getPlugin();
		if (jdtCorePlugin == null) return null;

		ArrayList variableList = new ArrayList(5);
		IExtensionPoint extension = Platform.getExtensionRegistry().getExtensionPoint(JavaCore.PLUGIN_ID, JavaModelManager.CPVARIABLE_INITIALIZER_EXTPOINT_ID);
		if (extension != null) {
			IExtension[] extensions =  extension.getExtensions();
			for(int i = 0; i < extensions.length; i++){
				IConfigurationElement [] configElements = extensions[i].getConfigurationElements();
				for(int j = 0; j < configElements.length; j++){
					String varAttribute = configElements[j].getAttribute("variable"); //$NON-NLS-1$
					if (varAttribute != null) variableList.add(varAttribute);
				}
			}
		}
		String[] variableNames = new String[variableList.size()];
		variableList.toArray(variableNames);
		return variableNames;
	}

	/**
 	 * Returns the name of the container IDs for which an CP container initializer is registered through an extension point
 	 */
	public static String[] getRegisteredContainerIDs(){

		Plugin jdtCorePlugin = JavaCore.getPlugin();
		if (jdtCorePlugin == null) return null;

		ArrayList containerIDList = new ArrayList(5);
		IExtensionPoint extension = Platform.getExtensionRegistry().getExtensionPoint(JavaCore.PLUGIN_ID, JavaModelManager.CPCONTAINER_INITIALIZER_EXTPOINT_ID);
		if (extension != null) {
			IExtension[] extensions =  extension.getExtensions();
			for(int i = 0; i < extensions.length; i++){
				IConfigurationElement [] configElements = extensions[i].getConfigurationElements();
				for(int j = 0; j < configElements.length; j++){
					String idAttribute = configElements[j].getAttribute("id"); //$NON-NLS-1$
					if (idAttribute != null) containerIDList.add(idAttribute);
				}
			}
		}
		String[] containerIDs = new String[containerIDList.size()];
		containerIDList.toArray(containerIDs);
		return containerIDs;
	}

	public IClasspathEntry resolveVariableEntry(IClasspathEntry entry, boolean usePreviousSession) {

		if (entry.getEntryKind() != IClasspathEntry.CPE_VARIABLE)
			return entry;

		IPath resolvedPath = getResolvedVariablePath(entry.getPath(), usePreviousSession);
		if (resolvedPath == null)
			return null;
		// By passing a null reference path, we keep it relative to workspace root.
		resolvedPath = ClasspathEntry.resolveDotDot(null, resolvedPath);

		Object target = JavaModel.getTarget(resolvedPath, false);
		if (target == null)
			return null;

		// inside the workspace
		if (target instanceof IResource) {
			IResource resolvedResource = (IResource) target;
			switch (resolvedResource.getType()) {

				case IResource.PROJECT :
					// internal project
					return JavaCore.newProjectEntry(
							resolvedPath,
							entry.getAccessRules(),
							entry.combineAccessRules(),
							entry.getExtraAttributes(),
							entry.isExported());
				case IResource.FILE :
					// internal binary archive
					return JavaCore.newLibraryEntry(
							resolvedPath,
							getResolvedVariablePath(entry.getSourceAttachmentPath(), usePreviousSession),
							getResolvedVariablePath(entry.getSourceAttachmentRootPath(), usePreviousSession),
							entry.getAccessRules(),
							entry.getExtraAttributes(),
							entry.isExported());
				case IResource.FOLDER :
					// internal binary folder
					return JavaCore.newLibraryEntry(
							resolvedPath,
							getResolvedVariablePath(entry.getSourceAttachmentPath(), usePreviousSession),
							getResolvedVariablePath(entry.getSourceAttachmentRootPath(), usePreviousSession),
							entry.getAccessRules(),
							entry.getExtraAttributes(),
							entry.isExported());
			}
		}
		if (target instanceof File) {
			File externalFile = JavaModel.getFile(target);
			if (externalFile != null) {
				// external binary archive
				return JavaCore.newLibraryEntry(
						resolvedPath,
						getResolvedVariablePath(entry.getSourceAttachmentPath(), usePreviousSession),
						getResolvedVariablePath(entry.getSourceAttachmentRootPath(), usePreviousSession),
						entry.getAccessRules(),
						entry.getExtraAttributes(),
						entry.isExported());
			} else {
				// non-existing file
				if (resolvedPath.isAbsolute()){
					return JavaCore.newLibraryEntry(
							resolvedPath,
							getResolvedVariablePath(entry.getSourceAttachmentPath(), usePreviousSession),
							getResolvedVariablePath(entry.getSourceAttachmentRootPath(), usePreviousSession),
							entry.getAccessRules(),
							entry.getExtraAttributes(),
							entry.isExported());
				}
			}
		}
		return null;
	}

	public IPath getResolvedVariablePath(IPath variablePath, boolean usePreviousSession) {

		if (variablePath == null)
			return null;
		int count = variablePath.segmentCount();
		if (count == 0)
			return null;

		// lookup variable
		String variableName = variablePath.segment(0);
		IPath resolvedPath = usePreviousSession ? getPreviousSessionVariable(variableName) : JavaCore.getClasspathVariable(variableName);
		if (resolvedPath == null)
			return null;

		// append path suffix
		if (count > 1) {
			resolvedPath = resolvedPath.append(variablePath.removeFirstSegments(1));
		}
		return resolvedPath;
	}

	/**
	 * Returns the File to use for saving and restoring the last built state for the given project.
	 */
	private File getSerializationFile(IProject project) {
		if (!project.exists()) return null;
		IPath workingLocation = project.getWorkingLocation(JavaCore.PLUGIN_ID);
		return workingLocation.append("state.dat").toFile(); //$NON-NLS-1$
	}

	public static UserLibraryManager getUserLibraryManager() {
		if (MANAGER.userLibraryManager == null) {
			UserLibraryManager libraryManager = new UserLibraryManager();
			synchronized(MANAGER) {
				if (MANAGER.userLibraryManager == null) { // ensure another library manager was not set while creating the instance above
					MANAGER.userLibraryManager = libraryManager;
				}
			}
		}
		return MANAGER.userLibraryManager;
	}

	public static ModuleSourcePathManager getModulePathManager() {
		if (MANAGER.modulePathManager == null) {
			ModuleSourcePathManager modulePathManager = new ModuleSourcePathManager();
			synchronized(MANAGER) {
				if (MANAGER.modulePathManager == null) { // ensure another library manager was not set while creating the instance above
					MANAGER.modulePathManager = modulePathManager;
				}
			}
		}
		return MANAGER.modulePathManager;
	}
	/*
	 * Returns all the working copies which have the given owner.
	 * Adds the working copies of the primary owner if specified.
	 * Returns null if it has none.
	 */
	public ICompilationUnit[] getWorkingCopies(WorkingCopyOwner owner, boolean addPrimary) {
		synchronized(this.perWorkingCopyInfos) {
			ICompilationUnit[] primaryWCs = addPrimary && owner != DefaultWorkingCopyOwner.PRIMARY
				? getWorkingCopies(DefaultWorkingCopyOwner.PRIMARY, false)
				: null;
			Map workingCopyToInfos = (Map)this.perWorkingCopyInfos.get(owner);
			if (workingCopyToInfos == null) return primaryWCs;
			int primaryLength = primaryWCs == null ? 0 : primaryWCs.length;
			int size = workingCopyToInfos.size(); // note size is > 0 otherwise pathToPerWorkingCopyInfos would be null
			ICompilationUnit[] result = new ICompilationUnit[primaryLength + size];
			int index = 0;
			if (primaryWCs != null) {
				for (int i = 0; i < primaryLength; i++) {
					ICompilationUnit primaryWorkingCopy = primaryWCs[i];
					ICompilationUnit workingCopy = new CompilationUnit((PackageFragment) primaryWorkingCopy.getParent(), primaryWorkingCopy.getElementName(), owner);
					if (!workingCopyToInfos.containsKey(workingCopy))
						result[index++] = primaryWorkingCopy;
				}
				if (index != primaryLength)
					System.arraycopy(result, 0, result = new ICompilationUnit[index+size], 0, index);
			}
			Iterator iterator = workingCopyToInfos.values().iterator();
			while(iterator.hasNext()) {
				result[index++] = ((JavaModelManager.PerWorkingCopyInfo)iterator.next()).getWorkingCopy();
			}
			return result;
		}
	}

	public JavaWorkspaceScope getWorkspaceScope() {
		if (this.workspaceScope == null) {
			this.workspaceScope = new JavaWorkspaceScope();
		}
		return this.workspaceScope;
	}

	public static boolean isJrt(IPath path) {
		return path.toString().endsWith(JRTUtil.JRT_FS_JAR);
	}

	public static boolean isJrt(String path) {
		return isJrt(new Path(path));
	}

	public void verifyArchiveContent(IPath path) throws CoreException {
<<<<<<< HEAD
		// TODO: we haven't finalized what path the JRT is represented by. Don't attempt to validate it.
		if (isJrt(path)) {
			return;
		}
		if (isInvalidArchive(path)) {
			throw new CoreException(new Status(IStatus.ERROR, JavaCore.PLUGIN_ID, -1, Messages.status_IOException, new ZipException()));			
		}
=======
		throwExceptionIfArchiveInvalid(path);
>>>>>>> 252a974d
		ZipFile file = getZipFile(path);
		closeZipFile(file);
	}
	
	/**
	 * Returns the open ZipFile at the given path. If the ZipFile
	 * does not yet exist, it is created, opened, and added to the cache
	 * of open ZipFiles.
	 *
	 * The path must be a file system path if representing an external
	 * zip/jar, or it must be an absolute workspace relative path if
	 * representing a zip/jar inside the workspace.
	 *
	 * @exception CoreException If unable to create/open the ZipFile
	 */
	public ZipFile getZipFile(IPath path) throws CoreException {
		return getZipFile(path, true);
	}

	/**
	 * For use in the JDT unit tests only. Used for testing error handling. Causes an
	 * {@link IOException} to be thrown in {@link #getZipFile} whenever it attempts to
	 * read a zip file.
	 * 
	 * @noreference This field is not intended to be referenced by clients.
	 */
	public static boolean throwIoExceptionsInGetZipFile = false;

	private ZipFile getZipFile(IPath path, boolean checkInvalidArchiveCache) throws CoreException {
		if (checkInvalidArchiveCache) {
			throwExceptionIfArchiveInvalid(path);
		}
		ZipCache zipCache;
		ZipFile zipFile;
		if ((zipCache = (ZipCache)this.zipFiles.get()) != null
				&& (zipFile = zipCache.getCache(path)) != null) {
			return zipFile;
		}
		File localFile = getLocalFile(path);

		try {
			if (ZIP_ACCESS_VERBOSE) {
				System.out.println("(" + Thread.currentThread() + ") [JavaModelManager.getZipFile(IPath)] Creating ZipFile on " + localFile ); //$NON-NLS-1$ //$NON-NLS-2$
			}
			if (throwIoExceptionsInGetZipFile) {
				throw new IOException();
			}
			zipFile = new ZipFile(localFile);
			if (zipCache != null) {
				zipCache.setCache(path, zipFile);
			}
			return zipFile;
		} catch (IOException e) {
			ArchiveValidity reason = (e instanceof ZipException) ? ArchiveValidity.BAD_FORMAT : ArchiveValidity.UNABLE_TO_READ;
			addInvalidArchive(path, reason);
			throw new CoreException(new Status(IStatus.ERROR, JavaCore.PLUGIN_ID, -1, Messages.status_IOException, e));
		}
	}

	public static File getLocalFile(IPath path) throws CoreException {
		File localFile = null;
		IWorkspaceRoot root = ResourcesPlugin.getWorkspace().getRoot();
		IResource file = root.findMember(path);
		if (file != null) {
			// internal resource
			URI location;
			if (file.getType() != IResource.FILE || (location = file.getLocationURI()) == null) {
				throw new CoreException(new Status(IStatus.ERROR, JavaCore.PLUGIN_ID, -1, Messages.bind(Messages.file_notFound, path.toString()), null));
			}
			localFile = Util.toLocalFile(location, null/*no progress availaible*/);
			if (localFile == null)
				throw new CoreException(new Status(IStatus.ERROR, JavaCore.PLUGIN_ID, -1, Messages.bind(Messages.file_notFound, path.toString()), null));
		} else {
			// external resource -> it is ok to use toFile()
			localFile= path.toFile();
		}
		return localFile;
	}

	private void throwExceptionIfArchiveInvalid(IPath path) throws CoreException {
		ArchiveValidity validity = getArchiveValidity(path);
		if (!validity.isValid()) {
			IOException reason;
			if (validity == ArchiveValidity.BAD_FORMAT) {
				reason = new ZipException();
			} else {
				reason = new IOException();
			}
			throw new CoreException(new Status(IStatus.ERROR, JavaCore.PLUGIN_ID, -1, Messages.status_IOException, reason));
		}
	}

	/*
	 * Returns whether there is a temporary cache for the current thread.
	 */
	public boolean hasTemporaryCache() {
		return this.temporaryCache.get() != null;
	}

	/*
	 * Initialize all container at the same time as the given container.
	 * Return the container for the given path and project.
	 */
	private IClasspathContainer initializeAllContainers(IJavaProject javaProjectToInit, IPath containerToInit) throws JavaModelException {
		if (CP_RESOLVE_VERBOSE_ADVANCED)
			verbose_batching_containers_initialization(javaProjectToInit, containerToInit);

		// collect all container paths
		final HashMap allContainerPaths = new HashMap();
		IProject[] projects = ResourcesPlugin.getWorkspace().getRoot().getProjects();
		for (int i = 0, length = projects.length; i < length; i++) {
			IProject project = projects[i];
			if (!JavaProject.hasJavaNature(project)) continue;
			IJavaProject javaProject = new JavaProject(project, getJavaModel());
			HashSet paths = (HashSet) allContainerPaths.get(javaProject);
			IClasspathEntry[] rawClasspath = javaProject.getRawClasspath();
			for (int j = 0, length2 = rawClasspath.length; j < length2; j++) {
				IClasspathEntry entry = rawClasspath[j];
				IPath path = entry.getPath();
				if (entry.getEntryKind() == IClasspathEntry.CPE_CONTAINER
						&& containerGet(javaProject, path) == null) {
					if (paths == null) {
						paths = new HashSet();
						allContainerPaths.put(javaProject, paths);
					}
					paths.add(path);
				}
			}
			/* TODO (frederic) put back when JDT/UI dummy project will be thrown away...
			 * See https://bugs.eclipse.org/bugs/show_bug.cgi?id=97524
			 *
			if (javaProject.equals(javaProjectToInit)) {
				if (paths == null) {
					paths = new HashSet();
					allContainerPaths.put(javaProject, paths);
				}
				paths.add(containerToInit);
			}
			*/
		}
		// TODO (frederic) remove following block when JDT/UI dummy project will be thrown away...
		if (javaProjectToInit != null) {
			HashSet containerPaths = (HashSet) allContainerPaths.get(javaProjectToInit);
			if (containerPaths == null) {
				containerPaths = new HashSet();
				allContainerPaths.put(javaProjectToInit, containerPaths);
			}
			containerPaths.add(containerToInit);
		}
		// end block

		// initialize all containers
		boolean ok = false;
		try {
			// if possible run inside an IWokspaceRunnable with AVOID_UPATE to avoid unwanted builds
			// (see https://bugs.eclipse.org/bugs/show_bug.cgi?id=118507)
			IWorkspaceRunnable runnable =
				new IWorkspaceRunnable() {
					public void run(IProgressMonitor monitor) throws CoreException {
						try {
							// Collect all containers
							Set entrySet = allContainerPaths.entrySet();
							int length = entrySet.size();
							if (monitor != null)
								monitor.beginTask("", length); //$NON-NLS-1$
							Map.Entry[] entries = new Map.Entry[length]; // clone as the following will have a side effect
							entrySet.toArray(entries);
							for (int i = 0; i < length; i++) {
								Map.Entry entry = entries[i];
								IJavaProject javaProject = (IJavaProject) entry.getKey();
								HashSet pathSet = (HashSet) entry.getValue();
								if (pathSet == null) continue;
								int length2 = pathSet.size();
								IPath[] paths = new IPath[length2];
								pathSet.toArray(paths); // clone as the following will have a side effect
								for (int j = 0; j < length2; j++) {
									IPath path = paths[j];
									initializeContainer(javaProject, path);
									IClasspathContainer container = containerBeingInitializedGet(javaProject, path);
									if (container != null) {
										containerPut(javaProject, path, container);
									}
								}
								if (monitor != null)
									monitor.worked(1);
							}
							
							// Set all containers
							Map perProjectContainers = (Map) JavaModelManager.this.containersBeingInitialized.get();
							if (perProjectContainers != null) {
								Iterator entriesIterator = perProjectContainers.entrySet().iterator();
								while (entriesIterator.hasNext()) {
									Map.Entry entry = (Map.Entry) entriesIterator.next();
									IJavaProject project = (IJavaProject) entry.getKey();
									HashMap perPathContainers = (HashMap) entry.getValue();
									Iterator containersIterator = perPathContainers.entrySet().iterator();
									while (containersIterator.hasNext()) {
										Map.Entry containerEntry = (Map.Entry) containersIterator.next();
										IPath containerPath = (IPath) containerEntry.getKey();
										IClasspathContainer container = (IClasspathContainer) containerEntry.getValue();
										SetContainerOperation operation = new SetContainerOperation(containerPath, new IJavaProject[] {project}, new IClasspathContainer[] {container});
										operation.runOperation(monitor);
									}
								}
								JavaModelManager.this.containersBeingInitialized.set(null);
							}
						} finally {
							if (monitor != null)
								monitor.done();
						}
					}
				};
			IProgressMonitor monitor = this.batchContainerInitializationsProgress;
			IWorkspace workspace = ResourcesPlugin.getWorkspace();
			if (workspace.isTreeLocked())
				runnable.run(monitor);
			else
				workspace.run(
					runnable,
					null/*don't take any lock*/,
					IWorkspace.AVOID_UPDATE,
					monitor);
			ok = true;
		} catch (CoreException e) {
			// ignore
			Util.log(e, "Exception while initializing all containers"); //$NON-NLS-1$
		} finally {
			if (!ok) {
				// if we're being traversed by an exception, ensure that that containers are
				// no longer marked as initialization in progress
				// (see https://bugs.eclipse.org/bugs/show_bug.cgi?id=66437)
				this.containerInitializationInProgress.set(null);
			}
		}

		return containerGet(javaProjectToInit, containerToInit);
	}

	private void verbose_batching_containers_initialization(IJavaProject javaProjectToInit, IPath containerToInit) {
		Util.verbose(
			"CPContainer INIT - batching containers initialization\n" + //$NON-NLS-1$
			"	project to init: " + (javaProjectToInit == null ? "null" : javaProjectToInit.getElementName()) + '\n' + //$NON-NLS-1$ //$NON-NLS-2$
			"	container path to init: " + containerToInit); //$NON-NLS-1$
	}

	IClasspathContainer initializeContainer(IJavaProject project, IPath containerPath) throws JavaModelException {

		IProgressMonitor monitor = this.batchContainerInitializationsProgress;
		if (monitor != null && monitor.isCanceled())
			throw new OperationCanceledException();

		IClasspathContainer container = null;
		final ClasspathContainerInitializer initializer = JavaCore.getClasspathContainerInitializer(containerPath.segment(0));
		if (initializer != null){
			if (CP_RESOLVE_VERBOSE)
				verbose_triggering_container_initialization(project, containerPath, initializer);
			if (CP_RESOLVE_VERBOSE_ADVANCED)
				verbose_triggering_container_initialization_invocation_trace();
			PerformanceStats stats = null;
			if(JavaModelManager.PERF_CONTAINER_INITIALIZER) {
				stats = PerformanceStats.getStats(JavaModelManager.CONTAINER_INITIALIZER_PERF, this);
				stats.startRun(containerPath + " of " + project.getPath()); //$NON-NLS-1$
			}
			containerPut(project, containerPath, CONTAINER_INITIALIZATION_IN_PROGRESS); // avoid initialization cycles
			boolean ok = false;
			try {
				if (monitor != null)
					monitor.subTask(Messages.bind(Messages.javamodel_configuring, initializer.getDescription(containerPath, project)));

				// let OperationCanceledException go through
				// (see https://bugs.eclipse.org/bugs/show_bug.cgi?id=59363)
				initializer.initialize(containerPath, project);

				if (monitor != null)
					monitor.subTask(""); //$NON-NLS-1$

				// retrieve value (if initialization was successful)
				container = containerBeingInitializedGet(project, containerPath);
				if (container == null && containerGet(project, containerPath) == CONTAINER_INITIALIZATION_IN_PROGRESS) {
					// initializer failed to do its job: redirect to the failure container
					container = initializer.getFailureContainer(containerPath, project);
					if (container == null) {
						if (CP_RESOLVE_VERBOSE || CP_RESOLVE_VERBOSE_FAILURE)
							verbose_container_null_failure_container(project, containerPath, initializer);
						return null; // break cycle
					}
					if (CP_RESOLVE_VERBOSE || CP_RESOLVE_VERBOSE_FAILURE)
						verbose_container_using_failure_container(project, containerPath, initializer);
					containerPut(project, containerPath, container);
				}
				ok = true;
			} catch (CoreException e) {
				if (e instanceof JavaModelException) {
					throw (JavaModelException) e;
				} else {
					throw new JavaModelException(e);
				}
			} catch (RuntimeException e) {
				if (JavaModelManager.CP_RESOLVE_VERBOSE || CP_RESOLVE_VERBOSE_FAILURE)
					e.printStackTrace();
				throw e;
			} catch (Error e) {
				if (JavaModelManager.CP_RESOLVE_VERBOSE || CP_RESOLVE_VERBOSE_FAILURE)
					e.printStackTrace();
				throw e;
			} finally {
				if(JavaModelManager.PERF_CONTAINER_INITIALIZER) {
					stats.endRun();
				}
				if (!ok) {
					// just remove initialization in progress and keep previous session container so as to avoid a full build
					// see https://bugs.eclipse.org/bugs/show_bug.cgi?id=92588
					containerRemoveInitializationInProgress(project, containerPath);
					if (CP_RESOLVE_VERBOSE || CP_RESOLVE_VERBOSE_FAILURE)
						verbose_container_initialization_failed(project, containerPath, container, initializer);
				}
			}
			if (CP_RESOLVE_VERBOSE_ADVANCED)
				verbose_container_value_after_initialization(project, containerPath, container);
		} else {
			// create a dummy initializer and get the default failure container
			container = (new ClasspathContainerInitializer() {
				public void initialize(IPath path, IJavaProject javaProject) throws CoreException {
					// not used
				}
			}).getFailureContainer(containerPath, project);
			if (CP_RESOLVE_VERBOSE_ADVANCED || CP_RESOLVE_VERBOSE_FAILURE)
				verbose_no_container_initializer_found(project, containerPath);
		}
		return container;
	}

	private void verbose_no_container_initializer_found(IJavaProject project, IPath containerPath) {
		Util.verbose(
			"CPContainer INIT - no initializer found\n" + //$NON-NLS-1$
			"	project: " + project.getElementName() + '\n' + //$NON-NLS-1$
			"	container path: " + containerPath); //$NON-NLS-1$
	}

	private void verbose_container_value_after_initialization(IJavaProject project, IPath containerPath, IClasspathContainer container) {
		StringBuffer buffer = new StringBuffer();
		buffer.append("CPContainer INIT - after resolution\n"); //$NON-NLS-1$
		buffer.append("	project: " + project.getElementName() + '\n'); //$NON-NLS-1$
		buffer.append("	container path: " + containerPath + '\n'); //$NON-NLS-1$
		if (container != null){
			buffer.append("	container: "+container.getDescription()+" {\n"); //$NON-NLS-2$//$NON-NLS-1$
			IClasspathEntry[] entries = container.getClasspathEntries();
			if (entries != null){
				for (int i = 0; i < entries.length; i++) {
					buffer.append("		" + entries[i] + '\n'); //$NON-NLS-1$
				}
			}
			buffer.append("	}");//$NON-NLS-1$
		} else {
			buffer.append("	container: {unbound}");//$NON-NLS-1$
		}
		Util.verbose(buffer.toString());
	}

	private void verbose_container_initialization_failed(IJavaProject project, IPath containerPath, IClasspathContainer container, ClasspathContainerInitializer initializer) {
		if (container == CONTAINER_INITIALIZATION_IN_PROGRESS) {
			Util.verbose(
				"CPContainer INIT - FAILED (initializer did not initialize container)\n" + //$NON-NLS-1$
				"	project: " + project.getElementName() + '\n' + //$NON-NLS-1$
				"	container path: " + containerPath + '\n' + //$NON-NLS-1$
				"	initializer: " + initializer); //$NON-NLS-1$

		} else {
			Util.verbose(
				"CPContainer INIT - FAILED (see exception above)\n" + //$NON-NLS-1$
				"	project: " + project.getElementName() + '\n' + //$NON-NLS-1$
				"	container path: " + containerPath + '\n' + //$NON-NLS-1$
				"	initializer: " + initializer); //$NON-NLS-1$
		}
	}

	private void verbose_container_null_failure_container(IJavaProject project, IPath containerPath,  ClasspathContainerInitializer initializer) {
		Util.verbose(
			"CPContainer INIT - FAILED (and failure container is null)\n" + //$NON-NLS-1$
			"	project: " + project.getElementName() + '\n' + //$NON-NLS-1$
			"	container path: " + containerPath + '\n' + //$NON-NLS-1$
			"	initializer: " + initializer); //$NON-NLS-1$
	}

	private void verbose_container_using_failure_container(IJavaProject project, IPath containerPath,  ClasspathContainerInitializer initializer) {
		Util.verbose(
			"CPContainer INIT - FAILED (using failure container)\n" + //$NON-NLS-1$
			"	project: " + project.getElementName() + '\n' + //$NON-NLS-1$
			"	container path: " + containerPath + '\n' + //$NON-NLS-1$
			"	initializer: " + initializer); //$NON-NLS-1$
	}

	private void verbose_triggering_container_initialization(IJavaProject project, IPath containerPath,  ClasspathContainerInitializer initializer) {
		Util.verbose(
			"CPContainer INIT - triggering initialization\n" + //$NON-NLS-1$
			"	project: " + project.getElementName() + '\n' + //$NON-NLS-1$
			"	container path: " + containerPath + '\n' + //$NON-NLS-1$
			"	initializer: " + initializer); //$NON-NLS-1$
	}

	private void verbose_triggering_container_initialization_invocation_trace() {
		Util.verbose(
			"CPContainer INIT - triggering initialization\n" + //$NON-NLS-1$
			"	invocation trace:"); //$NON-NLS-1$
		new Exception("<Fake exception>").printStackTrace(System.out); //$NON-NLS-1$
	}

	/**
	 * Initialize preferences lookups for JavaCore plug-in.
	 */
	public void initializePreferences() {

		// Create lookups
		this.preferencesLookup[PREF_INSTANCE] = InstanceScope.INSTANCE.getNode(JavaCore.PLUGIN_ID);
		this.preferencesLookup[PREF_DEFAULT] = DefaultScope.INSTANCE.getNode(JavaCore.PLUGIN_ID);

		// Listen to instance preferences node removal from parent in order to refresh stored one
		this.instanceNodeListener = new IEclipsePreferences.INodeChangeListener() {
			public void added(IEclipsePreferences.NodeChangeEvent event) {
				// do nothing
			}
			public void removed(IEclipsePreferences.NodeChangeEvent event) {
				if (event.getChild() == JavaModelManager.this.preferencesLookup[PREF_INSTANCE]) {
					JavaModelManager.this.preferencesLookup[PREF_INSTANCE] = InstanceScope.INSTANCE.getNode(JavaCore.PLUGIN_ID);
					JavaModelManager.this.preferencesLookup[PREF_INSTANCE].addPreferenceChangeListener(new EclipsePreferencesListener());
				}
			}
		};
		((IEclipsePreferences) this.preferencesLookup[PREF_INSTANCE].parent()).addNodeChangeListener(this.instanceNodeListener);
		this.preferencesLookup[PREF_INSTANCE].addPreferenceChangeListener(this.instancePreferencesListener = new EclipsePreferencesListener());

		// Listen to default preferences node removal from parent in order to refresh stored one
		this.defaultNodeListener = new IEclipsePreferences.INodeChangeListener() {
			public void added(IEclipsePreferences.NodeChangeEvent event) {
				// do nothing
			}
			public void removed(IEclipsePreferences.NodeChangeEvent event) {
				if (event.getChild() == JavaModelManager.this.preferencesLookup[PREF_DEFAULT]) {
					JavaModelManager.this.preferencesLookup[PREF_DEFAULT] = DefaultScope.INSTANCE.getNode(JavaCore.PLUGIN_ID);
				}
			}
		};
		((IEclipsePreferences) this.preferencesLookup[PREF_DEFAULT].parent()).addNodeChangeListener(this.defaultNodeListener);
	}

	public synchronized char[] intern(char[] array) {
		return this.charArraySymbols.add(array);
	}

	public synchronized String intern(String s) {
		// make sure to copy the string (so that it doesn't hold on the underlying char[] that might be much bigger than necessary)
		return (String) this.stringSymbols.add(new String(s));

		// Note1: String#intern() cannot be used as on some VMs this prevents the string from being garbage collected
		// Note 2: Instead of using a WeakHashset, one could use a WeakHashMap with the following implementation
		// 			   This would costs more per entry (one Entry object and one WeakReference more))

		/*
		WeakReference reference = (WeakReference) this.symbols.get(s);
		String existing;
		if (reference != null && (existing = (String) reference.get()) != null)
			return existing;
		this.symbols.put(s, new WeakReference(s));
		return s;
		*/
	}

	void touchProjects(final IProject[] projectsToTouch, IProgressMonitor progressMonitor) throws JavaModelException {
		WorkspaceJob touchJob = new WorkspaceJob(Messages.synchronizing_projects_job) {
			public IStatus runInWorkspace(IProgressMonitor monitor) throws CoreException {
				SubMonitor subMonitor = SubMonitor.convert(monitor, projectsToTouch.length);
				for (IProject iProject : projectsToTouch) {
					if (JavaBuilder.DEBUG) {
						System.out.println("Touching project " + iProject.getName()); //$NON-NLS-1$
					}
					iProject.touch(subMonitor.split(1));
				}
				return Status.OK_STATUS;
			}

			public boolean belongsTo(Object family) {
				return ResourcesPlugin.FAMILY_MANUAL_REFRESH == family;
			}
		};
		touchJob.schedule();
	}

	private HashSet getClasspathBeingResolved() {
	    HashSet result = (HashSet) this.classpathsBeingResolved.get();
	    if (result == null) {
	        result = new HashSet();
	        this.classpathsBeingResolved.set(result);
	    }
	    return result;
	}

	public boolean isClasspathBeingResolved(IJavaProject project) {
	    return getClasspathBeingResolved().contains(project);
	}

	/**
	 * @deprecated
	 */
	private boolean isDeprecatedOption(String optionName) {
		return JavaCore.COMPILER_PB_INVALID_IMPORT.equals(optionName)
				|| JavaCore.COMPILER_PB_UNREACHABLE_CODE.equals(optionName);
	}
	
	public boolean isNonChainingJar(IPath path) {
		return this.nonChainingJars != null && this.nonChainingJars.contains(path);
	}
	
	public ArchiveValidity getArchiveValidity(IPath path) {
		InvalidArchiveInfo invalidArchiveInfo;
		synchronized (this.invalidArchivesMutex) {
			invalidArchiveInfo = this.invalidArchives.get(path);
		}
		if (invalidArchiveInfo == null)
			return ArchiveValidity.VALID;
		long now = System.currentTimeMillis();

		// If the TTL for this cache entry has expired, directly check whether the archive is still invalid.
		// If it transitioned to being valid, remove it from the cache and force an update to project caches.
		if (now > invalidArchiveInfo.evictionTimestamp) {
			try {
				getZipFile(path, false);
				removeFromInvalidArchiveCache(path);
			} catch (CoreException e) {
				// Archive is still invalid, fall through to reporting it is invalid.
			}
			// Retry the test from the start, now that we have an up-to-date result
			return getArchiveValidity(path);
		}
		return invalidArchiveInfo.reason;
	}

	public void removeFromInvalidArchiveCache(IPath path) {
		synchronized(this.invalidArchivesMutex) {
			if (this.invalidArchives.remove(path) != null) {
				if (DEBUG_INVALID_ARCHIVES) {
					System.out.println("Invalid JAR cache: removed " + path);  //$NON-NLS-1$
				}
				try {
					// Bug 455042: Force an update of the JavaProjectElementInfo project caches.
					for (IJavaProject project : getJavaModel().getJavaProjects()) {
						if (project.findPackageFragmentRoot(path) != null) {
							((JavaProject) project).resetCaches();
						}
					}
				} catch (JavaModelException e) {
					Util.log(e, "Unable to retrieve the Java model."); //$NON-NLS-1$
				}
			}
		}
	}

	/**
	 * Returns the cached value for whether the file referred to by <code>path</code> exists
	 * and is a file, as determined by the return value of {@link File#isFile()}.
	 */
	public boolean isExternalFile(IPath path) {
		return this.externalFiles != null && this.externalFiles.contains(path);
	}

	/**
	 * Removes the cached state of a single entry in the externalFiles cache.
	 */
	public void clearExternalFileState(IPath path) {
		if (this.externalFiles != null) {
			this.externalFiles.remove(path);
		}
	}

	/**
	 * Resets the entire externalFiles cache.
	 */
	public void resetExternalFilesCache() {
		if (this.externalFiles != null) {
			this.externalFiles.clear();
		}
	}

	/**
	 * Returns whether the provided {@link IPath} appears to be an external file,
	 * which is true if the path does not represent an internal resource, does not
	 * exist on the file system, and does have a file extension (this is the definition
	 * provided by {@link ExternalFoldersManager#isExternalFolderPath}).
	 */
	public boolean isAssumedExternalFile(IPath path) {
		if (this.assumedExternalFiles == null) {
			return false;
		}
		return this.assumedExternalFiles.contains(path);
	}

	/**
	 * Adds the provided {@link IPath} to the list of assumed external files.
	 */
	public void addAssumedExternalFile(IPath path) {
		this.assumedExternalFiles.add(path);
	}

	public void setClasspathBeingResolved(IJavaProject project, boolean classpathIsResolved) {
	    if (classpathIsResolved) {
	        getClasspathBeingResolved().add(project);
	    } else {
	        getClasspathBeingResolved().remove(project);
	    }
	}
	
	private Set loadClasspathListCache(String cacheName) {
		Set pathCache = new HashSet();
		File cacheFile = getClasspathListFile(cacheName);
		DataInputStream in = null;
		try {
			in = new DataInputStream(new BufferedInputStream(new FileInputStream(cacheFile)));
			int size = in.readInt();
			while (size-- > 0) {
				String path = in.readUTF();
				pathCache.add(Path.fromPortableString(path));
			}
		} catch (IOException e) {
			if (cacheFile.exists())
				Util.log(e, "Unable to read JavaModelManager " + cacheName + " file"); //$NON-NLS-1$ //$NON-NLS-2$
		} finally {
			if (in != null) {
				try {
					in.close();
				} catch (IOException e) {
					// nothing we can do: ignore
				}
			}
		}
		return Collections.synchronizedSet(pathCache);
	}
	
	private File getClasspathListFile(String fileName) {
		return JavaCore.getPlugin().getStateLocation().append(fileName).toFile(); 
	}
	
	private Set getNonChainingJarsCache() throws CoreException {
		// Even if there is one entry in the cache, just return it. It may not be 
		// the complete cache, but avoid going through all the projects to populate the cache.
		if (this.nonChainingJars != null && this.nonChainingJars.size() > 0) {
			return this.nonChainingJars;
		}
		Set result = new HashSet();
		IJavaProject[] projects = getJavaModel().getJavaProjects();
		for (int i = 0, length = projects.length; i < length; i++) {
			IJavaProject javaProject = projects[i];
			IClasspathEntry[] classpath = ((JavaProject) javaProject).getResolvedClasspath();
			for (int j = 0, length2 = classpath.length; j < length2; j++) {
				IClasspathEntry entry = classpath[j];
				IPath path;
				if (entry.getEntryKind() == IClasspathEntry.CPE_LIBRARY 
					&& !result.contains(path = entry.getPath())
					&& ClasspathEntry.resolvedChainedLibraries(path).length == 0) {
						result.add(path);
				}
			}
		}
		this.nonChainingJars = Collections.synchronizedSet(result);
		return this.nonChainingJars;
	}
	
	private Set getClasspathListCache(String cacheName) throws CoreException {
		if (cacheName == NON_CHAINING_JARS_CACHE) 
			return getNonChainingJarsCache();
		else if (cacheName == EXTERNAL_FILES_CACHE)
			return this.externalFiles;
		else if (cacheName == ASSUMED_EXTERNAL_FILES_CACHE)
			return this.assumedExternalFiles;
		else
			return null;
	}
	
	public void loadVariablesAndContainers() throws CoreException {
		// backward compatibility, consider persistent property
		QualifiedName qName = new QualifiedName(JavaCore.PLUGIN_ID, "variables"); //$NON-NLS-1$
		String xmlString = ResourcesPlugin.getWorkspace().getRoot().getPersistentProperty(qName);

		try {
			if (xmlString != null){
				StringReader reader = new StringReader(xmlString);
				Element cpElement;
				try {
					DocumentBuilder parser = DocumentBuilderFactory.newInstance().newDocumentBuilder();
					cpElement = parser.parse(new InputSource(reader)).getDocumentElement();
				} catch(SAXException e) {
					return;
				} catch(ParserConfigurationException e){
					return;
				} finally {
					reader.close();
				}
				if (cpElement == null) return;
				if (!cpElement.getNodeName().equalsIgnoreCase("variables")) { //$NON-NLS-1$
					return;
				}

				NodeList list= cpElement.getChildNodes();
				int length= list.getLength();
				for (int i= 0; i < length; ++i) {
					Node node= list.item(i);
					short type= node.getNodeType();
					if (type == Node.ELEMENT_NODE) {
						Element element= (Element) node;
						if (element.getNodeName().equalsIgnoreCase("variable")) { //$NON-NLS-1$
							variablePut(
								element.getAttribute("name"), //$NON-NLS-1$
								new Path(element.getAttribute("path"))); //$NON-NLS-1$
						}
					}
				}
			}
		} catch(IOException e){
			// problem loading xml file: nothing we can do
		} finally {
			if (xmlString != null){
				ResourcesPlugin.getWorkspace().getRoot().setPersistentProperty(qName, null); // flush old one
			}
		}

		// backward compatibility, load variables and containers from preferences into cache
		loadVariablesAndContainers(getDefaultPreferences());
		loadVariablesAndContainers(getInstancePreferences());

		// load variables and containers from saved file into cache
		File file = getVariableAndContainersFile();
		DataInputStream in = null;
		try {
			in = new DataInputStream(new BufferedInputStream(new FileInputStream(file)));
			switch (in.readInt()) {
				case 2 :
					new VariablesAndContainersLoadHelper(in).load();
					break;
				case 1 : // backward compatibility, load old format
					// variables
					int size = in.readInt();
					while (size-- > 0) {
						String varName = in.readUTF();
						String pathString = in.readUTF();
						if (CP_ENTRY_IGNORE.equals(pathString))
							continue;
						IPath varPath = Path.fromPortableString(pathString);
						this.variables.put(varName, varPath);
						this.previousSessionVariables.put(varName, varPath);
					}

					// containers
					IJavaModel model = getJavaModel();
					int projectSize = in.readInt();
					while (projectSize-- > 0) {
						String projectName = in.readUTF();
						IJavaProject project = model.getJavaProject(projectName);
						int containerSize = in.readInt();
						while (containerSize-- > 0) {
							IPath containerPath = Path.fromPortableString(in.readUTF());
							int length = in.readInt();
							byte[] containerString = new byte[length];
							in.readFully(containerString);
							recreatePersistedContainer(project, containerPath, new String(containerString), true/*add to container values*/);
						}
					}
					break;
			}
		} catch (IOException e) {
			if (file.exists())
				Util.log(e, "Unable to read variable and containers file"); //$NON-NLS-1$
		} catch (RuntimeException e) {
			if (file.exists())
				Util.log(e, "Unable to read variable and containers file (file is corrupt)"); //$NON-NLS-1$
		} finally {
			if (in != null) {
				try {
					in.close();
				} catch (IOException e) {
					// nothing we can do: ignore
				}
			}
		}

		// override persisted values for variables which have a registered initializer
		String[] registeredVariables = getRegisteredVariableNames();
		for (int i = 0; i < registeredVariables.length; i++) {
			String varName = registeredVariables[i];
			this.variables.put(varName, null); // reset variable, but leave its entry in the Map, so it will be part of variable names.
		}
		// override persisted values for containers which have a registered initializer
		containersReset(getRegisteredContainerIDs());
	}

	private void loadVariablesAndContainers(IEclipsePreferences preferences) {
		try {
			// only get variable from preferences not set to their default
			String[] propertyNames = preferences.keys();
			int variablePrefixLength = CP_VARIABLE_PREFERENCES_PREFIX.length();
			for (int i = 0; i < propertyNames.length; i++){
				String propertyName = propertyNames[i];
				if (propertyName.startsWith(CP_VARIABLE_PREFERENCES_PREFIX)){
					String varName = propertyName.substring(variablePrefixLength);
					String propertyValue = preferences.get(propertyName, null);
					if (propertyValue != null) {
						String pathString = propertyValue.trim();

						if (CP_ENTRY_IGNORE.equals(pathString)) {
							// cleanup old preferences
							preferences.remove(propertyName);
							continue;
						}

						// add variable to table
						IPath varPath = new Path(pathString);
						this.variables.put(varName, varPath);
						this.previousSessionVariables.put(varName, varPath);
					}
				} else if (propertyName.startsWith(CP_CONTAINER_PREFERENCES_PREFIX)){
					String propertyValue = preferences.get(propertyName, null);
					if (propertyValue != null) {
						// cleanup old preferences
						preferences.remove(propertyName);

						// recreate container
						recreatePersistedContainer(propertyName, propertyValue, true/*add to container values*/);
					}
				}
			}
		} catch (BackingStoreException e1) {
			// TODO (frederic) see if it's necessary to report this failure...
		}
	}

	private static final class PersistedClasspathContainer implements
			IClasspathContainer {

		private final IPath containerPath;

		private final IClasspathEntry[] entries;

		private final IJavaProject project;

		PersistedClasspathContainer(IJavaProject project, IPath containerPath,
				IClasspathEntry[] entries) {
			super();
			this.containerPath = containerPath;
			this.entries = entries;
			this.project = project;
		}

		public IClasspathEntry[] getClasspathEntries() {
			return this.entries;
		}

		public String getDescription() {
			return "Persisted container [" + this.containerPath //$NON-NLS-1$
					+ " for project [" + this.project.getElementName() //$NON-NLS-1$
					+ "]]"; //$NON-NLS-1$
		}

		public int getKind() {
			return 0;
		}

		public IPath getPath() {
			return this.containerPath;
		}

		public String toString() {
			return getDescription();
		}
	}

	private final class VariablesAndContainersLoadHelper {

		private static final int ARRAY_INCREMENT = 200;

		private IClasspathEntry[] allClasspathEntries;
		private int allClasspathEntryCount;

		private final Map allPaths; // String -> IPath

		private String[] allStrings;
		private int allStringsCount;

		private final DataInputStream in;

		VariablesAndContainersLoadHelper(DataInputStream in) {
			super();
			this.allClasspathEntries = null;
			this.allClasspathEntryCount = 0;
			this.allPaths = new HashMap();
			this.allStrings = null;
			this.allStringsCount = 0;
			this.in = in;
		}

		void load() throws IOException {
			loadProjects(getJavaModel());
			loadVariables();
		}

		private IAccessRule loadAccessRule() throws IOException {
			int problemId = loadInt();
			IPath pattern = loadPath();
			return new ClasspathAccessRule(pattern.toString().toCharArray(), problemId);
		}

		private IAccessRule[] loadAccessRules() throws IOException {
			int count = loadInt();

			if (count == 0)
				return ClasspathEntry.NO_ACCESS_RULES;

			IAccessRule[] rules = new IAccessRule[count];

			for (int i = 0; i < count; ++i)
				rules[i] = loadAccessRule();

			return rules;
		}

		private IClasspathAttribute loadAttribute() throws IOException {
			String name = loadString();
			String value = loadString();

			return new ClasspathAttribute(name, value);
		}

		private IClasspathAttribute[] loadAttributes() throws IOException {
			int count = loadInt();

			if (count == 0)
				return ClasspathEntry.NO_EXTRA_ATTRIBUTES;

			IClasspathAttribute[] attributes = new IClasspathAttribute[count];

			for (int i = 0; i < count; ++i)
				attributes[i] = loadAttribute();

			return attributes;
		}

		private boolean loadBoolean() throws IOException {
			return this.in.readBoolean();
		}

		private IClasspathEntry[] loadClasspathEntries() throws IOException {
			int count = loadInt();
			IClasspathEntry[] entries = new IClasspathEntry[count];

			for (int i = 0; i < count; ++i)
				entries[i] = loadClasspathEntry();

			return entries;
		}

		private IClasspathEntry loadClasspathEntry() throws IOException {
			int id = loadInt();

			if (id < 0 || id > this.allClasspathEntryCount)
				throw new IOException("Unexpected classpathentry id"); //$NON-NLS-1$

			if (id < this.allClasspathEntryCount)
				return this.allClasspathEntries[id];

			int contentKind = loadInt();
			int entryKind = loadInt();
			IPath path = loadPath();
			IPath[] inclusionPatterns = loadPaths();
			IPath[] exclusionPatterns = loadPaths();
			IPath sourceAttachmentPath = loadPath();
			IPath sourceAttachmentRootPath = loadPath();
			IPath specificOutputLocation = loadPath();
			boolean isExported = loadBoolean();
			IAccessRule[] accessRules = loadAccessRules();
			boolean combineAccessRules = loadBoolean();
			IClasspathAttribute[] extraAttributes = loadAttributes();

			IClasspathEntry entry = new ClasspathEntry(contentKind, entryKind,
					path, inclusionPatterns, exclusionPatterns,
					sourceAttachmentPath, sourceAttachmentRootPath,
					specificOutputLocation, isExported, accessRules,
					combineAccessRules, extraAttributes);

			IClasspathEntry[] array = this.allClasspathEntries;

			if (array == null || id == array.length) {
				array = new IClasspathEntry[id + ARRAY_INCREMENT];

				if (id != 0)
					System.arraycopy(this.allClasspathEntries, 0, array, 0, id);

				this.allClasspathEntries = array;
			}

			array[id] = entry;
			this.allClasspathEntryCount = id + 1;

			return entry;
		}

		private void loadContainers(IJavaProject project) throws IOException {
			boolean projectIsAccessible = project.getProject().isAccessible();
			int count = loadInt();
			for (int i = 0; i < count; ++i) {
				IPath path = loadPath();
				IClasspathEntry[] entries = loadClasspathEntries();

				if (!projectIsAccessible)
					// avoid leaking deleted project's persisted container,
					// but still read the container as it is is part of the file format
					continue;

				IClasspathContainer container = new PersistedClasspathContainer(project, path, entries);

				containerPut(project, path, container);

				Map oldContainers = (Map) JavaModelManager.this.previousSessionContainers.get(project);

				if (oldContainers == null) {
					oldContainers = new HashMap();
					JavaModelManager.this.previousSessionContainers.put(project, oldContainers);
				}

				oldContainers.put(path, container);
			}
		}

		private int loadInt() throws IOException {
			return this.in.readInt();
		}

		private IPath loadPath() throws IOException {
			if (loadBoolean())
				return null;

			String portableString = loadString();
			IPath path = (IPath) this.allPaths.get(portableString);

			if (path == null) {
				path = Path.fromPortableString(portableString);
				this.allPaths.put(portableString, path);
			}

			return path;
		}

		private IPath[] loadPaths() throws IOException {
			int count = loadInt();
			IPath[] pathArray = new IPath[count];

			for (int i = 0; i < count; ++i)
				pathArray[i] = loadPath();

			return pathArray;
		}

		private void loadProjects(IJavaModel model) throws IOException {
			int count = loadInt();

			for (int i = 0; i < count; ++i) {
				String projectName = loadString();

				loadContainers(model.getJavaProject(projectName));
			}
		}

		private String loadString() throws IOException {
			int id = loadInt();

			if (id < 0 || id > this.allStringsCount)
				throw new IOException("Unexpected string id"); //$NON-NLS-1$

			if (id < this.allStringsCount)
				return this.allStrings[id];

			String string = this.in.readUTF();
			String[] array = this.allStrings;

			if (array == null || id == array.length) {
				array = new String[id + ARRAY_INCREMENT];

				if (id != 0)
					System.arraycopy(this.allStrings, 0, array, 0, id);

				this.allStrings = array;
			}

			array[id] = string;
			this.allStringsCount = id + 1;

			return string;
		}

		private void loadVariables() throws IOException {
			int size = loadInt();
			Map loadedVars = new HashMap(size);

			for (int i = 0; i < size; ++i) {
				String varName = loadString();
				IPath varPath = loadPath();

				if (varPath != null)
					loadedVars.put(varName, varPath);
			}

			JavaModelManager.this.previousSessionVariables.putAll(loadedVars);
			JavaModelManager.this.variables.putAll(loadedVars);
		}
	}

	/**
	 *  Returns the info for this element without
	 *  disturbing the cache ordering.
	 */
	protected synchronized Object peekAtInfo(IJavaElement element) {
		HashMap tempCache = (HashMap)this.temporaryCache.get();
		if (tempCache != null) {
			Object result = tempCache.get(element);
			if (result != null) {
				return result;
			}
		}
		return this.cache.peekAtInfo(element);
	}

	/**
	 * @see ISaveParticipant
	 */
	public void prepareToSave(ISaveContext context) /*throws CoreException*/ {
		// nothing to do
	}
	/*
	 * Puts the infos in the given map (keys are IJavaElements and values are JavaElementInfos)
	 * in the Java model cache in an atomic way if the info is not already present in the cache. 
	 * If the info is already present in the cache, it depends upon the forceAdd parameter.
	 * If forceAdd is false it just returns the existing info and if true, this element and it's children are closed and then 
	 * this particular info is added to the cache.
	 */
	protected synchronized Object putInfos(IJavaElement openedElement, Object newInfo, boolean forceAdd, Map newElements) {
		// remove existing children as the are replaced with the new children contained in newElements
		Object existingInfo = this.cache.peekAtInfo(openedElement);
		if (existingInfo != null && !forceAdd) {
			// If forceAdd is false, then it could mean that the particular element 
			// wasn't in cache at that point of time, but would have got added through 
			// another thread. In that case, removing the children could remove it's own
			// children. So, we should not remove the children but return the already existing 
			// info.
			// https://bugs.eclipse.org/bugs/show_bug.cgi?id=372687
			return existingInfo;
		}
		if (openedElement instanceof IParent) {
			closeChildren(existingInfo);
		}

		// Need to put any JarPackageFragmentRoot in first.
		// This is due to the way the LRU cache flushes entries.
		// When a JarPackageFragment is flushed from the LRU cache, the entire
		// jar is flushed by removing the JarPackageFragmentRoot and all of its
		// children (see ElementCache.close()). If we flush the JarPackageFragment
		// when its JarPackageFragmentRoot is not in the cache and the root is about to be
		// added (during the 'while' loop), we will end up in an inconsistent state.
		// Subsequent resolution against package in the jar would fail as a result.
		// https://bugs.eclipse.org/bugs/show_bug.cgi?id=102422
		// (theodora)
		for(Iterator it = newElements.entrySet().iterator(); it.hasNext(); ) {
			Map.Entry entry = (Map.Entry)it.next();
			IJavaElement element = (IJavaElement)entry.getKey();
			if (element instanceof JarPackageFragmentRoot) {
				Object info = entry.getValue();
				it.remove();
				this.cache.putInfo(element, info);
			}
		}

		Iterator iterator = newElements.entrySet().iterator();
		while (iterator.hasNext()) {
			Map.Entry entry = (Map.Entry) iterator.next();
			this.cache.putInfo((IJavaElement) entry.getKey(), entry.getValue());
		}
		return newInfo;
	}

	private void closeChildren(Object info) {
		if (info instanceof JavaElementInfo) {
			IJavaElement[] children = ((JavaElementInfo)info).getChildren();
			for (int i = 0, size = children.length; i < size; ++i) {
				JavaElement child = (JavaElement) children[i];
				try {
					child.close();
				} catch (JavaModelException e) {
					// ignore
				}
			}
		}
	}

	/*
	 * Remember the info for the jar binary type
	 */
	protected synchronized void putJarTypeInfo(IJavaElement type, Object info) {
		this.cache.jarTypeCache.put(type, info);
	}

	/**
	 * Reads the build state for the relevant project.
	 */
	protected Object readState(IProject project) throws CoreException {
		File file = getSerializationFile(project);
		if (file != null && file.exists()) {
			try {
				DataInputStream in= new DataInputStream(new BufferedInputStream(new FileInputStream(file)));
				try {
					String pluginID= in.readUTF();
					if (!pluginID.equals(JavaCore.PLUGIN_ID))
						throw new IOException(Messages.build_wrongFileFormat);
					String kind= in.readUTF();
					if (!kind.equals("STATE")) //$NON-NLS-1$
						throw new IOException(Messages.build_wrongFileFormat);
					if (in.readBoolean())
						return JavaBuilder.readState(project, in);
					if (JavaBuilder.DEBUG)
						System.out.println("Saved state thinks last build failed for " + project.getName()); //$NON-NLS-1$
				} finally {
					in.close();
				}
			} catch (Exception e) {
				e.printStackTrace();
				throw new CoreException(new Status(IStatus.ERROR, JavaCore.PLUGIN_ID, Platform.PLUGIN_ERROR, "Error reading last build state for project "+ project.getName(), e)); //$NON-NLS-1$
			}
		} else if (JavaBuilder.DEBUG) {
			if (file == null)
				System.out.println("Project does not exist: " + project); //$NON-NLS-1$
			else
				System.out.println("Build state file " + file.getPath() + " does not exist"); //$NON-NLS-1$ //$NON-NLS-2$
		}
		return null;
	}

	public static void recreatePersistedContainer(String propertyName, String containerString, boolean addToContainerValues) {
		int containerPrefixLength = CP_CONTAINER_PREFERENCES_PREFIX.length();
		int index = propertyName.indexOf('|', containerPrefixLength);
		if (containerString != null) containerString = containerString.trim();
		if (index > 0) {
			String projectName = propertyName.substring(containerPrefixLength, index).trim();
			IJavaProject project = getJavaModelManager().getJavaModel().getJavaProject(projectName);
			IPath containerPath = new Path(propertyName.substring(index+1).trim());
			recreatePersistedContainer(project, containerPath, containerString, addToContainerValues);
		}
	}

	private static void recreatePersistedContainer(final IJavaProject project, final IPath containerPath, String containerString, boolean addToContainerValues) {
		if (!project.getProject().isAccessible()) return; // avoid leaking deleted project's persisted container
		if (containerString == null) {
			getJavaModelManager().containerPut(project, containerPath, null);
		} else {
			IClasspathEntry[] entries;
			try {
				entries = ((JavaProject) project).decodeClasspath(containerString, null/*not interested in unknown elements*/)[0];
			} catch (IOException e) {
				Util.log(e, "Could not recreate persisted container: \n" + containerString); //$NON-NLS-1$
				entries = JavaProject.INVALID_CLASSPATH;
			}
			if (entries != JavaProject.INVALID_CLASSPATH) {
				final IClasspathEntry[] containerEntries = entries;
				IClasspathContainer container = new IClasspathContainer() {
					public IClasspathEntry[] getClasspathEntries() {
						return containerEntries;
					}
					public String getDescription() {
						return "Persisted container ["+containerPath+" for project ["+ project.getElementName()+"]"; //$NON-NLS-1$//$NON-NLS-2$//$NON-NLS-3$
					}
					public int getKind() {
						return 0;
					}
					public IPath getPath() {
						return containerPath;
					}
					public String toString() {
						return getDescription();
					}

				};
				if (addToContainerValues) {
					getJavaModelManager().containerPut(project, containerPath, container);
				}
				Map projectContainers = (Map)getJavaModelManager().previousSessionContainers.get(project);
				if (projectContainers == null){
					projectContainers = new HashMap(1);
					getJavaModelManager().previousSessionContainers.put(project, projectContainers);
				}
				projectContainers.put(containerPath, container);
			}
		}
	}

	/**
	 * Remembers the given scope in a weak set
	 * (so no need to remove it: it will be removed by the garbage collector)
	 */
	public void rememberScope(AbstractSearchScope scope) {
		// NB: The value has to be null so as to not create a strong reference on the scope
		this.searchScopes.put(scope, null);
	}

	/*
	 * Removes all cached info for the given element (including all children)
	 * from the cache.
	 * Returns the info for the given element, or null if it was closed.
	 */
	public synchronized Object removeInfoAndChildren(JavaElement element) throws JavaModelException {
		Object info = this.cache.peekAtInfo(element);
		if (info != null) {
			boolean wasVerbose = false;
			try {
				if (JavaModelCache.VERBOSE) {
					String elementType = JavaModelCache.getElementType(element);
					System.out.println(Thread.currentThread() + " CLOSING "+ elementType + " " + element.toStringWithAncestors());  //$NON-NLS-1$//$NON-NLS-2$
					wasVerbose = true;
					JavaModelCache.VERBOSE = false;
				}
				element.closing(info);
				if (element instanceof IParent) {
					closeChildren(info);
				}
				this.cache.removeInfo(element);
				if (wasVerbose) {
					System.out.println(this.cache.toStringFillingRation("-> ")); //$NON-NLS-1$
				}
			} finally {
				JavaModelCache.VERBOSE = wasVerbose;
			}
			return info;
		}
		return null;
	}

	void removeFromJarTypeCache(BinaryType type) {
		this.cache.removeFromJarTypeCache(type);
	}

	public void removePerProjectInfo(JavaProject javaProject, boolean removeExtJarInfo) {
		synchronized(this.perProjectInfos) { // use the perProjectInfo collection as its own lock
			IProject project = javaProject.getProject();
			PerProjectInfo info= (PerProjectInfo) this.perProjectInfos.get(project);
			if (info != null) {
				this.perProjectInfos.remove(project);
				if (removeExtJarInfo) {
					info.forgetExternalTimestampsAndIndexes();
				}
			}
		}
		resetClasspathListCache();
	}

	/*
	 * Reset project options stored in info cache.
	 */
	public void resetProjectOptions(JavaProject javaProject) {
		synchronized(this.perProjectInfos) { // use the perProjectInfo collection as its own lock
			IProject project = javaProject.getProject();
			PerProjectInfo info= (PerProjectInfo) this.perProjectInfos.get(project);
			if (info != null) {
				info.options = null;
			}
		}
	}

	/*
	 * Reset project preferences stored in info cache.
	 */
	public void resetProjectPreferences(JavaProject javaProject) {
		synchronized(this.perProjectInfos) { // use the perProjectInfo collection as its own lock
			IProject project = javaProject.getProject();
			PerProjectInfo info= (PerProjectInfo) this.perProjectInfos.get(project);
			if (info != null) {
				info.preferences = null;
			}
		}
	}

	public static final void doNotUse() {
		// used by tests to simulate a startup
		MANAGER.deltaState.doNotUse();
		MANAGER = new JavaModelManager();
	}

	/*
	 * Resets the cache that holds on binary type in jar files
	 */
	protected synchronized void resetJarTypeCache() {
		this.cache.resetJarTypeCache();
	}
	
	public void resetClasspathListCache() {
		if (this.nonChainingJars != null) 
			this.nonChainingJars.clear();
		if (DEBUG_INVALID_ARCHIVES) {
			synchronized(this.invalidArchivesMutex) {
				if (!this.invalidArchives.isEmpty()) {
					System.out.println("Invalid JAR cache: clearing cache"); //$NON-NLS-1$
				}
			}
		}
		synchronized(this.invalidArchivesMutex) {
			this.invalidArchives.clear();
		}
		if (this.externalFiles != null)
			this.externalFiles.clear();
		if (this.assumedExternalFiles != null)
			this.assumedExternalFiles.clear();
	}

	/*
	 * Resets the temporary cache for newly created elements to null.
	 */
	public void resetTemporaryCache() {
		this.temporaryCache.set(null);
	}

	/**
	 * @see ISaveParticipant
	 */
	public void rollback(ISaveContext context){
		// nothing to do
	}

	private void saveState(PerProjectInfo info, ISaveContext context) throws CoreException {

		// passed this point, save actions are non trivial
		if (context.getKind() == ISaveContext.SNAPSHOT) return;

		// save built state
		if (info.triedRead) saveBuiltState(info);
	}

	/**
	 * Saves the built state for the project.
	 */
	private void saveBuiltState(PerProjectInfo info) throws CoreException {
		if (JavaBuilder.DEBUG)
			System.out.println(Messages.bind(Messages.build_saveStateProgress, info.project.getName()));
		File file = getSerializationFile(info.project);
		if (file == null) return;
		long t = System.currentTimeMillis();
		try {
			DataOutputStream out = new DataOutputStream(new BufferedOutputStream(new FileOutputStream(file)));
			try {
				out.writeUTF(JavaCore.PLUGIN_ID);
				out.writeUTF("STATE"); //$NON-NLS-1$
				if (info.savedState == null) {
					out.writeBoolean(false);
				} else {
					out.writeBoolean(true);
					JavaBuilder.writeState(info.savedState, out);
				}
			} finally {
				out.close();
			}
		} catch (RuntimeException e) {
			try {
				file.delete();
			} catch(SecurityException se) {
				// could not delete file: cannot do much more
			}
			throw new CoreException(
				new Status(IStatus.ERROR, JavaCore.PLUGIN_ID, Platform.PLUGIN_ERROR,
					Messages.bind(Messages.build_cannotSaveState, info.project.getName()), e));
		} catch (IOException e) {
			try {
				file.delete();
			} catch(SecurityException se) {
				// could not delete file: cannot do much more
			}
			throw new CoreException(
				new Status(IStatus.ERROR, JavaCore.PLUGIN_ID, Platform.PLUGIN_ERROR,
					Messages.bind(Messages.build_cannotSaveState, info.project.getName()), e));
		}
		if (JavaBuilder.DEBUG) {
			t = System.currentTimeMillis() - t;
			System.out.println(Messages.bind(Messages.build_saveStateComplete, String.valueOf(t)));
		}
	}

	private void saveClasspathListCache(String cacheName) throws CoreException {
		File file = getClasspathListFile(cacheName);
		DataOutputStream out = null;
		try {
			out = new DataOutputStream(new BufferedOutputStream(new FileOutputStream(file)));
			Set pathCache = getClasspathListCache(cacheName);
			synchronized (pathCache) {
				out.writeInt(pathCache.size());
				Iterator entries = pathCache.iterator();
				while (entries.hasNext()) {
					IPath path = (IPath) entries.next();
					out.writeUTF(path.toPortableString());
				}
			}
		} catch (IOException e) {
			IStatus status = new Status(IStatus.ERROR, JavaCore.PLUGIN_ID, IStatus.ERROR, "Problems while saving non-chaining jar cache", e); //$NON-NLS-1$
			throw new CoreException(status);
		} finally {
			if (out != null) {
				try {
					out.close();
				} catch (IOException e) {
					// nothing we can do: ignore
				}
			}
		}
	}
	
	private void saveVariablesAndContainers(ISaveContext context) throws CoreException {
		File file = getVariableAndContainersFile();
		DataOutputStream out = null;
		try {
			out = new DataOutputStream(new BufferedOutputStream(new FileOutputStream(file)));
			out.writeInt(VARIABLES_AND_CONTAINERS_FILE_VERSION);
			new VariablesAndContainersSaveHelper(out).save(context);
		} catch (IOException e) {
			IStatus status = new Status(IStatus.ERROR, JavaCore.PLUGIN_ID, IStatus.ERROR, "Problems while saving variables and containers", e); //$NON-NLS-1$
			throw new CoreException(status);
		} finally {
			if (out != null) {
				try {
					out.close();
				} catch (IOException e) {
					// nothing we can do: ignore
				}
			}
		}
	}

	private final class VariablesAndContainersSaveHelper {

		private final HashtableOfObjectToInt classpathEntryIds; // IClasspathEntry -> int
		private final DataOutputStream out;
		private final HashtableOfObjectToInt stringIds; // Strings -> int

		VariablesAndContainersSaveHelper(DataOutputStream out) {
			super();
			this.classpathEntryIds = new HashtableOfObjectToInt();
			this.out = out;
			this.stringIds = new HashtableOfObjectToInt();
		}

		void save(ISaveContext context) throws IOException, JavaModelException {
			saveProjects(getJavaModel().getJavaProjects());
			// remove variables that should not be saved
			HashMap varsToSave = null;
			Iterator iterator = JavaModelManager.this.variables.entrySet().iterator();
			IEclipsePreferences defaultPreferences = getDefaultPreferences();
			while (iterator.hasNext()) {
				Map.Entry entry = (Map.Entry) iterator.next();
				String varName = (String) entry.getKey();
				if (defaultPreferences.get(CP_VARIABLE_PREFERENCES_PREFIX + varName, null) != null // don't save classpath variables from the default preferences as there is no delta if they are removed
						|| CP_ENTRY_IGNORE_PATH.equals(entry.getValue())) {

					if (varsToSave == null)
						varsToSave = new HashMap(JavaModelManager.this.variables);
					varsToSave.remove(varName);
				}
			}
			saveVariables(varsToSave != null ? varsToSave : JavaModelManager.this.variables);
		}

		private void saveAccessRule(ClasspathAccessRule rule) throws IOException {
			saveInt(rule.problemId);
			savePath(rule.getPattern());
		}

		private void saveAccessRules(IAccessRule[] rules) throws IOException {
			int count = rules == null ? 0 : rules.length;

			saveInt(count);
			for (int i = 0; i < count; ++i)
				saveAccessRule((ClasspathAccessRule) rules[i]);
		}

		private void saveAttribute(IClasspathAttribute attribute)
				throws IOException {
			saveString(attribute.getName());
			saveString(attribute.getValue());
		}

		private void saveAttributes(IClasspathAttribute[] attributes)
				throws IOException {
			int count = attributes == null ? 0 : attributes.length;

			saveInt(count);
			for (int i = 0; i < count; ++i)
				saveAttribute(attributes[i]);
		}

		private void saveClasspathEntries(IClasspathEntry[] entries)
				throws IOException {
			int count = entries == null ? 0 : entries.length;

			saveInt(count);
			for (int i = 0; i < count; ++i)
				saveClasspathEntry(entries[i]);
		}

		private void saveClasspathEntry(IClasspathEntry entry)
				throws IOException {
			if (saveNewId(entry, this.classpathEntryIds)) {
				saveInt(entry.getContentKind());
				saveInt(entry.getEntryKind());
				savePath(entry.getPath());
				savePaths(entry.getInclusionPatterns());
				savePaths(entry.getExclusionPatterns());
				savePath(entry.getSourceAttachmentPath());
				savePath(entry.getSourceAttachmentRootPath());
				savePath(entry.getOutputLocation());
				this.out.writeBoolean(entry.isExported());
				saveAccessRules(entry.getAccessRules());
				this.out.writeBoolean(entry.combineAccessRules());
				saveAttributes(entry.getExtraAttributes());
			}
		}

		private void saveContainers(IJavaProject project, Map containerMap)
				throws IOException {
			saveInt(containerMap.size());

			for (Iterator i = containerMap.entrySet().iterator(); i.hasNext();) {
				Entry entry = (Entry) i.next();
				IPath path = (IPath) entry.getKey();
				IClasspathContainer container = (IClasspathContainer) entry.getValue();
				IClasspathEntry[] cpEntries = null;

				if (container == null) {
					// container has not been initialized yet, use previous
					// session value
					// (see https://bugs.eclipse.org/bugs/show_bug.cgi?id=73969)
					container = getPreviousSessionContainer(path, project);
				}

				if (container != null)
					cpEntries = container.getClasspathEntries();

				savePath(path);
				saveClasspathEntries(cpEntries);
			}
		}

		private void saveInt(int value) throws IOException {
			this.out.writeInt(value);
		}

		private boolean saveNewId(Object key, HashtableOfObjectToInt map) throws IOException {
			int id = map.get(key);

			if (id == -1) {
				int newId = map.size();

				map.put(key, newId);

				saveInt(newId);

				return true;
			} else {
				saveInt(id);

				return false;
			}
		}

		private void savePath(IPath path) throws IOException {
			if (path == null) {
				this.out.writeBoolean(true);
			} else {
				this.out.writeBoolean(false);
				saveString(path.toPortableString());
			}
		}

		private void savePaths(IPath[] paths) throws IOException {
			int count = paths == null ? 0 : paths.length;

			saveInt(count);
			for (int i = 0; i < count; ++i)
				savePath(paths[i]);
		}

		private void saveProjects(IJavaProject[] projects) throws IOException,
				JavaModelException {
			int count = projects.length;

			saveInt(count);

			for (int i = 0; i < count; ++i) {
				IJavaProject project = projects[i];

				saveString(project.getElementName());

				Map containerMap = (Map) JavaModelManager.this.containers.get(project);

				if (containerMap == null) {
					containerMap = Collections.EMPTY_MAP;
				} else {
					// clone while iterating
					// (see https://bugs.eclipse.org/bugs/show_bug.cgi?id=59638)
					containerMap = new HashMap(containerMap);
				}

				saveContainers(project, containerMap);
			}
		}

		private void saveString(String string) throws IOException {
			if (saveNewId(string, this.stringIds))
				this.out.writeUTF(string);
		}

		private void saveVariables(Map map) throws IOException {
			saveInt(map.size());

			for (Iterator i = map.entrySet().iterator(); i.hasNext();) {
				Entry entry = (Entry) i.next();
				String varName = (String) entry.getKey();
				IPath varPath = (IPath) entry.getValue();

				saveString(varName);
				savePath(varPath);
			}
		}
	}

	private void traceVariableAndContainers(String action, long start) {

		Long delta = Long.valueOf(System.currentTimeMillis() - start);
		Long length = Long.valueOf(getVariableAndContainersFile().length());
		String pattern = "{0} {1} bytes in variablesAndContainers.dat in {2}ms"; //$NON-NLS-1$
		String message = MessageFormat.format(pattern, new Object[]{action, length, delta});

		System.out.println(message);
	}

	/**
	 * @see ISaveParticipant
	 */
	public void saving(ISaveContext context) throws CoreException {

	    long start = -1;
		if (VERBOSE)
			start = System.currentTimeMillis();

		// save variable and container values on snapshot/full save
		saveVariablesAndContainers(context);
		
		if (VERBOSE)
			traceVariableAndContainers("Saved", start); //$NON-NLS-1$

		switch(context.getKind()) {
			case ISaveContext.FULL_SAVE : {
				// save non-chaining jar, invalid jar and external file caches on full save
				saveClasspathListCache(NON_CHAINING_JARS_CACHE);
				saveClasspathListCache(EXTERNAL_FILES_CACHE);
				saveClasspathListCache(ASSUMED_EXTERNAL_FILES_CACHE);
	
				// will need delta since this save (see https://bugs.eclipse.org/bugs/show_bug.cgi?id=38658)
				context.needDelta();
	
				// clean up indexes on workspace full save
				// (see https://bugs.eclipse.org/bugs/show_bug.cgi?id=52347)
				IndexManager manager = this.indexManager;
				if (manager != null
						// don't force initialization of workspace scope as we could be shutting down
						// (see https://bugs.eclipse.org/bugs/show_bug.cgi?id=93941)
						&& this.workspaceScope != null) {
					manager.cleanUpIndexes();
				}
			}
			//$FALL-THROUGH$
			case ISaveContext.SNAPSHOT : {
				// clean up external folders on full save or snapshot
				this.externalFoldersManager.cleanUp(null);
			}
		}

		IProject savedProject = context.getProject();
		if (savedProject != null) {
			if (!JavaProject.hasJavaNature(savedProject)) return; // ignore
			PerProjectInfo info = getPerProjectInfo(savedProject, true /* create info */);
			saveState(info, context);
			return;
		}

		ArrayList vStats= null; // lazy initialized
		ArrayList values = null;
		synchronized(this.perProjectInfos) {
			values = new ArrayList(this.perProjectInfos.values());
		}
		Iterator iterator = values.iterator();
		while (iterator.hasNext()) {
			try {
				PerProjectInfo info = (PerProjectInfo) iterator.next();
				saveState(info, context);
			} catch (CoreException e) {
				if (vStats == null)
					vStats= new ArrayList();
				vStats.add(e.getStatus());
			}
		}
		if (vStats != null) {
			IStatus[] stats= new IStatus[vStats.size()];
			vStats.toArray(stats);
			throw new CoreException(new MultiStatus(JavaCore.PLUGIN_ID, IStatus.ERROR, stats, Messages.build_cannotSaveStates, null));
		}

		// save external libs timestamps
		this.deltaState.saveExternalLibTimeStamps();

	}

	/**
	 * Add a secondary type in temporary indexing cache for a project got from given path.
	 *
	 * Current secondary types cache is not modified as we want to wait that indexing
	 * was finished before taking new secondary types into account.
	 *
	 * Indexing cache is a specific entry in secondary types cache which key is
	 * {@link #INDEXED_SECONDARY_TYPES } and value a map with same structure than
	 * secondary types cache itself.
	 *
	 * @see #secondaryTypes(IJavaProject, boolean, IProgressMonitor)
	 */
	public void secondaryTypeAdding(String path, char[] typeName, char[] packageName) {
		if (VERBOSE) {
			StringBuffer buffer = new StringBuffer("JavaModelManager.addSecondaryType("); //$NON-NLS-1$
			buffer.append(path);
			buffer.append(',');
			buffer.append('[');
			buffer.append(new String(packageName));
			buffer.append('.');
			buffer.append(new String(typeName));
			buffer.append(']');
			buffer.append(')');
			Util.verbose(buffer.toString());
		}
		IWorkspaceRoot wRoot = ResourcesPlugin.getWorkspace().getRoot();
		IResource resource = wRoot.findMember(path);
		if (resource != null) {
			if (org.eclipse.jdt.internal.core.util.Util.isJavaLikeFileName(path) && resource.getType() == IResource.FILE) {
				IProject project = resource.getProject();
				try {
					PerProjectInfo projectInfo = getPerProjectInfoCheckExistence(project);
					// Get or create map to cache secondary types while indexing (can be not synchronized as indexing insure a non-concurrent usage)
					HashMap indexedSecondaryTypes = null;
					if (projectInfo.secondaryTypes == null) {
						projectInfo.secondaryTypes = new Hashtable(3);
						indexedSecondaryTypes = new HashMap(3);
						projectInfo.secondaryTypes.put(INDEXED_SECONDARY_TYPES, indexedSecondaryTypes);
					} else {
						indexedSecondaryTypes = (HashMap) projectInfo.secondaryTypes.get(INDEXED_SECONDARY_TYPES);
						if (indexedSecondaryTypes == null) {
							indexedSecondaryTypes = new HashMap(3);
							projectInfo.secondaryTypes.put(INDEXED_SECONDARY_TYPES, indexedSecondaryTypes);
						}
					}
					// Store the secondary type in temporary cache (these are just handles => no problem to create it now...)
					HashMap allTypes = (HashMap) indexedSecondaryTypes.get(resource);
					if (allTypes == null) {
						allTypes = new HashMap(3);
						indexedSecondaryTypes.put(resource, allTypes);
					}
					ICompilationUnit unit = JavaModelManager.createCompilationUnitFrom((IFile)resource, null);
					if (unit != null) {
						String typeString = new String(typeName);
						IType type = unit.getType(typeString);
						// String packageString = new String(packageName);
						// use package fragment name instead of parameter as it may be invalid...
						// see bug https://bugs.eclipse.org/bugs/show_bug.cgi?id=186781
						String packageString = type.getPackageFragment().getElementName();
						HashMap packageTypes = (HashMap) allTypes.get(packageString);
						if (packageTypes == null) {
							packageTypes = new HashMap(3);
							allTypes.put(packageString, packageTypes);
						}
						packageTypes.put(typeString, type);
					}
					if (VERBOSE) {
						Util.verbose("	- indexing cache:"); //$NON-NLS-1$
						Iterator entries = indexedSecondaryTypes.entrySet().iterator();
						while (entries.hasNext()) {
							Map.Entry entry = (Map.Entry) entries.next();
							IFile file = (IFile) entry.getKey();
							Util.verbose("		+ "+file.getFullPath()+':'+ entry.getValue()); //$NON-NLS-1$
						}
					}
				}
				catch (JavaModelException jme) {
					// do nothing
				}
			}
		}
	}

	/**
	 * Get all secondary types for a project and store result in per project info cache.
	 * <p>
	 * This cache is an <code>Hashtable&lt;String, HashMap&lt;String, IType&gt;&gt;</code>:
	 *  <ul>
	 * 	<li>key: package name
	 * 	<li>value:
	 * 		<ul>
	 * 		<li>key: type name
	 * 		<li>value: java model handle for the secondary type
	 * 		</ul>
	 * </ul>
	 * Hashtable was used to protect callers from possible concurrent access.
	 * </p>
	 * Note that this map may have a specific entry which key is {@link #INDEXED_SECONDARY_TYPES }
	 * and value is a map containing all secondary types created during indexing.
	 * When this key is in cache and indexing is finished, returned map is merged
	 * with the value of this special key. If indexing is not finished and caller does
	 * not wait for the end of indexing, returned map is the current secondary
	 * types cache content which may be invalid...
	 *
	 * @param project Project we want get secondary types from
	 * @return HashMap Table of secondary type names->path for given project
	 */
	public Map secondaryTypes(IJavaProject project, boolean waitForIndexes, IProgressMonitor monitor) throws JavaModelException {
		if (VERBOSE) {
			StringBuffer buffer = new StringBuffer("JavaModelManager.secondaryTypes("); //$NON-NLS-1$
			buffer.append(project.getElementName());
			buffer.append(',');
			buffer.append(waitForIndexes);
			buffer.append(')');
			Util.verbose(buffer.toString());
		}

		// Return cache if not empty and there's no new secondary types created during indexing
		final PerProjectInfo projectInfo = getPerProjectInfoCheckExistence(project.getProject());
		Map indexingSecondaryCache = projectInfo.secondaryTypes == null ? null : (Map) projectInfo.secondaryTypes.get(INDEXED_SECONDARY_TYPES);
		if (projectInfo.secondaryTypes != null && indexingSecondaryCache == null) {
			return projectInfo.secondaryTypes;
		}

		// Perform search request only if secondary types cache is not initialized yet (this will happen only once!)
		if (projectInfo.secondaryTypes == null) {
			return secondaryTypesSearching(project, waitForIndexes, monitor, projectInfo);
		}

		// New secondary types have been created while indexing secondary types cache
		// => need to know whether the indexing is finished or not
		boolean indexing = this.indexManager.awaitingJobsCount() > 0;
		if (indexing) {
			if (!waitForIndexes)  {
				// Indexing is running but caller cannot wait => return current cache
				return projectInfo.secondaryTypes;
			}

			// Wait for the end of indexing or a cancel
			try {
				this.indexManager.performConcurrentJob(new IJob() {
					@Override
					public boolean belongsTo(String jobFamily) {
						return true;
					}

					@Override
					public void cancel() {
						// job is cancelled through progress
					}

					@Override
					public void ensureReadyToRun() {
						// always ready
					}

					@Override
					public boolean execute(IProgressMonitor progress) {
						return progress == null || !progress.isCanceled();
					}

					@Override
					public String getJobFamily() {
						return ""; //$NON-NLS-1$
					}
				
				}, IJob.WaitUntilReady, monitor);
			} catch (OperationCanceledException oce) {
				return projectInfo.secondaryTypes;
			}
		}

		// Indexing is finished => merge caches and return result
		return secondaryTypesMerging(projectInfo.secondaryTypes);
	}

	/*
	 * Return secondary types cache merged with new secondary types created while indexing
	 * Note that merge result is directly stored in given parameter map.
	 */
	private Hashtable secondaryTypesMerging(Hashtable secondaryTypes) {
		if (VERBOSE) {
			Util.verbose("JavaModelManager.getSecondaryTypesMerged()"); //$NON-NLS-1$
			Util.verbose("	- current cache to merge:"); //$NON-NLS-1$
			Iterator entries = secondaryTypes.entrySet().iterator();
			while (entries.hasNext()) {
				Map.Entry entry = (Map.Entry) entries.next();
				String packName = (String) entry.getKey();
				Util.verbose("		+ "+packName+':'+ entry.getValue() ); //$NON-NLS-1$
			}
		}

		// Return current cache if there's no indexing cache (double check, this should not happen)
		HashMap indexedSecondaryTypes = (HashMap) secondaryTypes.remove(INDEXED_SECONDARY_TYPES);
		if (indexedSecondaryTypes == null) {
			return secondaryTypes;
		}

		// Merge indexing cache in secondary types one
		Iterator entries = indexedSecondaryTypes.entrySet().iterator();
		while (entries.hasNext()) {
			Map.Entry entry = (Map.Entry) entries.next();
			IFile file = (IFile) entry.getKey();

			// Remove all secondary types of indexed file from cache
			secondaryTypesRemoving(secondaryTypes, file);

			// Add all indexing file secondary types in given secondary types cache
			HashMap fileSecondaryTypes = (HashMap) entry.getValue();
			Iterator entries2 = fileSecondaryTypes.entrySet().iterator();
			while (entries2.hasNext()) {
				Map.Entry entry2 = (Map.Entry) entries2.next();
				String packageName = (String) entry2.getKey();
				HashMap cachedTypes = (HashMap) secondaryTypes.get(packageName);
				if (cachedTypes == null) {
					secondaryTypes.put(packageName, entry2.getValue());
				} else {
					HashMap types = (HashMap) entry2.getValue();
					Iterator entries3 = types.entrySet().iterator();
					while (entries3.hasNext()) {
						Map.Entry entry3 = (Map.Entry) entries3.next();
						String typeName = (String) entry3.getKey();
						cachedTypes.put(typeName, entry3.getValue());
					}
				}
			}
		}
		if (VERBOSE) {
			Util.verbose("	- secondary types cache merged:"); //$NON-NLS-1$
			entries = secondaryTypes.entrySet().iterator();
			while (entries.hasNext()) {
				Map.Entry entry = (Map.Entry) entries.next();
				String packName = (String) entry.getKey();
				Util.verbose("		+ "+packName+':'+ entry.getValue()); //$NON-NLS-1$
			}
		}
		return secondaryTypes;
	}

	/*
	 * Perform search request to get all secondary types of a given project.
	 * If not waiting for indexes and indexing is running, will return types found in current built indexes...
	 */
	private Map secondaryTypesSearching(IJavaProject project, boolean waitForIndexes, IProgressMonitor monitor, final PerProjectInfo projectInfo) throws JavaModelException {
		if (VERBOSE || BasicSearchEngine.VERBOSE) {
			StringBuffer buffer = new StringBuffer("JavaModelManager.secondaryTypesSearch("); //$NON-NLS-1$
			buffer.append(project.getElementName());
			buffer.append(',');
			buffer.append(waitForIndexes);
			buffer.append(')');
			Util.verbose(buffer.toString());
		}

		final Hashtable secondaryTypes = new Hashtable(3);
		IRestrictedAccessTypeRequestor nameRequestor = new IRestrictedAccessTypeRequestor() {
			public void acceptType(int modifiers, char[] packageName, char[] simpleTypeName, char[][] enclosingTypeNames, String path, AccessRestriction access) {
				String key = packageName==null ? "" : new String(packageName); //$NON-NLS-1$
				HashMap types = (HashMap) secondaryTypes.get(key);
				if (types == null) types = new HashMap(3);
				types.put(new String(simpleTypeName), path);
				secondaryTypes.put(key, types);
			}
		};

		// Build scope using prereq projects but only source folders
		IPackageFragmentRoot[] allRoots = project.getAllPackageFragmentRoots();
		int length = allRoots.length, size = 0;
		IPackageFragmentRoot[] allSourceFolders = new IPackageFragmentRoot[length];
		for (int i=0; i<length; i++) {
			if (allRoots[i].getKind() == IPackageFragmentRoot.K_SOURCE) {
				allSourceFolders[size++] = allRoots[i];
			}
		}
		if (size < length) {
			System.arraycopy(allSourceFolders, 0, allSourceFolders = new IPackageFragmentRoot[size], 0, size);
		}

		// Search all secondary types on scope
		new BasicSearchEngine().searchAllSecondaryTypeNames(allSourceFolders, nameRequestor, waitForIndexes, monitor);

		// Build types from paths
		Iterator packages = secondaryTypes.values().iterator();
		while (packages.hasNext()) {
			HashMap types = (HashMap) packages.next();
			HashMap tempTypes = new HashMap(types.size());
			Iterator names = types.entrySet().iterator();
			while (names.hasNext()) {
				Map.Entry entry = (Map.Entry) names.next();
				String typeName = (String) entry.getKey();
				String path = (String) entry.getValue();
				names.remove();
				if (org.eclipse.jdt.internal.core.util.Util.isJavaLikeFileName(path)) {
					IFile file = ResourcesPlugin.getWorkspace().getRoot().getFile(new Path(path));
					ICompilationUnit unit = JavaModelManager.createCompilationUnitFrom(file, null);
					IType type = unit.getType(typeName);
					tempTypes.put(typeName, type);
				}
			}
			types.putAll(tempTypes);
		}

		// Store result in per project info cache if still null or there's still an indexing cache (may have been set by another thread...)
		if (projectInfo.secondaryTypes == null || projectInfo.secondaryTypes.get(INDEXED_SECONDARY_TYPES) != null) {
			projectInfo.secondaryTypes = secondaryTypes;
			if (VERBOSE || BasicSearchEngine.VERBOSE) {
				System.out.print(Thread.currentThread() + "	-> secondary paths stored in cache: ");  //$NON-NLS-1$
				System.out.println();
				Iterator entries = secondaryTypes.entrySet().iterator();
				while (entries.hasNext()) {
					Map.Entry entry = (Map.Entry) entries.next();
					String qualifiedName = (String) entry.getKey();
					Util.verbose("		- "+qualifiedName+'-'+ entry.getValue()); //$NON-NLS-1$
				}
			}
		}
		return projectInfo.secondaryTypes;
	}

	/**
	 * Remove from secondary types cache all types belonging to a given file.
	 * Clean secondary types cache built while indexing if requested.
	 *
	 * Project's secondary types cache is found using file location.
	 *
	 * @param file File to remove
	 */
	public void secondaryTypesRemoving(IFile file, boolean cleanIndexCache) {
		if (VERBOSE) {
			StringBuffer buffer = new StringBuffer("JavaModelManager.removeFromSecondaryTypesCache("); //$NON-NLS-1$
			buffer.append(file.getName());
			buffer.append(')');
			Util.verbose(buffer.toString());
		}
		if (file != null) {
			PerProjectInfo projectInfo = getPerProjectInfo(file.getProject(), false);
			if (projectInfo != null && projectInfo.secondaryTypes != null) {
				if (VERBOSE) {
					Util.verbose("-> remove file from cache of project: "+file.getProject().getName()); //$NON-NLS-1$
				}

				// Clean current cache
				secondaryTypesRemoving(projectInfo.secondaryTypes, file);

				// Clean indexing cache if necessary
				HashMap indexingCache = (HashMap) projectInfo.secondaryTypes.get(INDEXED_SECONDARY_TYPES);
				if (!cleanIndexCache) {
					if (indexingCache == null) {
						// Need to signify that secondary types indexing will happen before any request happens
						// see bug https://bugs.eclipse.org/bugs/show_bug.cgi?id=152841
						projectInfo.secondaryTypes.put(INDEXED_SECONDARY_TYPES, new HashMap());
					}
					return;
				}
				if (indexingCache != null) {
					Set keys = indexingCache.keySet();
					int filesSize = keys.size(), filesCount = 0;
					IFile[] removed = null;
					Iterator cachedFiles = keys.iterator();
					while (cachedFiles.hasNext()) {
						IFile cachedFile = (IFile) cachedFiles.next();
						if (file.equals(cachedFile)) {
							if (removed == null) removed = new IFile[filesSize];
							filesSize--;
							removed[filesCount++] = cachedFile;
						}
					}
					if (removed != null) {
						for (int i=0; i<filesCount; i++) {
							indexingCache.remove(removed[i]);
						}
					}
				}
			}
		}
	}

	/*
	 * Remove from a given cache map all secondary types belonging to a given file.
	 * Note that there can have several secondary types per file...
	 */
	private void secondaryTypesRemoving(Hashtable secondaryTypesMap, IFile file) {
		if (VERBOSE) {
			StringBuffer buffer = new StringBuffer("JavaModelManager.removeSecondaryTypesFromMap("); //$NON-NLS-1$
			Iterator entries = secondaryTypesMap.entrySet().iterator();
			while (entries.hasNext()) {
				Map.Entry entry = (Map.Entry) entries.next();
				String qualifiedName = (String) entry.getKey();
				buffer.append(qualifiedName+':'+ entry.getValue());
			}
			buffer.append(',');
			buffer.append(file.getFullPath());
			buffer.append(')');
			Util.verbose(buffer.toString());
		}
		Set packageEntries = secondaryTypesMap.entrySet();
		int packagesSize = packageEntries.size(), removedPackagesCount = 0;
		String[] removedPackages = null;
		Iterator packages = packageEntries.iterator();
		while (packages.hasNext()) {
			Map.Entry entry = (Map.Entry) packages.next();
			String packName = (String) entry.getKey();
			if (packName != INDEXED_SECONDARY_TYPES) { // skip indexing cache entry if present (!= is intentional)
				HashMap types = (HashMap) entry.getValue();
				Set nameEntries = types.entrySet();
				int namesSize = nameEntries.size(), removedNamesCount = 0;
				String[] removedNames = null;
				Iterator names = nameEntries.iterator();
				while (names.hasNext()) {
					Map.Entry entry2 = (Map.Entry) names.next();
					String typeName = (String) entry2.getKey();
					JavaElement type = (JavaElement) entry2.getValue();
					if (file.equals(type.resource())) {
						if (removedNames == null) removedNames = new String[namesSize];
						namesSize--;
						removedNames[removedNamesCount++] = typeName;
					}
				}
				if (removedNames != null) {
					for (int i=0; i<removedNamesCount; i++) {
						types.remove(removedNames[i]);
					}
				}
				if (types.size() == 0) {
					if (removedPackages == null) removedPackages = new String[packagesSize];
					packagesSize--;
					removedPackages[removedPackagesCount++] = packName;
				}
			}
		}
		if (removedPackages != null) {
			for (int i=0; i<removedPackagesCount; i++) {
				secondaryTypesMap.remove(removedPackages[i]);
			}
		}
		if (VERBOSE) {
			Util.verbose("	- new secondary types map:"); //$NON-NLS-1$
			Iterator entries = secondaryTypesMap.entrySet().iterator();
			while (entries.hasNext()) {
				Map.Entry entry = (Map.Entry) entries.next();
				String qualifiedName = (String) entry.getKey();
				Util.verbose("		+ "+qualifiedName+':'+ entry.getValue()); //$NON-NLS-1$
			}
		}
	}

	/**
	 * Record the order in which to build the java projects (batch build). This order is based
	 * on the projects classpath settings.
	 */
	protected void setBuildOrder(String[] javaBuildOrder) throws JavaModelException {

		// optional behaviour
		// possible value of index 0 is Compute
		if (!JavaCore.COMPUTE.equals(JavaCore.getOption(JavaCore.CORE_JAVA_BUILD_ORDER))) return; // cannot be customized at project level

		if (javaBuildOrder == null || javaBuildOrder.length <= 1) return;

		IWorkspace workspace = ResourcesPlugin.getWorkspace();
		IWorkspaceDescription description = workspace.getDescription();
		String[] wksBuildOrder = description.getBuildOrder();

		String[] newOrder;
		if (wksBuildOrder == null){
			newOrder = javaBuildOrder;
		} else {
			// remove projects which are already mentionned in java builder order
			int javaCount = javaBuildOrder.length;
			HashMap newSet = new HashMap(javaCount); // create a set for fast check
			for (int i = 0; i < javaCount; i++){
				newSet.put(javaBuildOrder[i], javaBuildOrder[i]);
			}
			int removed = 0;
			int oldCount = wksBuildOrder.length;
			for (int i = 0; i < oldCount; i++){
				if (newSet.containsKey(wksBuildOrder[i])){
					wksBuildOrder[i] = null;
					removed++;
				}
			}
			// add Java ones first
			newOrder = new String[oldCount - removed + javaCount];
			System.arraycopy(javaBuildOrder, 0, newOrder, 0, javaCount); // java projects are built first

			// copy previous items in their respective order
			int index = javaCount;
			for (int i = 0; i < oldCount; i++){
				if (wksBuildOrder[i] != null){
					newOrder[index++] = wksBuildOrder[i];
				}
			}
		}
		// commit the new build order out
		description.setBuildOrder(newOrder);
		try {
			workspace.setDescription(description);
		} catch(CoreException e){
			throw new JavaModelException(e);
		}
	}

	/**
	 * Sets the last built state for the given project, or null to reset it.
	 */
	public void setLastBuiltState(IProject project, Object state) {
		if (JavaProject.hasJavaNature(project)) {
			// should never be requested on non-Java projects
			PerProjectInfo info = getPerProjectInfo(project, true /*create if missing*/);
			info.triedRead = true; // no point trying to re-read once using setter
			info.savedState = state;
		}
		if (state == null) { // delete state file to ensure a full build happens if the workspace crashes
			try {
				File file = getSerializationFile(project);
				if (file != null && file.exists())
					file.delete();
			} catch(SecurityException se) {
				// could not delete file: cannot do much more
			}
		}
	}

	/**
	 * Store the preferences value for the given option name.
	 *
	 * @param optionName The name of the option
	 * @param optionValue The value of the option. If <code>null</code>, then
	 * 	the option will be removed from the preferences instead.
	 * @param eclipsePreferences The eclipse preferences to be updated
	 * @param otherOptions more options being stored, used to avoid conflict between deprecated option and its compatible
	 * @return <code>true</code> if the preferences have been changed,
	 * 	<code>false</code> otherwise.
	 */
	public boolean storePreference(String optionName, String optionValue, IEclipsePreferences eclipsePreferences, Map otherOptions) {
		int optionLevel = this.getOptionLevel(optionName);
		if (optionLevel == UNKNOWN_OPTION) return false; // unrecognized option
		
		// Store option value
		switch (optionLevel) {
			case JavaModelManager.VALID_OPTION:
				if (optionValue == null) {
					eclipsePreferences.remove(optionName);
				} else {
					eclipsePreferences.put(optionName, optionValue);
				}
				break;
			case JavaModelManager.DEPRECATED_OPTION:
				// Try to migrate deprecated option
				eclipsePreferences.remove(optionName); // get rid off old preference
				String[] compatibleOptions = (String[]) this.deprecatedOptions.get(optionName);
				for (int co=0, length=compatibleOptions.length; co < length; co++) {
					if (otherOptions != null && otherOptions.containsKey(compatibleOptions[co]))
						continue; // don't overwrite explicit value of otherOptions at compatibleOptions[co]
					if (optionValue == null) {
						eclipsePreferences.remove(compatibleOptions[co]);
					} else {
						eclipsePreferences.put(compatibleOptions[co], optionValue);
					}
				}
				break;
			default:
				return false;
		}
		return true;
	}

	public void setOptions(Hashtable newOptions) {
		Hashtable cachedValue = newOptions == null ? null : new Hashtable(newOptions);
		IEclipsePreferences defaultPreferences = getDefaultPreferences();
		IEclipsePreferences instancePreferences = getInstancePreferences();

		if (newOptions == null){
			try {
				instancePreferences.clear();
			} catch(BackingStoreException e) {
				// ignore
			}
		} else {
			Enumeration keys = newOptions.keys();
			while (keys.hasMoreElements()){
				String key = (String)keys.nextElement();
				int optionLevel = getOptionLevel(key);
				if (optionLevel == UNKNOWN_OPTION) continue; // unrecognized option
				if (key.equals(JavaCore.CORE_ENCODING)) {
					if (cachedValue != null) {
						cachedValue.put(key, JavaCore.getEncoding());
					}
					continue; // skipped, contributed by resource prefs
				}
				String value = (String) newOptions.get(key);
				String defaultValue = defaultPreferences.get(key, null);
				// Store value in preferences
				if (defaultValue != null && defaultValue.equals(value)) {
					value = null;
				}
				storePreference(key, value, instancePreferences, newOptions);
			}
			try {
				// persist options
				instancePreferences.flush();
			} catch(BackingStoreException e) {
				// ignore
			}
		}
		// update cache
		Util.fixTaskTags(cachedValue);
		this.optionsCache = cachedValue;
	}

	public void startup() throws CoreException {
		try {
			// initialize Java model cache
			this.cache = new JavaModelCache();

			// request state folder creation (workaround 19885)
			JavaCore.getPlugin().getStateLocation();

			// Initialize eclipse preferences
			initializePreferences();

			// Listen to preference changes
			this.propertyListener = new IEclipsePreferences.IPreferenceChangeListener() {
				public void preferenceChange(PreferenceChangeEvent event) {
					JavaModelManager.this.optionsCache = null;
				}
			};
			InstanceScope.INSTANCE.getNode(JavaCore.PLUGIN_ID).addPreferenceChangeListener(this.propertyListener);
			
			// listen for encoding changes (see https://bugs.eclipse.org/bugs/show_bug.cgi?id=255501 )
			this.resourcesPropertyListener = new IEclipsePreferences.IPreferenceChangeListener() {
				public void preferenceChange(PreferenceChangeEvent event) {
					if (ResourcesPlugin.PREF_ENCODING.equals(event.getKey())) {
						JavaModelManager.this.optionsCache = null;
					}
				}
			};
			String resourcesPluginId = ResourcesPlugin.getPlugin().getBundle().getSymbolicName();
			InstanceScope.INSTANCE.getNode(resourcesPluginId).addPreferenceChangeListener(this.resourcesPropertyListener);

			// Listen to content-type changes
			 Platform.getContentTypeManager().addContentTypeChangeListener(this);

			// retrieve variable values
			long start = -1;
			if (VERBOSE)
				start = System.currentTimeMillis();
			loadVariablesAndContainers();
			if (VERBOSE)
				traceVariableAndContainers("Loaded", start); //$NON-NLS-1$

			// listen for resource changes
			this.deltaState.initializeRootsWithPreviousSession();
			final IWorkspace workspace = ResourcesPlugin.getWorkspace();
			workspace.addResourceChangeListener(
				this.deltaState,
				/* update spec in JavaCore#addPreProcessingResourceChangedListener(...) if adding more event types */
				IResourceChangeEvent.PRE_BUILD
					| IResourceChangeEvent.POST_BUILD
					| IResourceChangeEvent.POST_CHANGE
					| IResourceChangeEvent.PRE_DELETE
					| IResourceChangeEvent.PRE_CLOSE
					| IResourceChangeEvent.PRE_REFRESH);

			Indexer.getInstance().addListener(this.deltaState);

			// listen to resource changes affecting external annotations
			ExternalAnnotationTracker.start(workspace);

			startIndexing();

			// process deltas since last activated in indexer thread so that indexes are up-to-date.
			// see https://bugs.eclipse.org/bugs/show_bug.cgi?id=38658
			Job processSavedState = new Job(Messages.savedState_jobName) {
				protected IStatus run(IProgressMonitor monitor) {
					try {
						// add save participant and process delta atomically
						// see https://bugs.eclipse.org/bugs/show_bug.cgi?id=59937
						workspace.run(
							new IWorkspaceRunnable() {
								public void run(IProgressMonitor progress) throws CoreException {
									ISavedState savedState = workspace.addSaveParticipant(JavaCore.PLUGIN_ID, JavaModelManager.this);
									if (savedState != null) {
										// the event type coming from the saved state is always POST_AUTO_BUILD
										// force it to be POST_CHANGE so that the delta processor can handle it
										JavaModelManager.this.deltaState.getDeltaProcessor().overridenEventType = IResourceChangeEvent.POST_CHANGE;
										savedState.processResourceChangeEvents(JavaModelManager.this.deltaState);
									}
								}
							},
							monitor);
					} catch (CoreException e) {
						return e.getStatus();
					}
					return Status.OK_STATUS;
				}
			};
			processSavedState.setSystem(true);
			processSavedState.setPriority(Job.SHORT); // process asap
			processSavedState.schedule();
		} catch (RuntimeException e) {
			shutdown();
			throw e;
		}
	}

	/**
	 * Initiate the background indexing process.
	 * This should be deferred after the plug-in activation.
	 */
	private void startIndexing() {
		if (this.indexManager != null) this.indexManager.reset();
	}

	public void shutdown () {
		IEclipsePreferences preferences = InstanceScope.INSTANCE.getNode(JavaCore.PLUGIN_ID);
		try {
			preferences.flush();
		} catch (BackingStoreException e) {
			Util.log(e, "Could not save JavaCore preferences"); //$NON-NLS-1$
		}
		IWorkspace workspace = ResourcesPlugin.getWorkspace();
		workspace.removeResourceChangeListener(this.deltaState);
		workspace.removeSaveParticipant(JavaCore.PLUGIN_ID);

		ExternalAnnotationTracker.shutdown(workspace);

		// Stop listening to content-type changes
		Platform.getContentTypeManager().removeContentTypeChangeListener(this);

		// Stop indexing
		if (this.indexManager != null) {
			this.indexManager.shutdown();
		}

		// Stop listening to preferences changes
		preferences.removePreferenceChangeListener(this.propertyListener);
		((IEclipsePreferences) this.preferencesLookup[PREF_DEFAULT].parent()).removeNodeChangeListener(this.defaultNodeListener);
		this.preferencesLookup[PREF_DEFAULT] = null;
		((IEclipsePreferences) this.preferencesLookup[PREF_INSTANCE].parent()).removeNodeChangeListener(this.instanceNodeListener);
		this.preferencesLookup[PREF_INSTANCE].removePreferenceChangeListener(this.instancePreferencesListener);
		this.preferencesLookup[PREF_INSTANCE] = null;
		String resourcesPluginId = ResourcesPlugin.getPlugin().getBundle().getSymbolicName();
		InstanceScope.INSTANCE.getNode(resourcesPluginId).removePreferenceChangeListener(this.resourcesPropertyListener);

		// wait for the initialization job to finish
		try {
			Job.getJobManager().join(JavaCore.PLUGIN_ID, null);
		} catch (InterruptedException e) {
			// ignore
		}

		// Note: no need to close the Java model as this just removes Java element infos from the Java model cache
	}

	public synchronized IPath variableGet(String variableName){
		// check initialization in progress first
		HashSet initializations = variableInitializationInProgress();
		if (initializations.contains(variableName)) {
			return VARIABLE_INITIALIZATION_IN_PROGRESS;
		}
		return (IPath)this.variables.get(variableName);
	}

	private synchronized IPath variableGetDefaultToPreviousSession(String variableName){
		IPath variablePath = (IPath)this.variables.get(variableName);
		if (variablePath == null)
			return getPreviousSessionVariable(variableName);
		return variablePath;
	}

	/*
	 * Returns the set of variable names that are being initialized in the current thread.
	 */
	private HashSet variableInitializationInProgress() {
		HashSet initializations = (HashSet)this.variableInitializationInProgress.get();
		if (initializations == null) {
			initializations = new HashSet();
			this.variableInitializationInProgress.set(initializations);
		}
		return initializations;
	}

	public synchronized String[] variableNames(){
		int length = this.variables.size();
		String[] result = new String[length];
		Iterator vars = this.variables.keySet().iterator();
		int index = 0;
		while (vars.hasNext()) {
			result[index++] = (String) vars.next();
		}
		return result;
	}

	public synchronized void variablePut(String variableName, IPath variablePath){

		// set/unset the initialization in progress
		HashSet initializations = variableInitializationInProgress();
		if (variablePath == VARIABLE_INITIALIZATION_IN_PROGRESS) {
			initializations.add(variableName);

			// do not write out intermediate initialization value
			return;
		} else {
			initializations.remove(variableName);

			// update cache - do not only rely on listener refresh
			if (variablePath == null) {
				// if path is null, record that the variable was removed to avoid asking the initializer to initialize it again
				// see https://bugs.eclipse.org/bugs/show_bug.cgi?id=112609
				this.variables.put(variableName, CP_ENTRY_IGNORE_PATH);
				// clean other variables caches
				this.variablesWithInitializer.remove(variableName);
				this.deprecatedVariables.remove(variableName);
			} else {
				this.variables.put(variableName, variablePath);
			}
			// discard obsoleted information about previous session
			this.previousSessionVariables.remove(variableName);
		}
	}

	public void variablePreferencesPut(String variableName, IPath variablePath) {
		String variableKey = CP_VARIABLE_PREFERENCES_PREFIX+variableName;
		if (variablePath == null) {
			getInstancePreferences().remove(variableKey);
		} else {
			getInstancePreferences().put(variableKey, variablePath.toString());
		}
		try {
			getInstancePreferences().flush();
		} catch (BackingStoreException e) {
			// ignore exception
		}
	}

	/*
	 * Optimize startup case where 1 variable is initialized at a time with the same value as on shutdown.
	 */
	public boolean variablePutIfInitializingWithSameValue(String[] variableNames, IPath[] variablePaths) {
		if (variableNames.length != 1)
			return false;
		String variableName = variableNames[0];
		IPath oldPath = variableGetDefaultToPreviousSession(variableName);
		if (oldPath == null)
			return false;
		IPath newPath = variablePaths[0];
		if (!oldPath.equals(newPath))
			return false;
		variablePut(variableName, newPath);
		return true;
	}

	public void contentTypeChanged(ContentTypeChangeEvent event) {
		Util.resetJavaLikeExtensions();

		// Walk through projects to reset their secondary types cache
		IJavaProject[] projects;
		try {
			projects = JavaModelManager.getJavaModelManager().getJavaModel().getJavaProjects();
		} catch (JavaModelException e) {
			return;
		}
		for (int i = 0, length = projects.length; i < length; i++) {
			IJavaProject project = projects[i];
			final PerProjectInfo projectInfo = getPerProjectInfo(project.getProject(), false /* don't create info */);
			if (projectInfo != null) {
				projectInfo.secondaryTypes = null;
			}
		}
	}

	public synchronized String cacheToString(String prefix) {
		return this.cache.toStringFillingRation(prefix);
	}
	
	public Stats debugNewOpenableCacheStats() {
		return this.cache.openableCache.new Stats();
	}
	
	public int getOpenableCacheSize() {
		return this.cache.openableCache.getSpaceLimit();
	}
}<|MERGE_RESOLUTION|>--- conflicted
+++ resolved
@@ -2790,17 +2790,11 @@
 	}
 
 	public void verifyArchiveContent(IPath path) throws CoreException {
-<<<<<<< HEAD
 		// TODO: we haven't finalized what path the JRT is represented by. Don't attempt to validate it.
 		if (isJrt(path)) {
 			return;
 		}
-		if (isInvalidArchive(path)) {
-			throw new CoreException(new Status(IStatus.ERROR, JavaCore.PLUGIN_ID, -1, Messages.status_IOException, new ZipException()));			
-		}
-=======
 		throwExceptionIfArchiveInvalid(path);
->>>>>>> 252a974d
 		ZipFile file = getZipFile(path);
 		closeZipFile(file);
 	}
