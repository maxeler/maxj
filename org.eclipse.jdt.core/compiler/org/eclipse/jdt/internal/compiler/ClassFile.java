/*******************************************************************************
 * Copyright (c) 2000, 2020 IBM Corporation and others.
 *
 * This program and the accompanying materials
 * are made available under the terms of the Eclipse Public License 2.0
 * which accompanies this distribution, and is available at
 * https://www.eclipse.org/legal/epl-2.0/
 *
 * SPDX-License-Identifier: EPL-2.0
 *
 * This is an implementation of an early-draft specification developed under the Java
 * Community Process (JCP) and is made available for testing and evaluation purposes
 * only. The code is not compatible with any specification of the JCP.
 *
 * Contributors:
 *     IBM Corporation - initial API and implementation
 *     Jesper S Moller - Contributions for
 *							Bug 405066 - [1.8][compiler][codegen] Implement code generation infrastructure for JSR335
 *							Bug 406982 - [1.8][compiler] Generation of MethodParameters Attribute in classfile
 *							Bug 416885 - [1.8][compiler]IncompatibleClassChange error (edit)
 *							Bug 412149 - [1.8][compiler] Emit repeated annotations into the designated container
 *     Andy Clement (GoPivotal, Inc) aclement@gopivotal.com - Contributions for
 *                          Bug 383624 - [1.8][compiler] Revive code generation support for type annotations (from Olivier's work)
 *                          Bug 409236 - [1.8][compiler] Type annotations on intersection cast types dropped by code generator
 *                          Bug 409246 - [1.8][compiler] Type annotations on catch parameters not handled properly
 *                          Bug 415541 - [1.8][compiler] Type annotations in the body of static initializer get dropped
 *                          Bug 415399 - [1.8][compiler] Type annotations on constructor results dropped by the code generator
 *                          Bug 415470 - [1.8][compiler] Type annotations on class declaration go vanishing
 *                          Bug 405104 - [1.8][compiler][codegen] Implement support for serializeable lambdas
 *                          Bug 434556 - Broken class file generated for incorrect annotation usage
 *                          Bug 442416 - $deserializeLambda$ missing cases for nested lambdas
 *     Stephan Herrmann - Contribution for
 *							Bug 438458 - [1.8][null] clean up handling of null type annotations wrt type variables
 *     Olivier Tardieu tardieu@us.ibm.com - Contributions for
 *							Bug 442416 - $deserializeLambda$ missing cases for nested lambdas
 *******************************************************************************/
package org.eclipse.jdt.internal.compiler;

import java.util.ArrayList;
import java.util.Arrays;
import java.util.Collections;
import java.util.Comparator;
import java.util.HashMap;
import java.util.HashSet;
import java.util.Iterator;
import java.util.List;
import java.util.Map;
import java.util.Set;
import java.util.function.Predicate;
import java.util.function.Supplier;

import org.eclipse.jdt.core.compiler.CategorizedProblem;
import org.eclipse.jdt.core.compiler.CharOperation;
import org.eclipse.jdt.core.compiler.IProblem;
import org.eclipse.jdt.internal.compiler.ast.ASTNode;
import org.eclipse.jdt.internal.compiler.ast.AbstractMethodDeclaration;
import org.eclipse.jdt.internal.compiler.ast.Annotation;
import org.eclipse.jdt.internal.compiler.ast.AnnotationMethodDeclaration;
import org.eclipse.jdt.internal.compiler.ast.Argument;
import org.eclipse.jdt.internal.compiler.ast.ArrayInitializer;
import org.eclipse.jdt.internal.compiler.ast.ClassLiteralAccess;
import org.eclipse.jdt.internal.compiler.ast.CompilationUnitDeclaration;
import org.eclipse.jdt.internal.compiler.ast.ExportsStatement;
import org.eclipse.jdt.internal.compiler.ast.Expression;
import org.eclipse.jdt.internal.compiler.ast.FieldDeclaration;
import org.eclipse.jdt.internal.compiler.ast.FunctionalExpression;
import org.eclipse.jdt.internal.compiler.ast.LambdaExpression;
import org.eclipse.jdt.internal.compiler.ast.LocalDeclaration;
import org.eclipse.jdt.internal.compiler.ast.MemberValuePair;
import org.eclipse.jdt.internal.compiler.ast.MethodDeclaration;
import org.eclipse.jdt.internal.compiler.ast.ModuleDeclaration;
import org.eclipse.jdt.internal.compiler.ast.NormalAnnotation;
import org.eclipse.jdt.internal.compiler.ast.OpensStatement;
import org.eclipse.jdt.internal.compiler.ast.QualifiedNameReference;
import org.eclipse.jdt.internal.compiler.ast.Receiver;
import org.eclipse.jdt.internal.compiler.ast.RecordComponent;
import org.eclipse.jdt.internal.compiler.ast.ReferenceExpression;
import org.eclipse.jdt.internal.compiler.ast.RequiresStatement;
import org.eclipse.jdt.internal.compiler.ast.SingleMemberAnnotation;
import org.eclipse.jdt.internal.compiler.ast.SingleNameReference;
import org.eclipse.jdt.internal.compiler.ast.SwitchStatement;
import org.eclipse.jdt.internal.compiler.ast.TypeDeclaration;
import org.eclipse.jdt.internal.compiler.ast.TypeParameter;
import org.eclipse.jdt.internal.compiler.ast.TypeReference;
import org.eclipse.jdt.internal.compiler.classfmt.ClassFileConstants;
import org.eclipse.jdt.internal.compiler.codegen.AnnotationContext;
import org.eclipse.jdt.internal.compiler.codegen.AnnotationTargetTypeConstants;
import org.eclipse.jdt.internal.compiler.codegen.AttributeNamesConstants;
import org.eclipse.jdt.internal.compiler.codegen.CodeStream;
import org.eclipse.jdt.internal.compiler.codegen.ConstantPool;
import org.eclipse.jdt.internal.compiler.codegen.ExceptionLabel;
import org.eclipse.jdt.internal.compiler.codegen.Opcodes;
import org.eclipse.jdt.internal.compiler.codegen.StackMapFrame;
import org.eclipse.jdt.internal.compiler.codegen.StackMapFrameCodeStream;
import org.eclipse.jdt.internal.compiler.codegen.StackMapFrameCodeStream.ExceptionMarker;
import org.eclipse.jdt.internal.compiler.codegen.TypeAnnotationCodeStream;
import org.eclipse.jdt.internal.compiler.codegen.VerificationTypeInfo;
import org.eclipse.jdt.internal.compiler.impl.CompilerOptions;
import org.eclipse.jdt.internal.compiler.impl.Constant;
import org.eclipse.jdt.internal.compiler.impl.StringConstant;
import org.eclipse.jdt.internal.compiler.lookup.ArrayBinding;
import org.eclipse.jdt.internal.compiler.lookup.Binding;
import org.eclipse.jdt.internal.compiler.lookup.FieldBinding;
import org.eclipse.jdt.internal.compiler.lookup.LocalTypeBinding;
import org.eclipse.jdt.internal.compiler.lookup.LocalVariableBinding;
import org.eclipse.jdt.internal.compiler.lookup.LookupEnvironment;
import org.eclipse.jdt.internal.compiler.lookup.MethodBinding;
import org.eclipse.jdt.internal.compiler.lookup.MethodScope;
import org.eclipse.jdt.internal.compiler.lookup.ModuleBinding;
import org.eclipse.jdt.internal.compiler.lookup.PolymorphicMethodBinding;
import org.eclipse.jdt.internal.compiler.lookup.ProblemReasons;
import org.eclipse.jdt.internal.compiler.lookup.ProblemReferenceBinding;
import org.eclipse.jdt.internal.compiler.lookup.RecordComponentBinding;
import org.eclipse.jdt.internal.compiler.lookup.ReferenceBinding;
import org.eclipse.jdt.internal.compiler.lookup.Scope;
import org.eclipse.jdt.internal.compiler.lookup.SourceTypeBinding;
import org.eclipse.jdt.internal.compiler.lookup.SyntheticArgumentBinding;
import org.eclipse.jdt.internal.compiler.lookup.SyntheticMethodBinding;
import org.eclipse.jdt.internal.compiler.lookup.TagBits;
import org.eclipse.jdt.internal.compiler.lookup.TypeBinding;
import org.eclipse.jdt.internal.compiler.lookup.TypeConstants;
import org.eclipse.jdt.internal.compiler.lookup.TypeIds;
import org.eclipse.jdt.internal.compiler.lookup.TypeVariableBinding;
import org.eclipse.jdt.internal.compiler.problem.AbortMethod;
import org.eclipse.jdt.internal.compiler.problem.AbortType;
import org.eclipse.jdt.internal.compiler.problem.ProblemSeverities;
import org.eclipse.jdt.internal.compiler.problem.ShouldNotImplement;
import org.eclipse.jdt.internal.compiler.util.Messages;
import org.eclipse.jdt.internal.compiler.util.Util;

/**
 * Represents a class file wrapper on bytes, it is aware of its actual
 * type name.
 *
 * Public APIs are listed below:
 *
 * byte[] getBytes();
 *		Answer the actual bytes of the class file
 *
 * char[][] getCompoundName();
 * 		Answer the compound name of the class file.
 * 		For example, {{java}, {util}, {Hashtable}}.
 *
 * byte[] getReducedBytes();
 * 		Answer a smaller byte format, which is only contains some structural
 *      information. Those bytes are decodable with a regular class file reader,
 *      such as DietClassFileReader
 */
public class ClassFile implements TypeConstants, TypeIds {

	private byte[] bytes;
	public CodeStream codeStream;
	public ConstantPool constantPool;

	public int constantPoolOffset;

	// the header contains all the bytes till the end of the constant pool
	public byte[] contents;

	public int contentsOffset;

	protected boolean creatingProblemType;

	public ClassFile enclosingClassFile;
	public byte[] header;
	// that collection contains all the remaining bytes of the .class file
	public int headerOffset;
	public Map<TypeBinding, Boolean> innerClassesBindings;
<<<<<<< HEAD
	public List<FunctionalExpression> bootstrapMethods = null;
	public List<TypeBinding> recordBootstrapMethods = null;
=======
	public List<ASTNode> bootstrapMethods = null;
>>>>>>> 8d0952bc
	public int methodCount;
	public int methodCountOffset;
	// pool managment
	boolean isShared = false;
	// used to generate private access methods
	// debug and stack map attributes
	public int produceAttributes;
	public SourceTypeBinding referenceBinding;
	public boolean isNestedType;
	public long targetJDK;

	public List<TypeBinding> missingTypes = null;

	public Set<TypeBinding> visitedTypes;

	public static final int INITIAL_CONTENTS_SIZE = 400;
	public static final int INITIAL_HEADER_SIZE = 1500;
	public static final int INNER_CLASSES_SIZE = 5;
	public static final int NESTED_MEMBER_SIZE = 5;

	// TODO: Move these to an enum?
	public static final String ALTMETAFACTORY_STRING = new String(ConstantPool.ALTMETAFACTORY);
	public static final String METAFACTORY_STRING = new String(ConstantPool.METAFACTORY);
	public static final String BOOTSTRAP_STRING = new String(ConstantPool.BOOTSTRAP);
	public static final String[] BOOTSTRAP_METHODS = {ALTMETAFACTORY_STRING, METAFACTORY_STRING, BOOTSTRAP_STRING};

	/**
	 * INTERNAL USE-ONLY
	 * Request the creation of a ClassFile compatible representation of a problematic type
	 *
	 * @param typeDeclaration org.eclipse.jdt.internal.compiler.ast.TypeDeclaration
	 * @param unitResult org.eclipse.jdt.internal.compiler.CompilationUnitResult
	 */
	public static void createProblemType(TypeDeclaration typeDeclaration, CompilationResult unitResult) {
		createProblemType(typeDeclaration, null, unitResult);
	}

	private static void createProblemType(TypeDeclaration typeDeclaration, ClassFile parentClassFile, CompilationResult unitResult) {
		SourceTypeBinding typeBinding = typeDeclaration.binding;
		ClassFile classFile = ClassFile.getNewInstance(typeBinding);
		classFile.initialize(typeBinding, parentClassFile, true);

		if (typeBinding.hasMemberTypes()) {
			// see bug 180109
			ReferenceBinding[] members = typeBinding.memberTypes;
			for (int i = 0, l = members.length; i < l; i++)
				classFile.recordInnerClasses(members[i]);
		}
		// TODO (olivier) handle cases where a field cannot be generated (name too long)
		// TODO (olivier) handle too many methods
		// inner attributes
		if (typeBinding.isNestedType()) {
			classFile.recordInnerClasses(typeBinding);
		}
		TypeVariableBinding[] typeVariables = typeBinding.typeVariables();
		for (int i = 0, max = typeVariables.length; i < max; i++) {
			TypeVariableBinding typeVariableBinding = typeVariables[i];
			if ((typeVariableBinding.tagBits & TagBits.ContainsNestedTypeReferences) != 0) {
				Util.recordNestedType(classFile, typeVariableBinding);
			}
		}
		// add its fields
		FieldBinding[] fields = typeBinding.fields();
		if ((fields != null) && (fields != Binding.NO_FIELDS)) {
			classFile.addFieldInfos();
		} else {
			// we have to set the number of fields to be equals to 0
			if (classFile.contentsOffset + 2 >= classFile.contents.length) {
				classFile.resizeContents(2);
			}
			classFile.contents[classFile.contentsOffset++] = 0;
			classFile.contents[classFile.contentsOffset++] = 0;
		}
		// leave some space for the methodCount
		classFile.setForMethodInfos();
		// add its user defined methods
		int problemsLength;
		CategorizedProblem[] problems = unitResult.getErrors();
		if (problems == null) {
			problems = new CategorizedProblem[0];
		}
		CategorizedProblem[] problemsCopy = new CategorizedProblem[problemsLength = problems.length];
		System.arraycopy(problems, 0, problemsCopy, 0, problemsLength);

		AbstractMethodDeclaration[] methodDecls = typeDeclaration.methods;
		boolean abstractMethodsOnly = false;
		if (methodDecls != null) {
			if (typeBinding.isInterface()) {
				if (typeBinding.scope.compilerOptions().sourceLevel < ClassFileConstants.JDK1_8)
					abstractMethodsOnly = true;
				// We generate a clinit which contains all the problems, since we may not be able to generate problem methods (< 1.8) and problem constructors (all levels).
				classFile.addProblemClinit(problemsCopy);
			}
			for (int i = 0, length = methodDecls.length; i < length; i++) {
				AbstractMethodDeclaration methodDecl = methodDecls[i];
				MethodBinding method = methodDecl.binding;
				if (method == null) continue;
				if (abstractMethodsOnly) {
					method.modifiers = ClassFileConstants.AccPublic | ClassFileConstants.AccAbstract;
				}
				if (method.isConstructor()) {
					if (typeBinding.isInterface()) continue;
					classFile.addProblemConstructor(methodDecl, method, problemsCopy);
				} else if (method.isAbstract()) {
					classFile.addAbstractMethod(methodDecl, method);
				} else {
					classFile.addProblemMethod(methodDecl, method, problemsCopy);
				}
			}
			// add abstract methods
			classFile.addDefaultAbstractMethods();
		}

		// propagate generation of (problem) member types
		if (typeDeclaration.memberTypes != null) {
			for (int i = 0, max = typeDeclaration.memberTypes.length; i < max; i++) {
				TypeDeclaration memberType = typeDeclaration.memberTypes[i];
				if (memberType.binding != null) {
					ClassFile.createProblemType(memberType, classFile, unitResult);
				}
			}
		}
		classFile.addAttributes();
		unitResult.record(typeBinding.constantPoolName(), classFile);
	}
	public static ClassFile getNewInstance(SourceTypeBinding typeBinding) {
		LookupEnvironment env = typeBinding.scope.environment();
		return env.classFilePool.acquire(typeBinding);
	}
	/**
	 * INTERNAL USE-ONLY
	 * This methods creates a new instance of the receiver.
	 */
	protected ClassFile() {
		// default constructor for subclasses
	}

	public ClassFile(SourceTypeBinding typeBinding) {
		// default constructor for subclasses
		this.constantPool = new ConstantPool(this);
		final CompilerOptions options = typeBinding.scope.compilerOptions();
		this.targetJDK = options.targetJDK;
		this.produceAttributes = options.produceDebugAttributes;
		this.referenceBinding = typeBinding;
		this.isNestedType = typeBinding.isNestedType();
		if (this.targetJDK >= ClassFileConstants.JDK1_6) {
			this.produceAttributes |= ClassFileConstants.ATTR_STACK_MAP_TABLE;
			if (this.targetJDK >= ClassFileConstants.JDK1_8) {
				this.produceAttributes |= ClassFileConstants.ATTR_TYPE_ANNOTATION;
				this.codeStream = new TypeAnnotationCodeStream(this);
				if (options.produceMethodParameters) {
					this.produceAttributes |= ClassFileConstants.ATTR_METHOD_PARAMETERS;
				}
			} else {
				this.codeStream = new StackMapFrameCodeStream(this);
			}
		} else if (this.targetJDK == ClassFileConstants.CLDC_1_1) {
			this.targetJDK = ClassFileConstants.JDK1_1; // put back 45.3
			this.produceAttributes |= ClassFileConstants.ATTR_STACK_MAP;
			this.codeStream = new StackMapFrameCodeStream(this);
		} else {
			this.codeStream = new CodeStream(this);
		}
		initByteArrays(this.referenceBinding.methods().length + this.referenceBinding.fields().length);
	}

	public ClassFile(ModuleBinding moduleBinding, CompilerOptions options) {
		this.constantPool = new ConstantPool(this);
		this.targetJDK = options.targetJDK;
		this.produceAttributes = ClassFileConstants.ATTR_SOURCE;
		this.isNestedType = false;
		this.codeStream = new StackMapFrameCodeStream(this);
		initByteArrays(0);
	}

	/**
	 * INTERNAL USE-ONLY
	 * Generate the byte for a problem method info that correspond to a bogus method.
	 *
	 * @param method org.eclipse.jdt.internal.compiler.ast.AbstractMethodDeclaration
	 * @param methodBinding org.eclipse.jdt.internal.compiler.nameloopkup.MethodBinding
	 */
	public void addAbstractMethod(
			AbstractMethodDeclaration method,
			MethodBinding methodBinding) {

		this.generateMethodInfoHeader(methodBinding);
		int methodAttributeOffset = this.contentsOffset;
		int attributeNumber = this.generateMethodInfoAttributes(methodBinding);
		completeMethodInfo(methodBinding, methodAttributeOffset, attributeNumber);
	}

	/**
	 * INTERNAL USE-ONLY
	 * This methods generate all the attributes for the receiver.
	 * For a class they could be:
	 * - source file attribute
	 * - inner classes attribute
	 * - deprecated attribute
	 */
	public void addAttributes() {
		// update the method count
		this.contents[this.methodCountOffset++] = (byte) (this.methodCount >> 8);
		this.contents[this.methodCountOffset] = (byte) this.methodCount;

		int attributesNumber = 0;
		// leave two bytes for the number of attributes and store the current offset
		int attributeOffset = this.contentsOffset;
		this.contentsOffset += 2;

		// source attribute
		if ((this.produceAttributes & ClassFileConstants.ATTR_SOURCE) != 0) {
			String fullFileName =
				new String(this.referenceBinding.scope.referenceCompilationUnit().getFileName());
			fullFileName = fullFileName.replace('\\', '/');
			int lastIndex = fullFileName.lastIndexOf('/');
			if (lastIndex != -1) {
				fullFileName = fullFileName.substring(lastIndex + 1, fullFileName.length());
			}
			attributesNumber += generateSourceAttribute(fullFileName);
		}
		// Deprecated attribute
		if (this.referenceBinding.isDeprecated()) {
			// check that there is enough space to write all the bytes for the field info corresponding
			// to the @fieldBinding
			attributesNumber += generateDeprecatedAttribute();
		}
		// add signature attribute
		char[] genericSignature = this.referenceBinding.genericSignature();
		if (genericSignature != null) {
			attributesNumber += generateSignatureAttribute(genericSignature);
		}
		if (this.targetJDK >= ClassFileConstants.JDK1_5
				&& this.referenceBinding.isNestedType()
				&& !this.referenceBinding.isMemberType()) {
			// add enclosing method attribute (1.5 mode only)
			attributesNumber += generateEnclosingMethodAttribute();
		}
		if (this.targetJDK >= ClassFileConstants.JDK1_4) {
			TypeDeclaration typeDeclaration = this.referenceBinding.scope.referenceContext;
			if (typeDeclaration != null) {
				final Annotation[] annotations = typeDeclaration.annotations;
				if (annotations != null) {
					long targetMask;
					if (typeDeclaration.isPackageInfo())
						targetMask = TagBits.AnnotationForPackage;
					else if (this.referenceBinding.isAnnotationType())
						targetMask = TagBits.AnnotationForType | TagBits.AnnotationForAnnotationType;
					else
						targetMask = TagBits.AnnotationForType | TagBits.AnnotationForTypeUse;
					attributesNumber += generateRuntimeAnnotations(annotations, targetMask);
				}
			}
		}

		if (this.referenceBinding.isHierarchyInconsistent()) {
			ReferenceBinding superclass = this.referenceBinding.superclass;
			if (superclass != null) {
				this.missingTypes = superclass.collectMissingTypes(this.missingTypes);
			}
			ReferenceBinding[] superInterfaces = this.referenceBinding.superInterfaces();
			for (int i = 0, max = superInterfaces.length; i < max; i++) {
				this.missingTypes = superInterfaces[i].collectMissingTypes(this.missingTypes);
			}
			attributesNumber += generateHierarchyInconsistentAttribute();
		}
		// Functional expression, lambda bootstrap methods and record bootstrap methods
		if (this.bootstrapMethods != null && !this.bootstrapMethods.isEmpty()) {
			attributesNumber += generateBootstrapMethods(this.bootstrapMethods);
		}
		if (this.targetJDK >= ClassFileConstants.JDK15) {
			// add record attributes
			attributesNumber += generatePermittedTypeAttributes();
		}
		// Inner class attribute
		int numberOfInnerClasses = this.innerClassesBindings == null ? 0 : this.innerClassesBindings.size();
		if (numberOfInnerClasses != 0) {
			ReferenceBinding[] innerClasses = new ReferenceBinding[numberOfInnerClasses];
			this.innerClassesBindings.keySet().toArray(innerClasses);
			Arrays.sort(innerClasses, new Comparator<ReferenceBinding>() {
				@Override
				public int compare(ReferenceBinding o1, ReferenceBinding o2) {
					Boolean onBottom1 = ClassFile.this.innerClassesBindings.get(o1);
					Boolean onBottom2 = ClassFile.this.innerClassesBindings.get(o2);
					if (onBottom1) {
						if (!onBottom2) {
							return 1;
						}
					} else {
						if (onBottom2) {
							return -1;
						}
					}
					return CharOperation.compareTo(o1.constantPoolName(), o2.constantPoolName());
				}
			});
			attributesNumber += generateInnerClassAttribute(numberOfInnerClasses, innerClasses);
		}
		if (this.missingTypes != null) {
			generateMissingTypesAttribute();
			attributesNumber++;
		}

		attributesNumber += generateTypeAnnotationAttributeForTypeDeclaration();

		if (this.targetJDK >= ClassFileConstants.JDK11) {
			// add nestMember and nestHost attributes
			attributesNumber += generateNestAttributes();
		}
		if (this.targetJDK >= ClassFileConstants.JDK14) {
			// add record attributes
			attributesNumber += generateRecordAttributes();
		}
		// update the number of attributes
		if (attributeOffset + 2 >= this.contents.length) {
			resizeContents(2);
		}
		this.contents[attributeOffset++] = (byte) (attributesNumber >> 8);
		this.contents[attributeOffset] = (byte) attributesNumber;

		// resynchronize all offsets of the classfile
		this.header = this.constantPool.poolContent;
		this.headerOffset = this.constantPool.currentOffset;
		int constantPoolCount = this.constantPool.currentIndex;
		this.header[this.constantPoolOffset++] = (byte) (constantPoolCount >> 8);
		this.header[this.constantPoolOffset] = (byte) constantPoolCount;
	}

	/**
	 * INTERNAL USE-ONLY
	 * This methods generate all the module attributes for the receiver.
	 */
	public void addModuleAttributes(ModuleBinding module, Annotation[] annotations, CompilationUnitDeclaration cud) {
		int attributesNumber = 0;
		// leave two bytes for the number of attributes and store the current offset
		int attributeOffset = this.contentsOffset;
		this.contentsOffset += 2;

		// source attribute
		if ((this.produceAttributes & ClassFileConstants.ATTR_SOURCE) != 0) {
			String fullFileName =
				new String(cud.getFileName());
			fullFileName = fullFileName.replace('\\', '/');
			int lastIndex = fullFileName.lastIndexOf('/');
			if (lastIndex != -1) {
				fullFileName = fullFileName.substring(lastIndex + 1, fullFileName.length());
			}
			attributesNumber += generateSourceAttribute(fullFileName);
		}
		attributesNumber += generateModuleAttribute(cud.moduleDeclaration);
		if (annotations != null) {
			long targetMask = TagBits.AnnotationForModule;
			attributesNumber += generateRuntimeAnnotations(annotations, targetMask);
		}
		char[] mainClass = cud.moduleDeclaration.binding.mainClassName;
		if (mainClass != null) {
			attributesNumber += generateModuleMainClassAttribute(CharOperation.replaceOnCopy(mainClass, '.', '/'));
		}
		char[][] packageNames = cud.moduleDeclaration.binding.getPackageNamesForClassFile();
		if (packageNames != null) {
			attributesNumber += generateModulePackagesAttribute(packageNames);
		}

		// update the number of attributes
		if (attributeOffset + 2 >= this.contents.length) {
			resizeContents(2);
		}
		this.contents[attributeOffset++] = (byte) (attributesNumber >> 8);
		this.contents[attributeOffset] = (byte) attributesNumber;

		// resynchronize all offsets of the classfile
		this.header = this.constantPool.poolContent;
		this.headerOffset = this.constantPool.currentOffset;
		int constantPoolCount = this.constantPool.currentIndex;
		this.header[this.constantPoolOffset++] = (byte) (constantPoolCount >> 8);
		this.header[this.constantPoolOffset] = (byte) constantPoolCount;
	}

	/**
	 * INTERNAL USE-ONLY
	 * This methods generate all the default abstract method infos that correpond to
	 * the abstract methods inherited from superinterfaces.
	 */
	public void addDefaultAbstractMethods() { // default abstract methods
		MethodBinding[] defaultAbstractMethods =
			this.referenceBinding.getDefaultAbstractMethods();
		for (int i = 0, max = defaultAbstractMethods.length; i < max; i++) {
			MethodBinding methodBinding = defaultAbstractMethods[i];
			generateMethodInfoHeader(methodBinding);
			int methodAttributeOffset = this.contentsOffset;
			int attributeNumber = generateMethodInfoAttributes(methodBinding);
			completeMethodInfo(methodBinding, methodAttributeOffset, attributeNumber);
		}
	}

	private int addFieldAttributes(FieldBinding fieldBinding, int fieldAttributeOffset) {
		int attributesNumber = 0;
		// 4.7.2 only static constant fields get a ConstantAttribute
		// Generate the constantValueAttribute
		Constant fieldConstant = fieldBinding.constant();
		if (fieldConstant != Constant.NotAConstant){
			attributesNumber += generateConstantValueAttribute(fieldConstant, fieldBinding, fieldAttributeOffset);
		}
		if (this.targetJDK < ClassFileConstants.JDK1_5 && fieldBinding.isSynthetic()) {
			attributesNumber += generateSyntheticAttribute();
		}
		if (fieldBinding.isDeprecated()) {
			attributesNumber += generateDeprecatedAttribute();
		}
		// add signature attribute
		char[] genericSignature = fieldBinding.genericSignature();
		if (genericSignature != null) {
			attributesNumber += generateSignatureAttribute(genericSignature);
		}
		if (this.targetJDK >= ClassFileConstants.JDK1_4) {
			FieldDeclaration fieldDeclaration = fieldBinding.sourceField();
			if (fieldDeclaration != null) {
				try {
					if (fieldDeclaration.isARecordComponent) {
						long rcMask = TagBits.AnnotationForField | TagBits.AnnotationForTypeUse;
						RecordComponent comp = getRecordComponent(fieldBinding.declaringClass, fieldBinding.name);
						assert comp != null;
						fieldDeclaration.annotations = ASTNode.getRelevantAnnotations(comp.annotations, rcMask, null);
					}
					Annotation[] annotations = fieldDeclaration.annotations;
					if (annotations != null) {
						attributesNumber += generateRuntimeAnnotations(annotations, TagBits.AnnotationForField);
					}

					if ((this.produceAttributes & ClassFileConstants.ATTR_TYPE_ANNOTATION) != 0) {
						List<AnnotationContext> allTypeAnnotationContexts = new ArrayList<>();
						if (annotations != null && (fieldDeclaration.bits & ASTNode.HasTypeAnnotations) != 0) {
							fieldDeclaration.getAllAnnotationContexts(AnnotationTargetTypeConstants.FIELD, allTypeAnnotationContexts);
						}
						TypeReference fieldType = fieldDeclaration.type;
						if (fieldType != null && ((fieldType.bits & ASTNode.HasTypeAnnotations) != 0)) {
							fieldType.getAllAnnotationContexts(AnnotationTargetTypeConstants.FIELD, allTypeAnnotationContexts);
						}
						int size = allTypeAnnotationContexts.size();
						attributesNumber = completeRuntimeTypeAnnotations(attributesNumber,
								null,
								(node) -> size > 0,
								() -> allTypeAnnotationContexts);
					}
				} finally {
					if (fieldDeclaration.isARecordComponent) {
						fieldDeclaration.annotations = null;
					}
				}
			}
		}
		if ((fieldBinding.tagBits & TagBits.HasMissingType) != 0) {
			this.missingTypes = fieldBinding.type.collectMissingTypes(this.missingTypes);
		}
		return attributesNumber;
	}
	private RecordComponent getRecordComponent(ReferenceBinding declaringClass, char[] name) {
		if (declaringClass instanceof SourceTypeBinding) {
			SourceTypeBinding sourceTypeBinding = (SourceTypeBinding) declaringClass;
			RecordComponentBinding rcb = sourceTypeBinding.getRecordComponent(name);
			if (rcb != null) {
				RecordComponent recordComponent  = rcb.sourceRecordComponent();
				return recordComponent;
			}
		}
		return null;
	}
	private int addComponentAttributes(RecordComponentBinding recordComponentBinding, int componetAttributeOffset) {
		// See JVMS 14 Table 4.7-C - Record Preview for allowed attributes
		int attributesNumber = 0;
		// add signature attribute
		char[] genericSignature = recordComponentBinding.genericSignature();
		if (genericSignature != null) {
			attributesNumber += generateSignatureAttribute(genericSignature);
		}
		RecordComponent recordComponent = recordComponentBinding.sourceRecordComponent();
		if (recordComponent != null) {
			Annotation[] annotations = recordComponent.annotations;
			if (annotations != null) {
				attributesNumber += generateRuntimeAnnotations(annotations, TagBits.AnnotationForRecordComponent);
			}

			if ((this.produceAttributes & ClassFileConstants.ATTR_TYPE_ANNOTATION) != 0) {
				List<AnnotationContext> allTypeAnnotationContexts = new ArrayList<>();
				if (annotations != null && (recordComponent.bits & ASTNode.HasTypeAnnotations) != 0) {
					recordComponent.getAllAnnotationContexts(AnnotationTargetTypeConstants.FIELD, allTypeAnnotationContexts);
				}
				TypeReference recordComponentType = recordComponent.type;
				if (recordComponentType != null && ((recordComponentType.bits & ASTNode.HasTypeAnnotations) != 0)) {
					recordComponentType.getAllAnnotationContexts(AnnotationTargetTypeConstants.RECORD_COMPONENT, allTypeAnnotationContexts);
				}
				int size = allTypeAnnotationContexts.size();
				attributesNumber = completeRuntimeTypeAnnotations(attributesNumber,
																	null,
																	(node) -> size > 0,
																	() -> allTypeAnnotationContexts);

			}
		}
		if ((recordComponentBinding.tagBits & TagBits.HasMissingType) != 0) {
			this.missingTypes = recordComponentBinding.type.collectMissingTypes(this.missingTypes);
		}
		return attributesNumber;
	}

	private void addComponentInfo(RecordComponentBinding recordComponentBinding) {
		// check that there is enough space to write all the bytes for the field info corresponding
		// to the @fieldBinding sans accessflags for component
		/* record_component_info {
    	 *	u2 name_index;
    	 *	u2 descriptor_index;
    	 *	u2 attributes_count;
    	 *	attribute_info attributes[attributes_count];
		} */
		if (this.contentsOffset + 6 >= this.contents.length) {
			resizeContents(6);
		}
		// Now we can generate all entries into the byte array
		int nameIndex = this.constantPool.literalIndex(recordComponentBinding.name);
		this.contents[this.contentsOffset++] = (byte) (nameIndex >> 8);
		this.contents[this.contentsOffset++] = (byte) nameIndex;
		// Then the descriptorIndex
		int descriptorIndex = this.constantPool.literalIndex(recordComponentBinding.type);
		this.contents[this.contentsOffset++] = (byte) (descriptorIndex >> 8);
		this.contents[this.contentsOffset++] = (byte) descriptorIndex;
		int componentAttributeOffset = this.contentsOffset;
		int attributeNumber = 0;
		// leave some space for the number of attributes
		this.contentsOffset += 2;
		attributeNumber += addComponentAttributes(recordComponentBinding, componentAttributeOffset);
		if (this.contentsOffset + 2 >= this.contents.length) {
			resizeContents(2);
		}
		this.contents[componentAttributeOffset++] = (byte) (attributeNumber >> 8);
		this.contents[componentAttributeOffset] = (byte) attributeNumber;
	}

	/**
	 * INTERNAL USE-ONLY
	 * This methods generates the bytes for the given field binding
	 * @param fieldBinding the given field binding
	 */
	private void addFieldInfo(FieldBinding fieldBinding) {
		// check that there is enough space to write all the bytes for the field info corresponding
		// to the @fieldBinding
		if (this.contentsOffset + 8 >= this.contents.length) {
			resizeContents(8);
		}
		// Now we can generate all entries into the byte array
		// First the accessFlags
		int accessFlags = fieldBinding.getAccessFlags();
		if (this.targetJDK < ClassFileConstants.JDK1_5) {
			// pre 1.5, synthetic was an attribute, not a modifier
			accessFlags &= ~ClassFileConstants.AccSynthetic;
		}
		this.contents[this.contentsOffset++] = (byte) (accessFlags >> 8);
		this.contents[this.contentsOffset++] = (byte) accessFlags;
		// Then the nameIndex
		int nameIndex = this.constantPool.literalIndex(fieldBinding.name);
		this.contents[this.contentsOffset++] = (byte) (nameIndex >> 8);
		this.contents[this.contentsOffset++] = (byte) nameIndex;
		// Then the descriptorIndex
		int descriptorIndex = this.constantPool.literalIndex(fieldBinding.type);
		this.contents[this.contentsOffset++] = (byte) (descriptorIndex >> 8);
		this.contents[this.contentsOffset++] = (byte) descriptorIndex;
		int fieldAttributeOffset = this.contentsOffset;
		int attributeNumber = 0;
		// leave some space for the number of attributes
		this.contentsOffset += 2;
		attributeNumber += addFieldAttributes(fieldBinding, fieldAttributeOffset);
		if (this.contentsOffset + 2 >= this.contents.length) {
			resizeContents(2);
		}
		this.contents[fieldAttributeOffset++] = (byte) (attributeNumber >> 8);
		this.contents[fieldAttributeOffset] = (byte) attributeNumber;
	}

	/**
	 * INTERNAL USE-ONLY
	 * This methods generate all the fields infos for the receiver.
	 * This includes:
	 * - a field info for each defined field of that class
	 * - a field info for each synthetic field (e.g. this$0)
	 */
	/**
	 * INTERNAL USE-ONLY
	 * This methods generate all the fields infos for the receiver.
	 * This includes:
	 * - a field info for each defined field of that class
	 * - a field info for each synthetic field (e.g. this$0)
	 */
	public void addFieldInfos() {
		SourceTypeBinding currentBinding = this.referenceBinding;
		FieldBinding[] syntheticFields = currentBinding.syntheticFields();
		int fieldCount = 	currentBinding.fieldCount() + (syntheticFields == null ? 0 : syntheticFields.length);

		// write the number of fields
		if (fieldCount > 0xFFFF) {
			this.referenceBinding.scope.problemReporter().tooManyFields(this.referenceBinding.scope.referenceType());
		}
		if (this.contentsOffset + 2 >= this.contents.length) {
			resizeContents(2);
		}
		this.contents[this.contentsOffset++] = (byte) (fieldCount >> 8);
		this.contents[this.contentsOffset++] = (byte) fieldCount;

		FieldDeclaration[] fieldDecls = currentBinding.scope.referenceContext.fields;
		for (int i = 0, max = fieldDecls == null ? 0 : fieldDecls.length; i < max; i++) {
			FieldDeclaration fieldDecl = fieldDecls[i];
			if (fieldDecl.binding != null) {
				addFieldInfo(fieldDecl.binding);
			}
		}

		if (syntheticFields != null) {
			for (int i = 0, max = syntheticFields.length; i < max; i++) {
				addFieldInfo(syntheticFields[i]);
			}
		}
	}

	private void addMissingAbstractProblemMethod(MethodDeclaration methodDeclaration, MethodBinding methodBinding, CategorizedProblem problem, CompilationResult compilationResult) {
		// always clear the strictfp/native/abstract bit for a problem method
		generateMethodInfoHeader(methodBinding, methodBinding.modifiers & ~(ClassFileConstants.AccStrictfp | ClassFileConstants.AccNative | ClassFileConstants.AccAbstract));
		int methodAttributeOffset = this.contentsOffset;
		int attributeNumber = generateMethodInfoAttributes(methodBinding);

		// Code attribute
		attributeNumber++;

		int codeAttributeOffset = this.contentsOffset;
		generateCodeAttributeHeader();
		StringBuffer buffer = new StringBuffer(25);
		buffer.append("\t"  + problem.getMessage() + "\n" ); //$NON-NLS-1$ //$NON-NLS-2$
		buffer.insert(0, Messages.compilation_unresolvedProblem);
		String problemString = buffer.toString();

		this.codeStream.init(this);
		this.codeStream.preserveUnusedLocals = true;
		this.codeStream.initializeMaxLocals(methodBinding);

		// return codeStream.generateCodeAttributeForProblemMethod(comp.options.runtimeExceptionNameForCompileError, "")
		this.codeStream.generateCodeAttributeForProblemMethod(problemString);

		completeCodeAttributeForMissingAbstractProblemMethod(
			methodBinding,
			codeAttributeOffset,
			compilationResult.getLineSeparatorPositions(),
			problem.getSourceLineNumber());

		completeMethodInfo(methodBinding, methodAttributeOffset, attributeNumber);
	}

	/**
	 * INTERNAL USE-ONLY
	 * Generate the byte for a problem clinit method info that correspond to a boggus method.
	 *
	 * @param problems org.eclipse.jdt.internal.compiler.problem.Problem[]
	 */
	public void addProblemClinit(CategorizedProblem[] problems) {
		generateMethodInfoHeaderForClinit();
		// leave two spaces for the number of attributes
		this.contentsOffset -= 2;
		int attributeOffset = this.contentsOffset;
		this.contentsOffset += 2;
		int attributeNumber = 0;

		int codeAttributeOffset = this.contentsOffset;
		generateCodeAttributeHeader();
		this.codeStream.resetForProblemClinit(this);
		String problemString = "" ; //$NON-NLS-1$
		int problemLine = 0;
		if (problems != null) {
			int max = problems.length;
			StringBuffer buffer = new StringBuffer(25);
			int count = 0;
			for (int i = 0; i < max; i++) {
				CategorizedProblem problem = problems[i];
				if ((problem != null) && (problem.isError())) {
					buffer.append("\t"  +problem.getMessage() + "\n" ); //$NON-NLS-1$ //$NON-NLS-2$
					count++;
					if (problemLine == 0) {
						problemLine = problem.getSourceLineNumber();
					}
					problems[i] = null;
				}
			} // insert the top line afterwards, once knowing how many problems we have to consider
			if (count > 1) {
				buffer.insert(0, Messages.compilation_unresolvedProblems);
			} else {
				buffer.insert(0, Messages.compilation_unresolvedProblem);
			}
			problemString = buffer.toString();
		}

		// return codeStream.generateCodeAttributeForProblemMethod(comp.options.runtimeExceptionNameForCompileError, "")
		this.codeStream.generateCodeAttributeForProblemMethod(problemString);
		attributeNumber++; // code attribute
		completeCodeAttributeForClinit(
			codeAttributeOffset,
			problemLine,
			null);
		if (this.contentsOffset + 2 >= this.contents.length) {
			resizeContents(2);
		}
		this.contents[attributeOffset++] = (byte) (attributeNumber >> 8);
		this.contents[attributeOffset] = (byte) attributeNumber;
	}

	/**
	 * INTERNAL USE-ONLY
	 * Generate the byte for a problem method info that correspond to a boggus constructor.
	 *
	 * @param method org.eclipse.jdt.internal.compiler.ast.AbstractMethodDeclaration
	 * @param methodBinding org.eclipse.jdt.internal.compiler.nameloopkup.MethodBinding
	 * @param problems org.eclipse.jdt.internal.compiler.problem.Problem[]
	 */
	public void addProblemConstructor(
		AbstractMethodDeclaration method,
		MethodBinding methodBinding,
		CategorizedProblem[] problems) {

		if (methodBinding.declaringClass.isInterface()) {
			method.abort(ProblemSeverities.AbortType, null);
		}

		// always clear the strictfp/native/abstract bit for a problem method
		generateMethodInfoHeader(methodBinding, methodBinding.modifiers & ~(ClassFileConstants.AccStrictfp | ClassFileConstants.AccNative | ClassFileConstants.AccAbstract));
		int methodAttributeOffset = this.contentsOffset;
		int attributesNumber = generateMethodInfoAttributes(methodBinding);

		// Code attribute
		attributesNumber++;
		int codeAttributeOffset = this.contentsOffset;
		generateCodeAttributeHeader();
		this.codeStream.reset(method, this);
		String problemString = "" ; //$NON-NLS-1$
		int problemLine = 0;
		if (problems != null) {
			int max = problems.length;
			StringBuffer buffer = new StringBuffer(25);
			int count = 0;
			for (int i = 0; i < max; i++) {
				CategorizedProblem problem = problems[i];
				if ((problem != null) && (problem.isError())) {
					buffer.append("\t"  +problem.getMessage() + "\n" ); //$NON-NLS-1$ //$NON-NLS-2$
					count++;
					if (problemLine == 0) {
						problemLine = problem.getSourceLineNumber();
					}
				}
			} // insert the top line afterwards, once knowing how many problems we have to consider
			if (count > 1) {
				buffer.insert(0, Messages.compilation_unresolvedProblems);
			} else {
				buffer.insert(0, Messages.compilation_unresolvedProblem);
			}
			problemString = buffer.toString();
		}

		// return codeStream.generateCodeAttributeForProblemMethod(comp.options.runtimeExceptionNameForCompileError, "")
		this.codeStream.generateCodeAttributeForProblemMethod(problemString);
		completeCodeAttributeForProblemMethod(
			method,
			methodBinding,
			codeAttributeOffset,
			((SourceTypeBinding) methodBinding.declaringClass)
				.scope
				.referenceCompilationUnit()
				.compilationResult
				.getLineSeparatorPositions(),
			problemLine);
		completeMethodInfo(methodBinding, methodAttributeOffset, attributesNumber);
	}
	/**
	 * INTERNAL USE-ONLY
	 * Generate the byte for a problem method info that correspond to a boggus constructor.
	 * Reset the position inside the contents byte array to the savedOffset.
	 *
	 * @param method org.eclipse.jdt.internal.compiler.ast.AbstractMethodDeclaration
	 * @param methodBinding org.eclipse.jdt.internal.compiler.nameloopkup.MethodBinding
	 * @param problems org.eclipse.jdt.internal.compiler.problem.Problem[]
	 * @param savedOffset <CODE>int</CODE>
	 */
	public void addProblemConstructor(
		AbstractMethodDeclaration method,
		MethodBinding methodBinding,
		CategorizedProblem[] problems,
		int savedOffset) {
		// we need to move back the contentsOffset to the value at the beginning of the method
		this.contentsOffset = savedOffset;
		this.methodCount--; // we need to remove the method that causes the problem
		addProblemConstructor(method, methodBinding, problems);
	}
	/**
	 * INTERNAL USE-ONLY
	 * Generate the byte for a problem method info that correspond to a boggus method.
	 *
	 * @param method org.eclipse.jdt.internal.compiler.ast.AbstractMethodDeclaration
	 * @param methodBinding org.eclipse.jdt.internal.compiler.nameloopkup.MethodBinding
	 * @param problems org.eclipse.jdt.internal.compiler.problem.Problem[]
	 */
	public void addProblemMethod(
		AbstractMethodDeclaration method,
		MethodBinding methodBinding,
		CategorizedProblem[] problems) {
		if (methodBinding.isAbstract() && methodBinding.declaringClass.isInterface()) {
			method.abort(ProblemSeverities.AbortType, null);
		}
		// always clear the strictfp/native/abstract bit for a problem method
		generateMethodInfoHeader(methodBinding, methodBinding.modifiers & ~(ClassFileConstants.AccStrictfp | ClassFileConstants.AccNative | ClassFileConstants.AccAbstract));
		int methodAttributeOffset = this.contentsOffset;
		int attributesNumber = generateMethodInfoAttributes(methodBinding);

		// Code attribute
		attributesNumber++;

		int codeAttributeOffset = this.contentsOffset;
		generateCodeAttributeHeader();
		this.codeStream.reset(method, this);
		String problemString = "" ; //$NON-NLS-1$
		int problemLine = 0;
		if (problems != null) {
			int max = problems.length;
			StringBuffer buffer = new StringBuffer(25);
			int count = 0;
			for (int i = 0; i < max; i++) {
				CategorizedProblem problem = problems[i];
				if ((problem != null)
					&& (problem.isError())
					&& (problem.getSourceStart() >= method.declarationSourceStart)
					&& (problem.getSourceEnd() <= method.declarationSourceEnd)) {
					buffer.append("\t"  +problem.getMessage() + "\n" ); //$NON-NLS-1$ //$NON-NLS-2$
					count++;
					if (problemLine == 0) {
						problemLine = problem.getSourceLineNumber();
					}
					problems[i] = null;
				}
			} // insert the top line afterwards, once knowing how many problems we have to consider
			if (count > 1) {
				buffer.insert(0, Messages.compilation_unresolvedProblems);
			} else {
				buffer.insert(0, Messages.compilation_unresolvedProblem);
			}
			problemString = buffer.toString();
		}

		// return codeStream.generateCodeAttributeForProblemMethod(comp.options.runtimeExceptionNameForCompileError, "")
		this.codeStream.generateCodeAttributeForProblemMethod(problemString);
		completeCodeAttributeForProblemMethod(
			method,
			methodBinding,
			codeAttributeOffset,
			((SourceTypeBinding) methodBinding.declaringClass)
				.scope
				.referenceCompilationUnit()
				.compilationResult
				.getLineSeparatorPositions(),
			problemLine);
		completeMethodInfo(methodBinding, methodAttributeOffset, attributesNumber);
	}

	/**
	 * INTERNAL USE-ONLY
	 * Generate the byte for a problem method info that correspond to a boggus method.
	 * Reset the position inside the contents byte array to the savedOffset.
	 *
	 * @param method org.eclipse.jdt.internal.compiler.ast.AbstractMethodDeclaration
	 * @param methodBinding org.eclipse.jdt.internal.compiler.nameloopkup.MethodBinding
	 * @param problems org.eclipse.jdt.internal.compiler.problem.Problem[]
	 * @param savedOffset <CODE>int</CODE>
	 */
	public void addProblemMethod(
		AbstractMethodDeclaration method,
		MethodBinding methodBinding,
		CategorizedProblem[] problems,
		int savedOffset) {
		// we need to move back the contentsOffset to the value at the beginning of the method
		this.contentsOffset = savedOffset;
		this.methodCount--; // we need to remove the method that causes the problem
		addProblemMethod(method, methodBinding, problems);
	}

	/**
	 * INTERNAL USE-ONLY
	 * Generate the byte for all the special method infos.
	 * They are:
	 * - synthetic access methods
	 * - default abstract methods
	 * - lambda methods.
	 */
	public void addSpecialMethods(TypeDeclaration typeDecl) {

		// add all methods (default abstract methods and synthetic)

		// default abstract methods
		generateMissingAbstractMethods(this.referenceBinding.scope.referenceType().missingAbstractMethods, this.referenceBinding.scope.referenceCompilationUnit().compilationResult);

		MethodBinding[] defaultAbstractMethods = this.referenceBinding.getDefaultAbstractMethods();
		for (int i = 0, max = defaultAbstractMethods.length; i < max; i++) {
			MethodBinding methodBinding = defaultAbstractMethods[i];
			generateMethodInfoHeader(methodBinding);
			int methodAttributeOffset = this.contentsOffset;
			int attributeNumber = generateMethodInfoAttributes(methodBinding);
			completeMethodInfo(methodBinding, methodAttributeOffset, attributeNumber);
		}

		// add synthetic methods infos
		int emittedSyntheticsCount = 0;
		SyntheticMethodBinding deserializeLambdaMethod = null;
		boolean continueScanningSynthetics = true;
		while (continueScanningSynthetics) {
			continueScanningSynthetics = false;
			SyntheticMethodBinding[] syntheticMethods = this.referenceBinding.syntheticMethods();
			int currentSyntheticsCount = syntheticMethods == null ? 0: syntheticMethods.length;
			if (emittedSyntheticsCount != currentSyntheticsCount) {
				for (int i = emittedSyntheticsCount, max = currentSyntheticsCount; i < max; i++) {
					SyntheticMethodBinding syntheticMethod = syntheticMethods[i];
					switch (syntheticMethod.purpose) {
						case SyntheticMethodBinding.FieldReadAccess :
						case SyntheticMethodBinding.SuperFieldReadAccess :
							// generate a method info to emulate an reading access to
							// a non-accessible field
							addSyntheticFieldReadAccessMethod(syntheticMethod);
							break;
						case SyntheticMethodBinding.FieldWriteAccess :
						case SyntheticMethodBinding.SuperFieldWriteAccess :
							// generate a method info to emulate an writing access to
							// a non-accessible field
							addSyntheticFieldWriteAccessMethod(syntheticMethod);
							break;
						case SyntheticMethodBinding.MethodAccess :
						case SyntheticMethodBinding.SuperMethodAccess :
						case SyntheticMethodBinding.BridgeMethod :
							// generate a method info to emulate an access to a non-accessible method / super-method or bridge method
							addSyntheticMethodAccessMethod(syntheticMethod);
							break;
						case SyntheticMethodBinding.ConstructorAccess :
							// generate a method info to emulate an access to a non-accessible constructor
							addSyntheticConstructorAccessMethod(syntheticMethod);
							break;
						case SyntheticMethodBinding.EnumValues :
							// generate a method info to define <enum>#values()
							addSyntheticEnumValuesMethod(syntheticMethod);
							break;
						case SyntheticMethodBinding.EnumValueOf :
							// generate a method info to define <enum>#valueOf(String)
							addSyntheticEnumValueOfMethod(syntheticMethod);
							break;
						case SyntheticMethodBinding.SwitchTable :
							// generate a method info to define the switch table synthetic method
							addSyntheticSwitchTable(syntheticMethod);
							break;
						case SyntheticMethodBinding.TooManyEnumsConstants :
							addSyntheticEnumInitializationMethod(syntheticMethod);
							break;
						case SyntheticMethodBinding.LambdaMethod:
							syntheticMethod.lambda.generateCode(this.referenceBinding.scope, this);
							continueScanningSynthetics = true; // lambda code generation could schedule additional nested lambdas for code generation.
							break;
						case SyntheticMethodBinding.ArrayConstructor:
							addSyntheticArrayConstructor(syntheticMethod);
							break;
						case SyntheticMethodBinding.ArrayClone:
							addSyntheticArrayClone(syntheticMethod);
							break;
						case SyntheticMethodBinding.FactoryMethod:
							addSyntheticFactoryMethod(syntheticMethod);
							break;
						case SyntheticMethodBinding.DeserializeLambda:
							deserializeLambdaMethod = syntheticMethod; // delay processing
							break;
						case SyntheticMethodBinding.SerializableMethodReference:
							// Nothing to be done
							break;
						case SyntheticMethodBinding.RecordOverrideEquals:
						case SyntheticMethodBinding.RecordOverrideHashCode:
						case SyntheticMethodBinding.RecordOverrideToString:
							addSyntheticRecordOverrideMethods(typeDecl, syntheticMethod, syntheticMethod.purpose);
							break;
					}
				}
				emittedSyntheticsCount = currentSyntheticsCount;
			}
		}
		if (deserializeLambdaMethod != null) {
			int problemResetPC = 0;
			this.codeStream.wideMode = false;
			boolean restart = false;
			do {
				try {
					problemResetPC = this.contentsOffset;
					addSyntheticDeserializeLambda(deserializeLambdaMethod,this.referenceBinding.syntheticMethods());
					restart = false;
				} catch (AbortMethod e) {
					// Restart code generation if possible ...
					if (e.compilationResult == CodeStream.RESTART_IN_WIDE_MODE) {
						// a branch target required a goto_w, restart code generation in wide mode.
						this.contentsOffset = problemResetPC;
						this.methodCount--;
						this.codeStream.resetInWideMode(); // request wide mode
						restart = true;
					} else {
						throw new AbortType(this.referenceBinding.scope.referenceContext.compilationResult, e.problem);
					}
				}
			} while (restart);
		}
	}

	private void addSyntheticRecordOverrideMethods(TypeDeclaration typeDecl, SyntheticMethodBinding methodBinding, int purpose) {
		if (this.bootstrapMethods == null)
			this.bootstrapMethods = new ArrayList<>(3);
		if (!this.bootstrapMethods.contains(typeDecl))
			this.bootstrapMethods.add(typeDecl);
		int index = this.bootstrapMethods.indexOf(typeDecl);
		generateMethodInfoHeader(methodBinding);
		int methodAttributeOffset = this.contentsOffset;
		// this will add exception attribute, synthetic attribute, deprecated attribute,...
		int attributeNumber = generateMethodInfoAttributes(methodBinding);
		// Code attribute
		int codeAttributeOffset = this.contentsOffset;
		attributeNumber++; // add code attribute
		generateCodeAttributeHeader();
		this.codeStream.init(this);
		switch (purpose) {
			case SyntheticMethodBinding.RecordOverrideEquals:
				this.codeStream.generateSyntheticBodyForRecordEquals(methodBinding, index);
				break;
			case SyntheticMethodBinding.RecordOverrideHashCode:
				this.codeStream.generateSyntheticBodyForRecordHashCode(methodBinding, index);
				break;
			case SyntheticMethodBinding.RecordOverrideToString:
				this.codeStream.generateSyntheticBodyForRecordToString(methodBinding, index);
				break;
			default:
				break;
		}
		completeCodeAttributeForSyntheticMethod(
			methodBinding,
			codeAttributeOffset,
			((SourceTypeBinding) methodBinding.declaringClass)
				.scope
				.referenceCompilationUnit()
				.compilationResult
				.getLineSeparatorPositions());
		// update the number of attributes
		this.contents[methodAttributeOffset++] = (byte) (attributeNumber >> 8);
		this.contents[methodAttributeOffset] = (byte) attributeNumber;
	}

	public void addSyntheticArrayConstructor(SyntheticMethodBinding methodBinding) {
		generateMethodInfoHeader(methodBinding);
		int methodAttributeOffset = this.contentsOffset;
		// this will add exception attribute, synthetic attribute, deprecated attribute,...
		int attributeNumber = generateMethodInfoAttributes(methodBinding);
		// Code attribute
		int codeAttributeOffset = this.contentsOffset;
		attributeNumber++; // add code attribute
		generateCodeAttributeHeader();
		this.codeStream.init(this);
		this.codeStream.generateSyntheticBodyForArrayConstructor(methodBinding);
		completeCodeAttributeForSyntheticMethod(
			methodBinding,
			codeAttributeOffset,
			((SourceTypeBinding) methodBinding.declaringClass)
				.scope
				.referenceCompilationUnit()
				.compilationResult
				.getLineSeparatorPositions());
		// update the number of attributes
		this.contents[methodAttributeOffset++] = (byte) (attributeNumber >> 8);
		this.contents[methodAttributeOffset] = (byte) attributeNumber;
	}
	public void addSyntheticArrayClone(SyntheticMethodBinding methodBinding) {
		generateMethodInfoHeader(methodBinding);
		int methodAttributeOffset = this.contentsOffset;
		// this will add exception attribute, synthetic attribute, deprecated attribute,...
		int attributeNumber = generateMethodInfoAttributes(methodBinding);
		// Code attribute
		int codeAttributeOffset = this.contentsOffset;
		attributeNumber++; // add code attribute
		generateCodeAttributeHeader();
		this.codeStream.init(this);
		this.codeStream.generateSyntheticBodyForArrayClone(methodBinding);
		completeCodeAttributeForSyntheticMethod(
			methodBinding,
			codeAttributeOffset,
			((SourceTypeBinding) methodBinding.declaringClass)
				.scope
				.referenceCompilationUnit()
				.compilationResult
				.getLineSeparatorPositions());
		// update the number of attributes
		this.contents[methodAttributeOffset++] = (byte) (attributeNumber >> 8);
		this.contents[methodAttributeOffset] = (byte) attributeNumber;
	}
	public void addSyntheticFactoryMethod(SyntheticMethodBinding methodBinding) {
		generateMethodInfoHeader(methodBinding);
		int methodAttributeOffset = this.contentsOffset;
		// this will add exception attribute, synthetic attribute, deprecated attribute,...
		int attributeNumber = generateMethodInfoAttributes(methodBinding);
		// Code attribute
		int codeAttributeOffset = this.contentsOffset;
		attributeNumber++; // add code attribute
		generateCodeAttributeHeader();
		this.codeStream.init(this);
		this.codeStream.generateSyntheticBodyForFactoryMethod(methodBinding);
		completeCodeAttributeForSyntheticMethod(
			methodBinding,
			codeAttributeOffset,
			((SourceTypeBinding) methodBinding.declaringClass)
				.scope
				.referenceCompilationUnit()
				.compilationResult
				.getLineSeparatorPositions());
		// update the number of attributes
		this.contents[methodAttributeOffset++] = (byte) (attributeNumber >> 8);
		this.contents[methodAttributeOffset] = (byte) attributeNumber;
	}
	/**
	 * INTERNAL USE-ONLY
	 * Generate the bytes for a synthetic method that provides an access to a private constructor.
	 *
	 * @param methodBinding org.eclipse.jdt.internal.compiler.nameloopkup.SyntheticAccessMethodBinding
	 */
	public void addSyntheticConstructorAccessMethod(SyntheticMethodBinding methodBinding) {
		generateMethodInfoHeader(methodBinding);
		int methodAttributeOffset = this.contentsOffset;
		// this will add exception attribute, synthetic attribute, deprecated attribute,...
		int attributeNumber = generateMethodInfoAttributes(methodBinding);
		// Code attribute
		int codeAttributeOffset = this.contentsOffset;
		attributeNumber++; // add code attribute
		generateCodeAttributeHeader();
		this.codeStream.init(this);
		this.codeStream.generateSyntheticBodyForConstructorAccess(methodBinding);
		completeCodeAttributeForSyntheticMethod(
			methodBinding,
			codeAttributeOffset,
			((SourceTypeBinding) methodBinding.declaringClass)
				.scope
				.referenceCompilationUnit()
				.compilationResult
				.getLineSeparatorPositions());
		// update the number of attributes
		this.contents[methodAttributeOffset++] = (byte) (attributeNumber >> 8);
		this.contents[methodAttributeOffset] = (byte) attributeNumber;
	}

	/**
	 * INTERNAL USE-ONLY
	 *  Generate the bytes for a synthetic method that implements Enum#valueOf(String) for a given enum type
	 *
	 * @param methodBinding org.eclipse.jdt.internal.compiler.nameloopkup.SyntheticAccessMethodBinding
	 */
	public void addSyntheticEnumValueOfMethod(SyntheticMethodBinding methodBinding) {
		generateMethodInfoHeader(methodBinding);
		int methodAttributeOffset = this.contentsOffset;
		// this will add exception attribute, synthetic attribute, deprecated attribute,...
		int attributeNumber = generateMethodInfoAttributes(methodBinding);
		// Code attribute
		int codeAttributeOffset = this.contentsOffset;
		attributeNumber++; // add code attribute
		generateCodeAttributeHeader();
		this.codeStream.init(this);
		this.codeStream.generateSyntheticBodyForEnumValueOf(methodBinding);
		completeCodeAttributeForSyntheticMethod(
			methodBinding,
			codeAttributeOffset,
			((SourceTypeBinding) methodBinding.declaringClass)
				.scope
				.referenceCompilationUnit()
				.compilationResult
				.getLineSeparatorPositions());
		// update the number of attributes
		if ((this.produceAttributes & ClassFileConstants.ATTR_METHOD_PARAMETERS) != 0) {
			attributeNumber += generateMethodParameters(methodBinding);
		}
		this.contents[methodAttributeOffset++] = (byte) (attributeNumber >> 8);
		this.contents[methodAttributeOffset] = (byte) attributeNumber;
	}

	/**
	 * INTERNAL USE-ONLY
	 *  Generate the bytes for a synthetic method that implements Enum#values() for a given enum type
	 *
	 * @param methodBinding org.eclipse.jdt.internal.compiler.nameloopkup.SyntheticAccessMethodBinding
	 */
	public void addSyntheticEnumValuesMethod(SyntheticMethodBinding methodBinding) {
		generateMethodInfoHeader(methodBinding);
		int methodAttributeOffset = this.contentsOffset;
		// this will add exception attribute, synthetic attribute, deprecated attribute,...
		int attributeNumber = generateMethodInfoAttributes(methodBinding);
		// Code attribute
		int codeAttributeOffset = this.contentsOffset;
		attributeNumber++; // add code attribute
		generateCodeAttributeHeader();
		this.codeStream.init(this);
		this.codeStream.generateSyntheticBodyForEnumValues(methodBinding);
		completeCodeAttributeForSyntheticMethod(
			methodBinding,
			codeAttributeOffset,
			((SourceTypeBinding) methodBinding.declaringClass)
				.scope
				.referenceCompilationUnit()
				.compilationResult
				.getLineSeparatorPositions());
		// update the number of attributes
		this.contents[methodAttributeOffset++] = (byte) (attributeNumber >> 8);
		this.contents[methodAttributeOffset] = (byte) attributeNumber;
	}

	public void addSyntheticEnumInitializationMethod(SyntheticMethodBinding methodBinding) {
		generateMethodInfoHeader(methodBinding);
		int methodAttributeOffset = this.contentsOffset;
		// this will add exception attribute, synthetic attribute, deprecated attribute,...
		int attributeNumber = generateMethodInfoAttributes(methodBinding);
		// Code attribute
		int codeAttributeOffset = this.contentsOffset;
		attributeNumber++; // add code attribute
		generateCodeAttributeHeader();
		this.codeStream.init(this);
		this.codeStream.generateSyntheticBodyForEnumInitializationMethod(methodBinding);
		completeCodeAttributeForSyntheticMethod(
			methodBinding,
			codeAttributeOffset,
			((SourceTypeBinding) methodBinding.declaringClass)
				.scope
				.referenceCompilationUnit()
				.compilationResult
				.getLineSeparatorPositions());
		// update the number of attributes
		this.contents[methodAttributeOffset++] = (byte) (attributeNumber >> 8);
		this.contents[methodAttributeOffset] = (byte) attributeNumber;
	}
	/**
	 * INTERNAL USE-ONLY
	 * Generate the byte for a problem method info that correspond to a synthetic method that
	 * generate an read access to a private field.
	 *
	 * @param methodBinding org.eclipse.jdt.internal.compiler.nameloopkup.SyntheticAccessMethodBinding
	 */
	public void addSyntheticFieldReadAccessMethod(SyntheticMethodBinding methodBinding) {
		generateMethodInfoHeader(methodBinding);
		int methodAttributeOffset = this.contentsOffset;
		// this will add exception attribute, synthetic attribute, deprecated attribute,...
		int attributeNumber = generateMethodInfoAttributes(methodBinding);
		// Code attribute
		int codeAttributeOffset = this.contentsOffset;
		attributeNumber++; // add code attribute
		generateCodeAttributeHeader();
		this.codeStream.init(this);
		this.codeStream.generateSyntheticBodyForFieldReadAccess(methodBinding);
		completeCodeAttributeForSyntheticMethod(
			methodBinding,
			codeAttributeOffset,
			((SourceTypeBinding) methodBinding.declaringClass)
				.scope
				.referenceCompilationUnit()
				.compilationResult
				.getLineSeparatorPositions());
		// update the number of attributes
		this.contents[methodAttributeOffset++] = (byte) (attributeNumber >> 8);
		this.contents[methodAttributeOffset] = (byte) attributeNumber;
	}

	/**
	 * INTERNAL USE-ONLY
	 * Generate the byte for a problem method info that correspond to a synthetic method that
	 * generate an write access to a private field.
	 *
	 * @param methodBinding org.eclipse.jdt.internal.compiler.nameloopkup.SyntheticAccessMethodBinding
	 */
	public void addSyntheticFieldWriteAccessMethod(SyntheticMethodBinding methodBinding) {
		generateMethodInfoHeader(methodBinding);
		int methodAttributeOffset = this.contentsOffset;
		// this will add exception attribute, synthetic attribute, deprecated attribute,...
		int attributeNumber = generateMethodInfoAttributes(methodBinding);
		// Code attribute
		int codeAttributeOffset = this.contentsOffset;
		attributeNumber++; // add code attribute
		generateCodeAttributeHeader();
		this.codeStream.init(this);
		this.codeStream.generateSyntheticBodyForFieldWriteAccess(methodBinding);
		completeCodeAttributeForSyntheticMethod(
			methodBinding,
			codeAttributeOffset,
			((SourceTypeBinding) methodBinding.declaringClass)
				.scope
				.referenceCompilationUnit()
				.compilationResult
				.getLineSeparatorPositions());
		// update the number of attributes
		this.contents[methodAttributeOffset++] = (byte) (attributeNumber >> 8);
		this.contents[methodAttributeOffset] = (byte) attributeNumber;
	}

	/**
	 * INTERNAL USE-ONLY
	 * Generate the bytes for a synthetic method that provides access to a private method.
	 *
	 * @param methodBinding org.eclipse.jdt.internal.compiler.nameloopkup.SyntheticAccessMethodBinding
	 */
	public void addSyntheticMethodAccessMethod(SyntheticMethodBinding methodBinding) {
		generateMethodInfoHeader(methodBinding);
		int methodAttributeOffset = this.contentsOffset;
		// this will add exception attribute, synthetic attribute, deprecated attribute,...
		int attributeNumber = generateMethodInfoAttributes(methodBinding);
		// Code attribute
		int codeAttributeOffset = this.contentsOffset;
		attributeNumber++; // add code attribute
		generateCodeAttributeHeader();
		this.codeStream.init(this);
		this.codeStream.generateSyntheticBodyForMethodAccess(methodBinding);
		completeCodeAttributeForSyntheticMethod(
			methodBinding,
			codeAttributeOffset,
			((SourceTypeBinding) methodBinding.declaringClass)
				.scope
				.referenceCompilationUnit()
				.compilationResult
				.getLineSeparatorPositions());
		// update the number of attributes
		this.contents[methodAttributeOffset++] = (byte) (attributeNumber >> 8);
		this.contents[methodAttributeOffset] = (byte) attributeNumber;
	}

	public void addSyntheticSwitchTable(SyntheticMethodBinding methodBinding) {
		generateMethodInfoHeader(methodBinding);
		int methodAttributeOffset = this.contentsOffset;
		// this will add exception attribute, synthetic attribute, deprecated attribute,...
		int attributeNumber = generateMethodInfoAttributes(methodBinding);
		// Code attribute
		int codeAttributeOffset = this.contentsOffset;
		attributeNumber++; // add code attribute
		generateCodeAttributeHeader();
		this.codeStream.init(this);
		this.codeStream.generateSyntheticBodyForSwitchTable(methodBinding);
		int code_length = this.codeStream.position;
		if (code_length > 65535) {
			SwitchStatement switchStatement = methodBinding.switchStatement;
			if (switchStatement != null) {
				switchStatement.scope.problemReporter().bytecodeExceeds64KLimit(switchStatement);
			}
		}
		completeCodeAttributeForSyntheticMethod(
			true,
			methodBinding,
			codeAttributeOffset,
			((SourceTypeBinding) methodBinding.declaringClass)
				.scope
				.referenceCompilationUnit()
				.compilationResult
				.getLineSeparatorPositions(),
			((SourceTypeBinding) methodBinding.declaringClass)
				.scope);
		// update the number of attributes
		this.contents[methodAttributeOffset++] = (byte) (attributeNumber >> 8);
		this.contents[methodAttributeOffset] = (byte) attributeNumber;
	}

	/**
	 * INTERNAL USE-ONLY
	 * That method completes the creation of the code attribute by setting
	 * - the attribute_length
	 * - max_stack
	 * - max_locals
	 * - code_length
	 * - exception table
	 * - and debug attributes if necessary.
	 *
	 * @param codeAttributeOffset <CODE>int</CODE>
	 */
	public void completeCodeAttribute(int codeAttributeOffset, MethodScope scope) {
		// reinitialize the localContents with the byte modified by the code stream
		this.contents = this.codeStream.bCodeStream;
		int localContentsOffset = this.codeStream.classFileOffset;
		// codeAttributeOffset is the position inside localContents byte array before we started to write
		// any information about the codeAttribute
		// That means that to write the attribute_length you need to offset by 2 the value of codeAttributeOffset
		// to get the right position, 6 for the max_stack etc...
		int code_length = this.codeStream.position;
		if (code_length > 65535) {
			if (this.codeStream.methodDeclaration != null) {
				this.codeStream.methodDeclaration.scope.problemReporter().bytecodeExceeds64KLimit(this.codeStream.methodDeclaration);
			} else {
				this.codeStream.lambdaExpression.scope.problemReporter().bytecodeExceeds64KLimit(this.codeStream.lambdaExpression);
			}
		}
		if (localContentsOffset + 20 >= this.contents.length) {
			resizeContents(20);
		}
		int max_stack = this.codeStream.stackMax;
		this.contents[codeAttributeOffset + 6] = (byte) (max_stack >> 8);
		this.contents[codeAttributeOffset + 7] = (byte) max_stack;
		int max_locals = this.codeStream.maxLocals;
		this.contents[codeAttributeOffset + 8] = (byte) (max_locals >> 8);
		this.contents[codeAttributeOffset + 9] = (byte) max_locals;
		this.contents[codeAttributeOffset + 10] = (byte) (code_length >> 24);
		this.contents[codeAttributeOffset + 11] = (byte) (code_length >> 16);
		this.contents[codeAttributeOffset + 12] = (byte) (code_length >> 8);
		this.contents[codeAttributeOffset + 13] = (byte) code_length;

		boolean addStackMaps = (this.produceAttributes & ClassFileConstants.ATTR_STACK_MAP_TABLE) != 0;
		// write the exception table
		ExceptionLabel[] exceptionLabels = this.codeStream.exceptionLabels;
		int exceptionHandlersCount = 0; // each label holds one handler per range (start/end contiguous)
		for (int i = 0, length = this.codeStream.exceptionLabelsCounter; i < length; i++) {
			exceptionHandlersCount += this.codeStream.exceptionLabels[i].getCount() / 2;
		}
		int exSize = exceptionHandlersCount * 8 + 2;
		if (exSize + localContentsOffset >= this.contents.length) {
			resizeContents(exSize);
		}
		// there is no exception table, so we need to offset by 2 the current offset and move
		// on the attribute generation
		this.contents[localContentsOffset++] = (byte) (exceptionHandlersCount >> 8);
		this.contents[localContentsOffset++] = (byte) exceptionHandlersCount;
		for (int i = 0, max = this.codeStream.exceptionLabelsCounter; i < max; i++) {
			ExceptionLabel exceptionLabel = exceptionLabels[i];
			if (exceptionLabel != null) {
				int iRange = 0, maxRange = exceptionLabel.getCount();
				if ((maxRange & 1) != 0) {
					if (this.codeStream.methodDeclaration != null) {
						this.codeStream.methodDeclaration.scope.problemReporter().abortDueToInternalError(
								Messages.bind(Messages.abort_invalidExceptionAttribute, new String(this.codeStream.methodDeclaration.selector)),
								this.codeStream.methodDeclaration);
					} else {
						this.codeStream.lambdaExpression.scope.problemReporter().abortDueToInternalError(
								Messages.bind(Messages.abort_invalidExceptionAttribute, new String(this.codeStream.lambdaExpression.binding.selector)),
								this.codeStream.lambdaExpression);
					}
				}
				while (iRange < maxRange) {
					int start = exceptionLabel.ranges[iRange++]; // even ranges are start positions
					this.contents[localContentsOffset++] = (byte) (start >> 8);
					this.contents[localContentsOffset++] = (byte) start;
					int end = exceptionLabel.ranges[iRange++]; // odd ranges are end positions
					this.contents[localContentsOffset++] = (byte) (end >> 8);
					this.contents[localContentsOffset++] = (byte) end;
					int handlerPC = exceptionLabel.position;
					if (addStackMaps) {
						StackMapFrameCodeStream stackMapFrameCodeStream = (StackMapFrameCodeStream) this.codeStream;
						stackMapFrameCodeStream.addFramePosition(handlerPC);
//						stackMapFrameCodeStream.addExceptionMarker(handlerPC, exceptionLabel.exceptionType);
					}
					this.contents[localContentsOffset++] = (byte) (handlerPC >> 8);
					this.contents[localContentsOffset++] = (byte) handlerPC;
					if (exceptionLabel.exceptionType == null) {
						// any exception handler
						this.contents[localContentsOffset++] = 0;
						this.contents[localContentsOffset++] = 0;
					} else {
						int nameIndex;
						if (exceptionLabel.exceptionType == TypeBinding.NULL) {
							/* represents ClassNotFoundException, see class literal access*/
							nameIndex = this.constantPool.literalIndexForType(ConstantPool.JavaLangClassNotFoundExceptionConstantPoolName);
						} else {
							nameIndex = this.constantPool.literalIndexForType(exceptionLabel.exceptionType);
						}
						this.contents[localContentsOffset++] = (byte) (nameIndex >> 8);
						this.contents[localContentsOffset++] = (byte) nameIndex;
					}
				}
			}
		}
		// debug attributes
		int codeAttributeAttributeOffset = localContentsOffset;
		int attributesNumber = 0;
		// leave two bytes for the attribute_length
		localContentsOffset += 2;
		if (localContentsOffset + 2 >= this.contents.length) {
			resizeContents(2);
		}

		this.contentsOffset = localContentsOffset;

		// first we handle the linenumber attribute
		if ((this.produceAttributes & ClassFileConstants.ATTR_LINES) != 0) {
			attributesNumber += generateLineNumberAttribute();
		}
		// then we do the local variable attribute
		if ((this.produceAttributes & ClassFileConstants.ATTR_VARS) != 0) {
			final boolean methodDeclarationIsStatic = this.codeStream.methodDeclaration != null ? this.codeStream.methodDeclaration.isStatic() : this.codeStream.lambdaExpression.binding.isStatic();
			attributesNumber += generateLocalVariableTableAttribute(code_length, methodDeclarationIsStatic, false);
		}

		if (addStackMaps) {
			attributesNumber += generateStackMapTableAttribute(
					this.codeStream.methodDeclaration != null ? this.codeStream.methodDeclaration.binding : this.codeStream.lambdaExpression.binding,
					code_length,
					codeAttributeOffset,
					max_locals,
					false,
					scope);
		}

		if ((this.produceAttributes & ClassFileConstants.ATTR_STACK_MAP) != 0) {
			attributesNumber += generateStackMapAttribute(
					this.codeStream.methodDeclaration != null ? this.codeStream.methodDeclaration.binding : this.codeStream.lambdaExpression.binding,
					code_length,
					codeAttributeOffset,
					max_locals,
					false,
					scope);
		}

		if ((this.produceAttributes & ClassFileConstants.ATTR_TYPE_ANNOTATION) != 0) {
			attributesNumber += generateTypeAnnotationsOnCodeAttribute();
		}

		this.contents[codeAttributeAttributeOffset++] = (byte) (attributesNumber >> 8);
		this.contents[codeAttributeAttributeOffset] = (byte) attributesNumber;

		// update the attribute length
		int codeAttributeLength = this.contentsOffset - (codeAttributeOffset + 6);
		this.contents[codeAttributeOffset + 2] = (byte) (codeAttributeLength >> 24);
		this.contents[codeAttributeOffset + 3] = (byte) (codeAttributeLength >> 16);
		this.contents[codeAttributeOffset + 4] = (byte) (codeAttributeLength >> 8);
		this.contents[codeAttributeOffset + 5] = (byte) codeAttributeLength;
	}

	public int generateTypeAnnotationsOnCodeAttribute() {
		int attributesNumber = 0;

		List<AnnotationContext> allTypeAnnotationContexts = ((TypeAnnotationCodeStream) this.codeStream).allTypeAnnotationContexts;

		for (int i = 0, max = this.codeStream.allLocalsCounter; i < max; i++) {
			LocalVariableBinding localVariable = this.codeStream.locals[i];
			if (localVariable.isCatchParameter()) continue;
			LocalDeclaration declaration = localVariable.declaration;
			if (declaration == null
					|| (declaration.isArgument() && ((declaration.bits & ASTNode.IsUnionType) == 0))
					|| (localVariable.initializationCount == 0)
					|| ((declaration.bits & ASTNode.HasTypeAnnotations) == 0)) {
				continue;
			}
			int targetType = ((localVariable.tagBits & TagBits.IsResource) == 0) ? AnnotationTargetTypeConstants.LOCAL_VARIABLE : AnnotationTargetTypeConstants.RESOURCE_VARIABLE;
			declaration.getAllAnnotationContexts(targetType, localVariable, allTypeAnnotationContexts);
		}

		ExceptionLabel[] exceptionLabels = this.codeStream.exceptionLabels;
		for (int i = 0, max = this.codeStream.exceptionLabelsCounter; i < max; i++) {
			ExceptionLabel exceptionLabel = exceptionLabels[i];
			if (exceptionLabel.exceptionTypeReference != null && (exceptionLabel.exceptionTypeReference.bits & ASTNode.HasTypeAnnotations) != 0) {
				exceptionLabel.exceptionTypeReference.getAllAnnotationContexts(AnnotationTargetTypeConstants.EXCEPTION_PARAMETER, i, allTypeAnnotationContexts, exceptionLabel.se7Annotations);
			}
		}
		int size = allTypeAnnotationContexts.size();
		attributesNumber = completeRuntimeTypeAnnotations(attributesNumber,
															null,
															(node) -> size > 0,
															() -> allTypeAnnotationContexts);
		return attributesNumber;
	}

	/**
	 * INTERNAL USE-ONLY
	 * That method completes the creation of the code attribute by setting
	 * - the attribute_length
	 * - max_stack
	 * - max_locals
	 * - code_length
	 * - exception table
	 * - and debug attributes if necessary.
	 *
	 * @param codeAttributeOffset <CODE>int</CODE>
	 */
	public void completeCodeAttributeForClinit(int codeAttributeOffset, Scope scope) {
		// reinitialize the contents with the byte modified by the code stream
		this.contents = this.codeStream.bCodeStream;
		int localContentsOffset = this.codeStream.classFileOffset;
		// codeAttributeOffset is the position inside contents byte array before we started to write
		// any information about the codeAttribute
		// That means that to write the attribute_length you need to offset by 2 the value of codeAttributeOffset
		// to get the right position, 6 for the max_stack etc...
		int code_length = this.codeStream.position;
		if (code_length > 65535) {
			this.codeStream.methodDeclaration.scope.problemReporter().bytecodeExceeds64KLimit(
				this.codeStream.methodDeclaration.scope.referenceType());
		}
		if (localContentsOffset + 20 >= this.contents.length) {
			resizeContents(20);
		}
		int max_stack = this.codeStream.stackMax;
		this.contents[codeAttributeOffset + 6] = (byte) (max_stack >> 8);
		this.contents[codeAttributeOffset + 7] = (byte) max_stack;
		int max_locals = this.codeStream.maxLocals;
		this.contents[codeAttributeOffset + 8] = (byte) (max_locals >> 8);
		this.contents[codeAttributeOffset + 9] = (byte) max_locals;
		this.contents[codeAttributeOffset + 10] = (byte) (code_length >> 24);
		this.contents[codeAttributeOffset + 11] = (byte) (code_length >> 16);
		this.contents[codeAttributeOffset + 12] = (byte) (code_length >> 8);
		this.contents[codeAttributeOffset + 13] = (byte) code_length;

		boolean addStackMaps = (this.produceAttributes & ClassFileConstants.ATTR_STACK_MAP_TABLE) != 0;
		// write the exception table
		ExceptionLabel[] exceptionLabels = this.codeStream.exceptionLabels;
		int exceptionHandlersCount = 0; // each label holds one handler per range (start/end contiguous)
		for (int i = 0, length = this.codeStream.exceptionLabelsCounter; i < length; i++) {
			exceptionHandlersCount += this.codeStream.exceptionLabels[i].getCount() / 2;
		}
		int exSize = exceptionHandlersCount * 8 + 2;
		if (exSize + localContentsOffset >= this.contents.length) {
			resizeContents(exSize);
		}
		// there is no exception table, so we need to offset by 2 the current offset and move
		// on the attribute generation
		this.contents[localContentsOffset++] = (byte) (exceptionHandlersCount >> 8);
		this.contents[localContentsOffset++] = (byte) exceptionHandlersCount;
		for (int i = 0, max = this.codeStream.exceptionLabelsCounter; i < max; i++) {
			ExceptionLabel exceptionLabel = exceptionLabels[i];
			if (exceptionLabel != null) {
				int iRange = 0, maxRange = exceptionLabel.getCount();
				if ((maxRange & 1) != 0) {
					this.codeStream.methodDeclaration.scope.problemReporter().abortDueToInternalError(
							Messages.bind(Messages.abort_invalidExceptionAttribute, new String(this.codeStream.methodDeclaration.selector)),
							this.codeStream.methodDeclaration);
				}
				while  (iRange < maxRange) {
					int start = exceptionLabel.ranges[iRange++]; // even ranges are start positions
					this.contents[localContentsOffset++] = (byte) (start >> 8);
					this.contents[localContentsOffset++] = (byte) start;
					int end = exceptionLabel.ranges[iRange++]; // odd ranges are end positions
					this.contents[localContentsOffset++] = (byte) (end >> 8);
					this.contents[localContentsOffset++] = (byte) end;
					int handlerPC = exceptionLabel.position;
					this.contents[localContentsOffset++] = (byte) (handlerPC >> 8);
					this.contents[localContentsOffset++] = (byte) handlerPC;
					if (addStackMaps) {
						StackMapFrameCodeStream stackMapFrameCodeStream = (StackMapFrameCodeStream) this.codeStream;
						stackMapFrameCodeStream.addFramePosition(handlerPC);
//						stackMapFrameCodeStream.addExceptionMarker(handlerPC, exceptionLabel.exceptionType);
					}
					if (exceptionLabel.exceptionType == null) {
						// any exception handler
						this.contents[localContentsOffset++] = 0;
						this.contents[localContentsOffset++] = 0;
					} else {
						int nameIndex;
						if (exceptionLabel.exceptionType == TypeBinding.NULL) {
							/* represents denote ClassNotFoundException, see class literal access*/
							nameIndex = this.constantPool.literalIndexForType(ConstantPool.JavaLangClassNotFoundExceptionConstantPoolName);
						} else {
							nameIndex = this.constantPool.literalIndexForType(exceptionLabel.exceptionType);
						}
						this.contents[localContentsOffset++] = (byte) (nameIndex >> 8);
						this.contents[localContentsOffset++] = (byte) nameIndex;
					}
				}
			}
		}
		// debug attributes
		int codeAttributeAttributeOffset = localContentsOffset;
		int attributesNumber = 0;
		// leave two bytes for the attribute_length
		localContentsOffset += 2;
		if (localContentsOffset + 2 >= this.contents.length) {
			resizeContents(2);
		}

		this.contentsOffset = localContentsOffset;

		// first we handle the linenumber attribute
		if ((this.produceAttributes & ClassFileConstants.ATTR_LINES) != 0) {
			attributesNumber += generateLineNumberAttribute();
		}
		// then we do the local variable attribute
		if ((this.produceAttributes & ClassFileConstants.ATTR_VARS) != 0) {
			attributesNumber += generateLocalVariableTableAttribute(code_length, true, false);
		}

		if ((this.produceAttributes & ClassFileConstants.ATTR_STACK_MAP_TABLE) != 0) {
			attributesNumber += generateStackMapTableAttribute(
					null,
					code_length,
					codeAttributeOffset,
					max_locals,
					true,
					scope);
		}

		if ((this.produceAttributes & ClassFileConstants.ATTR_STACK_MAP) != 0) {
			attributesNumber += generateStackMapAttribute(
					null,
					code_length,
					codeAttributeOffset,
					max_locals,
					true,
					scope);
		}

		if ((this.produceAttributes & ClassFileConstants.ATTR_TYPE_ANNOTATION) != 0) {
			attributesNumber += generateTypeAnnotationsOnCodeAttribute();
		}

		// update the number of attributes
		// ensure first that there is enough space available inside the contents array
		if (codeAttributeAttributeOffset + 2 >= this.contents.length) {
			resizeContents(2);
		}
		this.contents[codeAttributeAttributeOffset++] = (byte) (attributesNumber >> 8);
		this.contents[codeAttributeAttributeOffset] = (byte) attributesNumber;
		// update the attribute length
		int codeAttributeLength = this.contentsOffset - (codeAttributeOffset + 6);
		this.contents[codeAttributeOffset + 2] = (byte) (codeAttributeLength >> 24);
		this.contents[codeAttributeOffset + 3] = (byte) (codeAttributeLength >> 16);
		this.contents[codeAttributeOffset + 4] = (byte) (codeAttributeLength >> 8);
		this.contents[codeAttributeOffset + 5] = (byte) codeAttributeLength;
	}

	/**
	 * INTERNAL USE-ONLY
	 * That method completes the creation of the code attribute by setting
	 * - the attribute_length
	 * - max_stack
	 * - max_locals
	 * - code_length
	 * - exception table
	 * - and debug attributes if necessary.
	 */
	public void completeCodeAttributeForClinit(
			int codeAttributeOffset,
			int problemLine,
			MethodScope scope) {
		// reinitialize the contents with the byte modified by the code stream
		this.contents = this.codeStream.bCodeStream;
		int localContentsOffset = this.codeStream.classFileOffset;
		// codeAttributeOffset is the position inside contents byte array before we started to write
		// any information about the codeAttribute
		// That means that to write the attribute_length you need to offset by 2 the value of codeAttributeOffset
		// to get the right position, 6 for the max_stack etc...
		int code_length = this.codeStream.position;
		if (code_length > 65535) {
			this.codeStream.methodDeclaration.scope.problemReporter().bytecodeExceeds64KLimit(
				this.codeStream.methodDeclaration.scope.referenceType());
		}
		if (localContentsOffset + 20 >= this.contents.length) {
			resizeContents(20);
		}
		int max_stack = this.codeStream.stackMax;
		this.contents[codeAttributeOffset + 6] = (byte) (max_stack >> 8);
		this.contents[codeAttributeOffset + 7] = (byte) max_stack;
		int max_locals = this.codeStream.maxLocals;
		this.contents[codeAttributeOffset + 8] = (byte) (max_locals >> 8);
		this.contents[codeAttributeOffset + 9] = (byte) max_locals;
		this.contents[codeAttributeOffset + 10] = (byte) (code_length >> 24);
		this.contents[codeAttributeOffset + 11] = (byte) (code_length >> 16);
		this.contents[codeAttributeOffset + 12] = (byte) (code_length >> 8);
		this.contents[codeAttributeOffset + 13] = (byte) code_length;

		// write the exception table
		this.contents[localContentsOffset++] = 0;
		this.contents[localContentsOffset++] = 0;

		// debug attributes
		int codeAttributeAttributeOffset = localContentsOffset;
		int attributesNumber = 0; // leave two bytes for the attribute_length
		localContentsOffset += 2; // first we handle the linenumber attribute
		if (localContentsOffset + 2 >= this.contents.length) {
			resizeContents(2);
		}

		this.contentsOffset = localContentsOffset;
		// first we handle the linenumber attribute
		if ((this.produceAttributes & ClassFileConstants.ATTR_LINES) != 0) {
			attributesNumber += generateLineNumberAttribute(problemLine);
		}
		localContentsOffset = this.contentsOffset;
		// then we do the local variable attribute
		if ((this.produceAttributes & ClassFileConstants.ATTR_VARS) != 0) {
			int localVariableNameIndex =
				this.constantPool.literalIndex(AttributeNamesConstants.LocalVariableTableName);
			if (localContentsOffset + 8 >= this.contents.length) {
				resizeContents(8);
			}
			this.contents[localContentsOffset++] = (byte) (localVariableNameIndex >> 8);
			this.contents[localContentsOffset++] = (byte) localVariableNameIndex;
			this.contents[localContentsOffset++] = 0;
			this.contents[localContentsOffset++] = 0;
			this.contents[localContentsOffset++] = 0;
			this.contents[localContentsOffset++] = 2;
			this.contents[localContentsOffset++] = 0;
			this.contents[localContentsOffset++] = 0;
			attributesNumber++;
		}

		this.contentsOffset = localContentsOffset;

		if ((this.produceAttributes & ClassFileConstants.ATTR_STACK_MAP_TABLE) != 0) {
			attributesNumber += generateStackMapTableAttribute(
					null,
					code_length,
					codeAttributeOffset,
					max_locals,
					true,
					scope);
		}

		if ((this.produceAttributes & ClassFileConstants.ATTR_STACK_MAP) != 0) {
			attributesNumber += generateStackMapAttribute(
					null,
					code_length,
					codeAttributeOffset,
					max_locals,
					true,
					scope);
		}

		if ((this.produceAttributes & ClassFileConstants.ATTR_TYPE_ANNOTATION) != 0) {
			attributesNumber += generateTypeAnnotationsOnCodeAttribute();
		}

		// update the number of attributes
		// ensure first that there is enough space available inside the contents array
		if (codeAttributeAttributeOffset + 2 >= this.contents.length) {
			resizeContents(2);
		}
		this.contents[codeAttributeAttributeOffset++] = (byte) (attributesNumber >> 8);
		this.contents[codeAttributeAttributeOffset] = (byte) attributesNumber;
		// update the attribute length
		int codeAttributeLength = this.contentsOffset - (codeAttributeOffset + 6);
		this.contents[codeAttributeOffset + 2] = (byte) (codeAttributeLength >> 24);
		this.contents[codeAttributeOffset + 3] = (byte) (codeAttributeLength >> 16);
		this.contents[codeAttributeOffset + 4] = (byte) (codeAttributeLength >> 8);
		this.contents[codeAttributeOffset + 5] = (byte) codeAttributeLength;
	}


	/**
	 *
	 */
	public void completeCodeAttributeForMissingAbstractProblemMethod(
			MethodBinding binding,
			int codeAttributeOffset,
			int[] startLineIndexes,
			int problemLine) {
		// reinitialize the localContents with the byte modified by the code stream
		this.contents = this.codeStream.bCodeStream;
		int localContentsOffset = this.codeStream.classFileOffset;
		// codeAttributeOffset is the position inside localContents byte array before we started to write// any information about the codeAttribute// That means that to write the attribute_length you need to offset by 2 the value of codeAttributeOffset// to get the right position, 6 for the max_stack etc...
		int max_stack = this.codeStream.stackMax;
		this.contents[codeAttributeOffset + 6] = (byte) (max_stack >> 8);
		this.contents[codeAttributeOffset + 7] = (byte) max_stack;
		int max_locals = this.codeStream.maxLocals;
		this.contents[codeAttributeOffset + 8] = (byte) (max_locals >> 8);
		this.contents[codeAttributeOffset + 9] = (byte) max_locals;
		int code_length = this.codeStream.position;
		this.contents[codeAttributeOffset + 10] = (byte) (code_length >> 24);
		this.contents[codeAttributeOffset + 11] = (byte) (code_length >> 16);
		this.contents[codeAttributeOffset + 12] = (byte) (code_length >> 8);
		this.contents[codeAttributeOffset + 13] = (byte) code_length;
		// write the exception table
		if (localContentsOffset + 50 >= this.contents.length) {
			resizeContents(50);
		}
		this.contents[localContentsOffset++] = 0;
		this.contents[localContentsOffset++] = 0;
		// debug attributes
		int codeAttributeAttributeOffset = localContentsOffset;
		int attributesNumber = 0; // leave two bytes for the attribute_length
		localContentsOffset += 2; // first we handle the linenumber attribute
		if (localContentsOffset + 2 >= this.contents.length) {
			resizeContents(2);
		}

		this.contentsOffset = localContentsOffset;
		if ((this.produceAttributes & ClassFileConstants.ATTR_LINES) != 0) {
			if (problemLine == 0) {
				problemLine = Util.getLineNumber(binding.sourceStart(), startLineIndexes, 0, startLineIndexes.length-1);
			}
			attributesNumber += generateLineNumberAttribute(problemLine);
		}

		if ((this.produceAttributes & ClassFileConstants.ATTR_STACK_MAP_TABLE) != 0) {
			attributesNumber += generateStackMapTableAttribute(
					binding,
					code_length,
					codeAttributeOffset,
					max_locals,
					false,
					null);
		}

		if ((this.produceAttributes & ClassFileConstants.ATTR_STACK_MAP) != 0) {
			attributesNumber += generateStackMapAttribute(
					binding,
					code_length,
					codeAttributeOffset,
					max_locals,
					false,
					null);
		}

		// then we do the local variable attribute
		// update the number of attributes// ensure first that there is enough space available inside the localContents array
		if (codeAttributeAttributeOffset + 2 >= this.contents.length) {
			resizeContents(2);
		}
		this.contents[codeAttributeAttributeOffset++] = (byte) (attributesNumber >> 8);
		this.contents[codeAttributeAttributeOffset] = (byte) attributesNumber;
		// update the attribute length
		int codeAttributeLength = this.contentsOffset - (codeAttributeOffset + 6);
		this.contents[codeAttributeOffset + 2] = (byte) (codeAttributeLength >> 24);
		this.contents[codeAttributeOffset + 3] = (byte) (codeAttributeLength >> 16);
		this.contents[codeAttributeOffset + 4] = (byte) (codeAttributeLength >> 8);
		this.contents[codeAttributeOffset + 5] = (byte) codeAttributeLength;
	}

	/**
	 * INTERNAL USE-ONLY
	 * That method completes the creation of the code attribute by setting
	 * - the attribute_length
	 * - max_stack
	 * - max_locals
	 * - code_length
	 * - exception table
	 * - and debug attributes if necessary.
	 *
	 * @param codeAttributeOffset <CODE>int</CODE>
	 */
	public void completeCodeAttributeForProblemMethod(
			AbstractMethodDeclaration method,
			MethodBinding binding,
			int codeAttributeOffset,
			int[] startLineIndexes,
			int problemLine) {
		// reinitialize the localContents with the byte modified by the code stream
		this.contents = this.codeStream.bCodeStream;
		int localContentsOffset = this.codeStream.classFileOffset;
		// codeAttributeOffset is the position inside localContents byte array before we started to write// any information about the codeAttribute// That means that to write the attribute_length you need to offset by 2 the value of codeAttributeOffset// to get the right position, 6 for the max_stack etc...
		int max_stack = this.codeStream.stackMax;
		this.contents[codeAttributeOffset + 6] = (byte) (max_stack >> 8);
		this.contents[codeAttributeOffset + 7] = (byte) max_stack;
		int max_locals = this.codeStream.maxLocals;
		this.contents[codeAttributeOffset + 8] = (byte) (max_locals >> 8);
		this.contents[codeAttributeOffset + 9] = (byte) max_locals;
		int code_length = this.codeStream.position;
		this.contents[codeAttributeOffset + 10] = (byte) (code_length >> 24);
		this.contents[codeAttributeOffset + 11] = (byte) (code_length >> 16);
		this.contents[codeAttributeOffset + 12] = (byte) (code_length >> 8);
		this.contents[codeAttributeOffset + 13] = (byte) code_length;
		// write the exception table
		if (localContentsOffset + 50 >= this.contents.length) {
			resizeContents(50);
		}

		// write the exception table
		this.contents[localContentsOffset++] = 0;
		this.contents[localContentsOffset++] = 0;
		// debug attributes
		int codeAttributeAttributeOffset = localContentsOffset;
		int attributesNumber = 0; // leave two bytes for the attribute_length
		localContentsOffset += 2; // first we handle the linenumber attribute
		if (localContentsOffset + 2 >= this.contents.length) {
			resizeContents(2);
		}

		this.contentsOffset = localContentsOffset;
		if ((this.produceAttributes & ClassFileConstants.ATTR_LINES) != 0) {
			if (problemLine == 0) {
				problemLine = Util.getLineNumber(binding.sourceStart(), startLineIndexes, 0, startLineIndexes.length-1);
			}
			attributesNumber += generateLineNumberAttribute(problemLine);
		}

		// then we do the local variable attribute
		if ((this.produceAttributes & ClassFileConstants.ATTR_VARS) != 0) {
			final boolean methodDeclarationIsStatic = this.codeStream.methodDeclaration.isStatic();
			attributesNumber += generateLocalVariableTableAttribute(code_length, methodDeclarationIsStatic, false);
		}

		if ((this.produceAttributes & ClassFileConstants.ATTR_STACK_MAP_TABLE) != 0) {
			attributesNumber += generateStackMapTableAttribute(
					binding,
					code_length,
					codeAttributeOffset,
					max_locals,
					false,
					null);
		}

		if ((this.produceAttributes & ClassFileConstants.ATTR_STACK_MAP) != 0) {
			attributesNumber += generateStackMapAttribute(
					binding,
					code_length,
					codeAttributeOffset,
					max_locals,
					false,
					null);
		}

		// update the number of attributes// ensure first that there is enough space available inside the localContents array
		if (codeAttributeAttributeOffset + 2 >= this.contents.length) {
			resizeContents(2);
		}
		this.contents[codeAttributeAttributeOffset++] = (byte) (attributesNumber >> 8);
		this.contents[codeAttributeAttributeOffset] = (byte) attributesNumber;
		// update the attribute length
		int codeAttributeLength = this.contentsOffset - (codeAttributeOffset + 6);
		this.contents[codeAttributeOffset + 2] = (byte) (codeAttributeLength >> 24);
		this.contents[codeAttributeOffset + 3] = (byte) (codeAttributeLength >> 16);
		this.contents[codeAttributeOffset + 4] = (byte) (codeAttributeLength >> 8);
		this.contents[codeAttributeOffset + 5] = (byte) codeAttributeLength;
	}

	/**
	 * INTERNAL USE-ONLY
	 * That method completes the creation of the code attribute by setting
	 * - the attribute_length
	 * - max_stack
	 * - max_locals
	 * - code_length
	 * - exception table
	 * - and debug attributes if necessary.
	 *
	 * @param binding org.eclipse.jdt.internal.compiler.lookup.SyntheticAccessMethodBinding
	 * @param codeAttributeOffset <CODE>int</CODE>
	 */
	public void completeCodeAttributeForSyntheticMethod(
			boolean hasExceptionHandlers,
			SyntheticMethodBinding binding,
			int codeAttributeOffset,
			int[] startLineIndexes,
			Scope scope) {
		// reinitialize the contents with the byte modified by the code stream
		this.contents = this.codeStream.bCodeStream;
		int localContentsOffset = this.codeStream.classFileOffset;
		// codeAttributeOffset is the position inside contents byte array before we started to write
		// any information about the codeAttribute
		// That means that to write the attribute_length you need to offset by 2 the value of codeAttributeOffset
		// to get the right position, 6 for the max_stack etc...
		int max_stack = this.codeStream.stackMax;
		this.contents[codeAttributeOffset + 6] = (byte) (max_stack >> 8);
		this.contents[codeAttributeOffset + 7] = (byte) max_stack;
		int max_locals = this.codeStream.maxLocals;
		this.contents[codeAttributeOffset + 8] = (byte) (max_locals >> 8);
		this.contents[codeAttributeOffset + 9] = (byte) max_locals;
		int code_length = this.codeStream.position;
		this.contents[codeAttributeOffset + 10] = (byte) (code_length >> 24);
		this.contents[codeAttributeOffset + 11] = (byte) (code_length >> 16);
		this.contents[codeAttributeOffset + 12] = (byte) (code_length >> 8);
		this.contents[codeAttributeOffset + 13] = (byte) code_length;
		if ((localContentsOffset + 40) >= this.contents.length) {
			resizeContents(40);
		}

		boolean addStackMaps = (this.produceAttributes & ClassFileConstants.ATTR_STACK_MAP_TABLE) != 0;
		if (hasExceptionHandlers) {
			// write the exception table
			ExceptionLabel[] exceptionLabels = this.codeStream.exceptionLabels;
			int exceptionHandlersCount = 0; // each label holds one handler per range (start/end contiguous)
			for (int i = 0, length = this.codeStream.exceptionLabelsCounter; i < length; i++) {
				exceptionHandlersCount += this.codeStream.exceptionLabels[i].getCount() / 2;
			}
			int exSize = exceptionHandlersCount * 8 + 2;
			if (exSize + localContentsOffset >= this.contents.length) {
				resizeContents(exSize);
			}
			// there is no exception table, so we need to offset by 2 the current offset and move
			// on the attribute generation
			this.contents[localContentsOffset++] = (byte) (exceptionHandlersCount >> 8);
			this.contents[localContentsOffset++] = (byte) exceptionHandlersCount;
			for (int i = 0, max = this.codeStream.exceptionLabelsCounter; i < max; i++) {
				ExceptionLabel exceptionLabel = exceptionLabels[i];
				if (exceptionLabel != null) {
					int iRange = 0, maxRange = exceptionLabel.getCount();
					if ((maxRange & 1) != 0) {
						this.referenceBinding.scope.problemReporter().abortDueToInternalError(
								Messages.bind(Messages.abort_invalidExceptionAttribute, new String(binding.selector),
										this.referenceBinding.scope.problemReporter().referenceContext));
					}
					while  (iRange < maxRange) {
						int start = exceptionLabel.ranges[iRange++]; // even ranges are start positions
						this.contents[localContentsOffset++] = (byte) (start >> 8);
						this.contents[localContentsOffset++] = (byte) start;
						int end = exceptionLabel.ranges[iRange++]; // odd ranges are end positions
						this.contents[localContentsOffset++] = (byte) (end >> 8);
						this.contents[localContentsOffset++] = (byte) end;
						int handlerPC = exceptionLabel.position;
						if (addStackMaps) {
							StackMapFrameCodeStream stackMapFrameCodeStream = (StackMapFrameCodeStream) this.codeStream;
							stackMapFrameCodeStream.addFramePosition(handlerPC);
						}
						this.contents[localContentsOffset++] = (byte) (handlerPC >> 8);
						this.contents[localContentsOffset++] = (byte) handlerPC;
						if (exceptionLabel.exceptionType == null) {
							// any exception handler
							this.contents[localContentsOffset++] = 0;
							this.contents[localContentsOffset++] = 0;
						} else {
							int nameIndex;
							switch(exceptionLabel.exceptionType.id) {
								case T_null :
									/* represents ClassNotFoundException, see class literal access*/
									nameIndex = this.constantPool.literalIndexForType(ConstantPool.JavaLangClassNotFoundExceptionConstantPoolName);
									break;
								case T_long :
									/* represents NoSuchFieldError, see switch table generation*/
									nameIndex = this.constantPool.literalIndexForType(ConstantPool.JavaLangNoSuchFieldErrorConstantPoolName);
									break;
								default:
									nameIndex = this.constantPool.literalIndexForType(exceptionLabel.exceptionType);
							}
							this.contents[localContentsOffset++] = (byte) (nameIndex >> 8);
							this.contents[localContentsOffset++] = (byte) nameIndex;
						}
					}
				}
			}
		} else {
			// there is no exception table, so we need to offset by 2 the current offset and move
			// on the attribute generation
			this.contents[localContentsOffset++] = 0;
			this.contents[localContentsOffset++] = 0;
		}
		// debug attributes
		int codeAttributeAttributeOffset = localContentsOffset;
		int attributesNumber = 0;
		// leave two bytes for the attribute_length
		localContentsOffset += 2;
		if (localContentsOffset + 2 >= this.contents.length) {
			resizeContents(2);
		}

		this.contentsOffset = localContentsOffset;
		// first we handle the linenumber attribute
		if ((this.produceAttributes & ClassFileConstants.ATTR_LINES) != 0) {
			int lineNumber = Util.getLineNumber(binding.sourceStart, startLineIndexes, 0, startLineIndexes.length-1);
			attributesNumber += generateLineNumberAttribute(lineNumber);
		}
		// then we do the local variable attribute
		if ((this.produceAttributes & ClassFileConstants.ATTR_VARS) != 0) {
			final boolean methodDeclarationIsStatic = binding.isStatic();
			attributesNumber += generateLocalVariableTableAttribute(code_length, methodDeclarationIsStatic, true);
		}
		if (addStackMaps) {
			attributesNumber += generateStackMapTableAttribute(binding, code_length, codeAttributeOffset, max_locals, false, scope);
		}

		if ((this.produceAttributes & ClassFileConstants.ATTR_STACK_MAP) != 0) {
			attributesNumber += generateStackMapAttribute(
					binding,
					code_length,
					codeAttributeOffset,
					max_locals,
					false,
					scope);
		}

		// update the number of attributes
		// ensure first that there is enough space available inside the contents array
		if (codeAttributeAttributeOffset + 2 >= this.contents.length) {
			resizeContents(2);
		}
		this.contents[codeAttributeAttributeOffset++] = (byte) (attributesNumber >> 8);
		this.contents[codeAttributeAttributeOffset] = (byte) attributesNumber;

		// update the attribute length
		int codeAttributeLength = this.contentsOffset - (codeAttributeOffset + 6);
		this.contents[codeAttributeOffset + 2] = (byte) (codeAttributeLength >> 24);
		this.contents[codeAttributeOffset + 3] = (byte) (codeAttributeLength >> 16);
		this.contents[codeAttributeOffset + 4] = (byte) (codeAttributeLength >> 8);
		this.contents[codeAttributeOffset + 5] = (byte) codeAttributeLength;
	}

	/**
	 * INTERNAL USE-ONLY
	 * That method completes the creation of the code attribute by setting
	 * - the attribute_length
	 * - max_stack
	 * - max_locals
	 * - code_length
	 * - exception table
	 * - and debug attributes if necessary.
	 *
	 * @param binding org.eclipse.jdt.internal.compiler.lookup.SyntheticAccessMethodBinding
	 * @param codeAttributeOffset <CODE>int</CODE>
	 */
	public void completeCodeAttributeForSyntheticMethod(
			SyntheticMethodBinding binding,
			int codeAttributeOffset,
			int[] startLineIndexes) {

		this.completeCodeAttributeForSyntheticMethod(
				false,
				binding,
				codeAttributeOffset,
				startLineIndexes,
				((SourceTypeBinding) binding.declaringClass).scope);
	}

	private void completeArgumentAnnotationInfo(Argument[] arguments, List<AnnotationContext> allAnnotationContexts) {
		for (int i = 0, max = arguments.length; i < max; i++) {
			Argument argument = arguments[i];
			if ((argument.bits & ASTNode.HasTypeAnnotations) != 0) {
				argument.getAllAnnotationContexts(AnnotationTargetTypeConstants.METHOD_FORMAL_PARAMETER, i, allAnnotationContexts);
			}
		}
	}

	/**
	 * INTERNAL USE-ONLY
	 * Complete the creation of a method info by setting up the number of attributes at the right offset.
	 *
	 * @param methodAttributeOffset <CODE>int</CODE>
	 * @param attributesNumber <CODE>int</CODE>
	 */
	public void completeMethodInfo(
			MethodBinding binding,
			int methodAttributeOffset,
			int attributesNumber) {

		if ((this.produceAttributes & ClassFileConstants.ATTR_TYPE_ANNOTATION) != 0) {
			List<AnnotationContext> allTypeAnnotationContexts = new ArrayList<>();
			AbstractMethodDeclaration methodDeclaration = binding.sourceMethod();
			if (methodDeclaration != null) {
				if ((methodDeclaration.bits & ASTNode.HasTypeAnnotations) != 0) {
					Argument[] arguments = methodDeclaration.arguments;
					if (arguments != null) {
						completeArgumentAnnotationInfo(arguments, allTypeAnnotationContexts);
					}
					Receiver receiver = methodDeclaration.receiver;
					if (receiver != null && (receiver.type.bits & ASTNode.HasTypeAnnotations) != 0) {
						receiver.type.getAllAnnotationContexts(AnnotationTargetTypeConstants.METHOD_RECEIVER, allTypeAnnotationContexts);
					}
				}
				Annotation[] annotations = methodDeclaration.annotations;
				if (annotations != null && !methodDeclaration.isClinit() && (methodDeclaration.isConstructor() || binding.returnType.id != T_void)) {
					methodDeclaration.getAllAnnotationContexts(AnnotationTargetTypeConstants.METHOD_RETURN, allTypeAnnotationContexts);
				}
				if (!methodDeclaration.isConstructor() && !methodDeclaration.isClinit() && binding.returnType.id != T_void) {
					MethodDeclaration declaration = (MethodDeclaration) methodDeclaration;
					TypeReference typeReference = declaration.returnType;
					if ((typeReference.bits & ASTNode.HasTypeAnnotations) != 0) {
						typeReference.getAllAnnotationContexts(AnnotationTargetTypeConstants.METHOD_RETURN, allTypeAnnotationContexts);
					}
				}
				TypeReference[] thrownExceptions = methodDeclaration.thrownExceptions;
				if (thrownExceptions != null) {
					for (int i = 0, max = thrownExceptions.length; i < max; i++) {
						TypeReference thrownException = thrownExceptions[i];
						thrownException.getAllAnnotationContexts(AnnotationTargetTypeConstants.THROWS, i, allTypeAnnotationContexts);
					}
				}
				TypeParameter[] typeParameters = methodDeclaration.typeParameters();
				if (typeParameters != null) {
					for (int i = 0, max = typeParameters.length; i < max; i++) {
						TypeParameter typeParameter = typeParameters[i];
						if ((typeParameter.bits & ASTNode.HasTypeAnnotations) != 0) {
							typeParameter.getAllAnnotationContexts(AnnotationTargetTypeConstants.METHOD_TYPE_PARAMETER, i, allTypeAnnotationContexts);
						}
					}
				}
			} else if (binding.sourceLambda() != null) { // SyntheticMethodBinding, purpose : LambdaMethod.
				LambdaExpression lambda = binding.sourceLambda();
				if ((lambda.bits & ASTNode.HasTypeAnnotations) != 0) {
					if (lambda.arguments != null)
						completeArgumentAnnotationInfo(lambda.arguments, allTypeAnnotationContexts);
				}
			}
			int size = allTypeAnnotationContexts.size();
			attributesNumber = completeRuntimeTypeAnnotations(attributesNumber,
											null,
											(node) -> size > 0,
											() -> allTypeAnnotationContexts);
		}
		if ((this.produceAttributes & ClassFileConstants.ATTR_METHOD_PARAMETERS) != 0) {
			attributesNumber += generateMethodParameters(binding);
		}
		// update the number of attributes
		this.contents[methodAttributeOffset++] = (byte) (attributesNumber >> 8);
		this.contents[methodAttributeOffset] = (byte) attributesNumber;
	}

	private void dumpLocations(int[] locations) {
		if (locations == null) {
			// no type path
			if (this.contentsOffset + 1 >= this.contents.length) {
				resizeContents(1);
			}
			this.contents[this.contentsOffset++] = (byte) 0;
		} else {
			int length = locations.length;
			if (this.contentsOffset + length >= this.contents.length) {
				resizeContents(length + 1);
			}
			this.contents[this.contentsOffset++] = (byte) (locations.length / 2);
			for (int i = 0; i < length; i++) {
				this.contents[this.contentsOffset++] = (byte) locations[i];
			}
		}
	}
	private void dumpTargetTypeContents(int targetType, AnnotationContext annotationContext) {
		switch(targetType) {
			case AnnotationTargetTypeConstants.CLASS_TYPE_PARAMETER :
			case AnnotationTargetTypeConstants.METHOD_TYPE_PARAMETER :
				// parameter index
				this.contents[this.contentsOffset++] = (byte) annotationContext.info;
				break;

			case AnnotationTargetTypeConstants.CLASS_TYPE_PARAMETER_BOUND :
				// type_parameter_index
				this.contents[this.contentsOffset++] = (byte) annotationContext.info;
				// bound_index
				this.contents[this.contentsOffset++] = (byte) annotationContext.info2;
				break;
			case AnnotationTargetTypeConstants.FIELD :
			case AnnotationTargetTypeConstants.METHOD_RECEIVER :
			case AnnotationTargetTypeConstants.METHOD_RETURN :
				 // target_info is empty_target
				break;
			case AnnotationTargetTypeConstants.METHOD_FORMAL_PARAMETER :
				// target_info is parameter index
				this.contents[this.contentsOffset++] = (byte) annotationContext.info;
				break;

			case AnnotationTargetTypeConstants.INSTANCEOF :
			case AnnotationTargetTypeConstants.NEW :
			case AnnotationTargetTypeConstants.EXCEPTION_PARAMETER :
			case AnnotationTargetTypeConstants.CONSTRUCTOR_REFERENCE :
			case AnnotationTargetTypeConstants.METHOD_REFERENCE :
				// bytecode offset for new/instanceof/method_reference
				// exception table entry index for exception_parameter
				this.contents[this.contentsOffset++] = (byte) (annotationContext.info >> 8);
				this.contents[this.contentsOffset++] = (byte) annotationContext.info;
				break;
			case AnnotationTargetTypeConstants.CAST :
				// bytecode offset
				this.contents[this.contentsOffset++] = (byte) (annotationContext.info >> 8);
				this.contents[this.contentsOffset++] = (byte) annotationContext.info;
				this.contents[this.contentsOffset++] = (byte) annotationContext.info2;
				break;

			case AnnotationTargetTypeConstants.CONSTRUCTOR_INVOCATION_TYPE_ARGUMENT :
			case AnnotationTargetTypeConstants.METHOD_INVOCATION_TYPE_ARGUMENT :
			case AnnotationTargetTypeConstants.CONSTRUCTOR_REFERENCE_TYPE_ARGUMENT :
			case AnnotationTargetTypeConstants.METHOD_REFERENCE_TYPE_ARGUMENT :
				// bytecode offset
				this.contents[this.contentsOffset++] = (byte) (annotationContext.info >> 8);
				this.contents[this.contentsOffset++] = (byte) annotationContext.info;
				// type_argument_index
				this.contents[this.contentsOffset++] = (byte) annotationContext.info2;
				break;

			case AnnotationTargetTypeConstants.CLASS_EXTENDS :
			case AnnotationTargetTypeConstants.THROWS :
				// For CLASS_EXTENDS - info is supertype index (-1 = superclass)
				// For THROWS - info is exception table index
				this.contents[this.contentsOffset++] = (byte) (annotationContext.info >> 8);
				this.contents[this.contentsOffset++] = (byte) annotationContext.info;
				break;

			case AnnotationTargetTypeConstants.LOCAL_VARIABLE :
			case AnnotationTargetTypeConstants.RESOURCE_VARIABLE :
				int localVariableTableOffset = this.contentsOffset;
				LocalVariableBinding localVariable = annotationContext.variableBinding;
				int actualSize = 0;
				int initializationCount = localVariable.initializationCount;
				actualSize += 2 /* for number of entries */ + (6 * initializationCount);
				// reserve enough space
				if (this.contentsOffset + actualSize >= this.contents.length) {
					resizeContents(actualSize);
				}
				this.contentsOffset += 2;
				int numberOfEntries = 0;
				for (int j = 0; j < initializationCount; j++) {
					int startPC = localVariable.initializationPCs[j << 1];
					int endPC = localVariable.initializationPCs[(j << 1) + 1];
					if (startPC != endPC) { // only entries for non zero length
						// now we can safely add the local entry
						numberOfEntries++;
						this.contents[this.contentsOffset++] = (byte) (startPC >> 8);
						this.contents[this.contentsOffset++] = (byte) startPC;
						int length = endPC - startPC;
						this.contents[this.contentsOffset++] = (byte) (length >> 8);
						this.contents[this.contentsOffset++] = (byte) length;
						int resolvedPosition = localVariable.resolvedPosition;
						this.contents[this.contentsOffset++] = (byte) (resolvedPosition >> 8);
						this.contents[this.contentsOffset++] = (byte) resolvedPosition;
					}
				}
				this.contents[localVariableTableOffset++] = (byte) (numberOfEntries >> 8);
				this.contents[localVariableTableOffset] = (byte) numberOfEntries;
				break;
			case AnnotationTargetTypeConstants.METHOD_TYPE_PARAMETER_BOUND :
				this.contents[this.contentsOffset++] = (byte) annotationContext.info;
				this.contents[this.contentsOffset++] = (byte) annotationContext.info2;
				break;
		}
	}



	/**
	 * INTERNAL USE-ONLY
	 * This methods returns a char[] representing the file name of the receiver
	 *
	 * @return char[]
	 */
	public char[] fileName() {
		return this.constantPool.UTF8Cache.returnKeyFor(2);
	}

	private void generateAnnotation(Annotation annotation, int currentOffset) {
		int startingContentsOffset = currentOffset;
		if (this.contentsOffset + 4 >= this.contents.length) {
			resizeContents(4);
		}
		TypeBinding annotationTypeBinding = annotation.resolvedType;
		if (annotationTypeBinding == null) {
			this.contentsOffset = startingContentsOffset;
			return;
		}
		if (annotationTypeBinding.isMemberType()) {
			this.recordInnerClasses(annotationTypeBinding);
		}
		final int typeIndex = this.constantPool.literalIndex(annotationTypeBinding.signature());
		this.contents[this.contentsOffset++] = (byte) (typeIndex >> 8);
		this.contents[this.contentsOffset++] = (byte) typeIndex;
		if (annotation instanceof NormalAnnotation) {
			NormalAnnotation normalAnnotation = (NormalAnnotation) annotation;
			MemberValuePair[] memberValuePairs = normalAnnotation.memberValuePairs;
			int memberValuePairOffset = this.contentsOffset;
			if (memberValuePairs != null) {
				int memberValuePairsCount = 0;
				int memberValuePairsLengthPosition = this.contentsOffset;
				this.contentsOffset += 2; // leave space to fill in the pair count later
				int resetPosition = this.contentsOffset;
				final int memberValuePairsLength = memberValuePairs.length;
				loop: for (int i = 0; i < memberValuePairsLength; i++) {
					MemberValuePair memberValuePair = memberValuePairs[i];
					if (this.contentsOffset + 2 >= this.contents.length) {
						resizeContents(2);
					}
					final int elementNameIndex = this.constantPool.literalIndex(memberValuePair.name);
					this.contents[this.contentsOffset++] = (byte) (elementNameIndex >> 8);
					this.contents[this.contentsOffset++] = (byte) elementNameIndex;
					MethodBinding methodBinding = memberValuePair.binding;
					if (methodBinding == null) {
						this.contentsOffset = resetPosition;
					} else {
						try {
							generateElementValue(memberValuePair.value, methodBinding.returnType, memberValuePairOffset);
							if (this.contentsOffset == memberValuePairOffset) {
								// ignore all annotation values
								this.contents[this.contentsOffset++] = 0;
								this.contents[this.contentsOffset++] = 0;
								break loop;
							}
							memberValuePairsCount++;
							resetPosition = this.contentsOffset;
						} catch(ClassCastException | ShouldNotImplement e) {
							this.contentsOffset = resetPosition;
						}
					}
				}
				this.contents[memberValuePairsLengthPosition++] = (byte) (memberValuePairsCount >> 8);
				this.contents[memberValuePairsLengthPosition++] = (byte) memberValuePairsCount;
			} else {
				this.contents[this.contentsOffset++] = 0;
				this.contents[this.contentsOffset++] = 0;
			}
		} else if (annotation instanceof SingleMemberAnnotation) {
			SingleMemberAnnotation singleMemberAnnotation = (SingleMemberAnnotation) annotation;
			// this is a single member annotation (one member value)
			this.contents[this.contentsOffset++] = 0;
			this.contents[this.contentsOffset++] = 1;
			if (this.contentsOffset + 2 >= this.contents.length) {
				resizeContents(2);
			}
			final int elementNameIndex = this.constantPool.literalIndex(VALUE);
			this.contents[this.contentsOffset++] = (byte) (elementNameIndex >> 8);
			this.contents[this.contentsOffset++] = (byte) elementNameIndex;
			MethodBinding methodBinding = singleMemberAnnotation.memberValuePairs()[0].binding;
			if (methodBinding == null) {
				this.contentsOffset = startingContentsOffset;
			} else {
				int memberValuePairOffset = this.contentsOffset;
				try {
					generateElementValue(singleMemberAnnotation.memberValue, methodBinding.returnType, memberValuePairOffset);
					if (this.contentsOffset == memberValuePairOffset) {
						// completely remove the annotation as its value is invalid
						this.contentsOffset = startingContentsOffset;
					}
				} catch(ClassCastException | ShouldNotImplement e) {
					this.contentsOffset = startingContentsOffset;
				}
			}
		} else {
			// this is a marker annotation (no member value pairs)
			this.contents[this.contentsOffset++] = 0;
			this.contents[this.contentsOffset++] = 0;
		}
	}

	private int generateAnnotationDefaultAttribute(AnnotationMethodDeclaration declaration, int attributeOffset) {
		int attributesNumber = 0;
		// add an annotation default attribute
		int annotationDefaultNameIndex =
			this.constantPool.literalIndex(AttributeNamesConstants.AnnotationDefaultName);
		if (this.contentsOffset + 6 >= this.contents.length) {
			resizeContents(6);
		}
		this.contents[this.contentsOffset++] = (byte) (annotationDefaultNameIndex >> 8);
		this.contents[this.contentsOffset++] = (byte) annotationDefaultNameIndex;
		int attributeLengthOffset = this.contentsOffset;
		this.contentsOffset += 4;
		generateElementValue(declaration.defaultValue, declaration.binding.returnType, attributeOffset);
		if (this.contentsOffset != attributeOffset) {
			int attributeLength = this.contentsOffset - attributeLengthOffset - 4;
			this.contents[attributeLengthOffset++] = (byte) (attributeLength >> 24);
			this.contents[attributeLengthOffset++] = (byte) (attributeLength >> 16);
			this.contents[attributeLengthOffset++] = (byte) (attributeLength >> 8);
			this.contents[attributeLengthOffset++] = (byte) attributeLength;
			attributesNumber++;
		}
		return attributesNumber;
	}
	/**
	 * INTERNAL USE-ONLY
	 * That method generates the header of a code attribute.
	 * - the index inside the constant pool for the attribute name ("Code")
	 * - leave some space for attribute_length(4), max_stack(2), max_locals(2), code_length(4).
	 */
	public void generateCodeAttributeHeader() {
		if (this.contentsOffset + 20 >= this.contents.length) {
			resizeContents(20);
		}
		int constantValueNameIndex =
			this.constantPool.literalIndex(AttributeNamesConstants.CodeName);
		this.contents[this.contentsOffset++] = (byte) (constantValueNameIndex >> 8);
		this.contents[this.contentsOffset++] = (byte) constantValueNameIndex;
		// leave space for attribute_length(4), max_stack(2), max_locals(2), code_length(4)
		this.contentsOffset += 12;
	}

	private int generateConstantValueAttribute(Constant fieldConstant, FieldBinding fieldBinding, int fieldAttributeOffset) {
		int localContentsOffset = this.contentsOffset;
		int attributesNumber = 1;
		if (localContentsOffset + 8 >= this.contents.length) {
			resizeContents(8);
		}
		// Now we generate the constant attribute corresponding to the fieldBinding
		int constantValueNameIndex =
			this.constantPool.literalIndex(AttributeNamesConstants.ConstantValueName);
		this.contents[localContentsOffset++] = (byte) (constantValueNameIndex >> 8);
		this.contents[localContentsOffset++] = (byte) constantValueNameIndex;
		// The attribute length = 2 in case of a constantValue attribute
		this.contents[localContentsOffset++] = 0;
		this.contents[localContentsOffset++] = 0;
		this.contents[localContentsOffset++] = 0;
		this.contents[localContentsOffset++] = 2;
		// Need to add the constant_value_index
		switch (fieldConstant.typeID()) {
			case T_boolean :
				int booleanValueIndex =
					this.constantPool.literalIndex(fieldConstant.booleanValue() ? 1 : 0);
				this.contents[localContentsOffset++] = (byte) (booleanValueIndex >> 8);
				this.contents[localContentsOffset++] = (byte) booleanValueIndex;
				break;
			case T_byte :
			case T_char :
			case T_int :
			case T_short :
				int integerValueIndex =
					this.constantPool.literalIndex(fieldConstant.intValue());
				this.contents[localContentsOffset++] = (byte) (integerValueIndex >> 8);
				this.contents[localContentsOffset++] = (byte) integerValueIndex;
				break;
			case T_float :
				int floatValueIndex =
					this.constantPool.literalIndex(fieldConstant.floatValue());
				this.contents[localContentsOffset++] = (byte) (floatValueIndex >> 8);
				this.contents[localContentsOffset++] = (byte) floatValueIndex;
				break;
			case T_double :
				int doubleValueIndex =
					this.constantPool.literalIndex(fieldConstant.doubleValue());
				this.contents[localContentsOffset++] = (byte) (doubleValueIndex >> 8);
				this.contents[localContentsOffset++] = (byte) doubleValueIndex;
				break;
			case T_long :
				int longValueIndex =
					this.constantPool.literalIndex(fieldConstant.longValue());
				this.contents[localContentsOffset++] = (byte) (longValueIndex >> 8);
				this.contents[localContentsOffset++] = (byte) longValueIndex;
				break;
			case T_JavaLangString :
				int stringValueIndex =
					this.constantPool.literalIndex(
						((StringConstant) fieldConstant).stringValue());
				if (stringValueIndex == -1) {
					if (!this.creatingProblemType) {
						// report an error and abort: will lead to a problem type classfile creation
						TypeDeclaration typeDeclaration = this.referenceBinding.scope.referenceContext;
						FieldDeclaration[] fieldDecls = typeDeclaration.fields;
						int max = fieldDecls == null ? 0 : fieldDecls.length;
						for (int i = 0; i < max; i++) {
							if (fieldDecls[i].binding == fieldBinding) {
								// problem should abort
								typeDeclaration.scope.problemReporter().stringConstantIsExceedingUtf8Limit(
									fieldDecls[i]);
							}
						}
					} else {
						// already inside a problem type creation : no constant for this field
						this.contentsOffset = fieldAttributeOffset;
						attributesNumber = 0;
					}
				} else {
					this.contents[localContentsOffset++] = (byte) (stringValueIndex >> 8);
					this.contents[localContentsOffset++] = (byte) stringValueIndex;
				}
		}
		this.contentsOffset = localContentsOffset;
		return attributesNumber;
	}
	private int generateDeprecatedAttribute() {
		int localContentsOffset = this.contentsOffset;
		if (localContentsOffset + 6 >= this.contents.length) {
			resizeContents(6);
		}
		int deprecatedAttributeNameIndex =
			this.constantPool.literalIndex(AttributeNamesConstants.DeprecatedName);
		this.contents[localContentsOffset++] = (byte) (deprecatedAttributeNameIndex >> 8);
		this.contents[localContentsOffset++] = (byte) deprecatedAttributeNameIndex;
		// the length of a deprecated attribute is equals to 0
		this.contents[localContentsOffset++] = 0;
		this.contents[localContentsOffset++] = 0;
		this.contents[localContentsOffset++] = 0;
		this.contents[localContentsOffset++] = 0;
		this.contentsOffset = localContentsOffset;
		return 1;
	}
	private int generateNestHostAttribute() {
		SourceTypeBinding nestHost = this.referenceBinding.getNestHost();
		if (nestHost == null)
			return 0;
		int localContentsOffset = this.contentsOffset;
		if (localContentsOffset + 10 >= this.contents.length) {
			resizeContents(10);
		}
		int nestHostAttributeNameIndex =
			this.constantPool.literalIndex(AttributeNamesConstants.NestHost);
		this.contents[localContentsOffset++] = (byte) (nestHostAttributeNameIndex >> 8);
		this.contents[localContentsOffset++] = (byte) nestHostAttributeNameIndex;

		// The value of the attribute_length item must be two.
		this.contents[localContentsOffset++] = 0;
		this.contents[localContentsOffset++] = 0;
		this.contents[localContentsOffset++] = 0;
		this.contents[localContentsOffset++] = 2;

		int nestHostIndex = this.constantPool.literalIndexForType(nestHost.constantPoolName());
		this.contents[localContentsOffset++] = (byte) (nestHostIndex >> 8);
		this.contents[localContentsOffset++] = (byte) nestHostIndex;
		this.contentsOffset = localContentsOffset;
		return 1;
	}
	private int generateNestMembersAttribute() {

		int localContentsOffset = this.contentsOffset;
		List<String> nestedMembers = this.referenceBinding.getNestMembers();
		int numberOfNestedMembers = nestedMembers != null ? nestedMembers.size() : 0;
		if (numberOfNestedMembers == 0) // JVMS 11 4.7.29 says "at most one" NestMembers attribute - return if none.
			return 0;

		int exSize = 8 + 2 * numberOfNestedMembers;
		if (exSize + localContentsOffset >= this.contents.length) {
			resizeContents(exSize);
		}
		int attributeNameIndex =
			this.constantPool.literalIndex(AttributeNamesConstants.NestMembers);
		this.contents[localContentsOffset++] = (byte) (attributeNameIndex >> 8);
		this.contents[localContentsOffset++] = (byte) attributeNameIndex;
		int value = (numberOfNestedMembers << 1) + 2;
		this.contents[localContentsOffset++] = (byte) (value >> 24);
		this.contents[localContentsOffset++] = (byte) (value >> 16);
		this.contents[localContentsOffset++] = (byte) (value >> 8);
		this.contents[localContentsOffset++] = (byte) value;
		this.contents[localContentsOffset++] = (byte) (numberOfNestedMembers >> 8);
		this.contents[localContentsOffset++] = (byte) numberOfNestedMembers;

		for (int i = 0; i < numberOfNestedMembers; i++) {
			char[] nestMemberName = nestedMembers.get(i).toCharArray();
			int nestedMemberIndex = this.constantPool.literalIndexForType(nestMemberName);
			this.contents[localContentsOffset++] = (byte) (nestedMemberIndex >> 8);
			this.contents[localContentsOffset++] = (byte) nestedMemberIndex;
		}
		this.contentsOffset = localContentsOffset;
		return 1;
	}
	private int generateNestAttributes() {
		int nAttrs = generateNestMembersAttribute(); //either member or host will exist 4.7.29
		nAttrs += generateNestHostAttribute();
		return nAttrs;
	}
	private int generatePermittedTypeAttributes() {
		SourceTypeBinding type = this.referenceBinding;
		int localContentsOffset = this.contentsOffset;
		ReferenceBinding[] permittedTypes = type.permittedTypes();
		int l = permittedTypes != null ? permittedTypes.length : 0;
		if (l == 0)
			return 0;

		int exSize = 8 + 2 * l;
		if (exSize + localContentsOffset >= this.contents.length) {
			resizeContents(exSize);
		}
		int attributeNameIndex =
			this.constantPool.literalIndex(AttributeNamesConstants.PermittedSubclasses);
		this.contents[localContentsOffset++] = (byte) (attributeNameIndex >> 8);
		this.contents[localContentsOffset++] = (byte) attributeNameIndex;
		int value = (l << 1) + 2;
		this.contents[localContentsOffset++] = (byte) (value >> 24);
		this.contents[localContentsOffset++] = (byte) (value >> 16);
		this.contents[localContentsOffset++] = (byte) (value >> 8);
		this.contents[localContentsOffset++] = (byte) value;
		this.contents[localContentsOffset++] = (byte) (l >> 8);
		this.contents[localContentsOffset++] = (byte) l;

		for (int i = 0; i < l; i++) {
			int permittedTypeIndex = this.constantPool.literalIndexForType(permittedTypes[i]);
			this.contents[localContentsOffset++] = (byte) (permittedTypeIndex >> 8);
			this.contents[localContentsOffset++] = (byte) permittedTypeIndex;
		}
		this.contentsOffset = localContentsOffset;
		return 1;
	}
	private int generateRecordAttributes() {
		SourceTypeBinding record = this.referenceBinding;
		if (record == null || !record.isRecord())
			return 0;
		int localContentsOffset = this.contentsOffset;
		RecordComponentBinding[] recordComponents = this.referenceBinding.components();
		if (recordComponents == null)
			return 0;
		// could be an empty record also, account for zero components as well.

		int numberOfRecordComponents = recordComponents.length;

		int exSize = 8 + 2 * numberOfRecordComponents;
		if (exSize + localContentsOffset >= this.contents.length) {
			resizeContents(exSize);
		}
		/*
		 * Record_attribute {
    	 *  u2 attribute_name_index;
    	 *	u4 attribute_length;
    	 *	u2 components_count;
    	 *	component_info components[components_count];
		 *	}*/
		int attributeNameIndex =
			this.constantPool.literalIndex(AttributeNamesConstants.RecordClass);
		this.contents[localContentsOffset++] = (byte) (attributeNameIndex >> 8);
		this.contents[localContentsOffset++] = (byte) attributeNameIndex;
		int attrLengthOffset = localContentsOffset;
		localContentsOffset += 4;
		int base = localContentsOffset;
		this.contents[localContentsOffset++] = (byte) (numberOfRecordComponents >> 8);
		this.contents[localContentsOffset++] = (byte) numberOfRecordComponents;
		this.contentsOffset = localContentsOffset;
		for (int i = 0; i < numberOfRecordComponents; i++) {
			addComponentInfo(recordComponents[i]);
		}
		int attrLength = this.contentsOffset - base;
		this.contents[attrLengthOffset++] = (byte) (attrLength >> 24);
		this.contents[attrLengthOffset++] = (byte) (attrLength >> 16);
		this.contents[attrLengthOffset++] = (byte) (attrLength >> 8);
		this.contents[attrLengthOffset++] = (byte) attrLength;
		return 1;
	}

	private int generateModuleAttribute(ModuleDeclaration module) {
		ModuleBinding binding = module.binding;
		int localContentsOffset = this.contentsOffset;
		if (localContentsOffset + 10 >= this.contents.length) {
			resizeContents(10);
		}
		int moduleAttributeNameIndex =
			this.constantPool.literalIndex(AttributeNamesConstants.ModuleName);
		this.contents[localContentsOffset++] = (byte) (moduleAttributeNameIndex >> 8);
		this.contents[localContentsOffset++] = (byte) moduleAttributeNameIndex;
		int attrLengthOffset = localContentsOffset;
		localContentsOffset += 4;
		int moduleNameIndex =
				this.constantPool.literalIndexForModule(binding.moduleName);
		this.contents[localContentsOffset++] = (byte) (moduleNameIndex >> 8);
		this.contents[localContentsOffset++] = (byte) moduleNameIndex;
		int flags = module.modifiers & ~(ClassFileConstants.AccModule);
		this.contents[localContentsOffset++] = (byte) (flags >> 8);
		this.contents[localContentsOffset++] = (byte) flags;
		String moduleVersion = module.getModuleVersion();
		int module_version_idx = moduleVersion == null ? 0 : this.constantPool.literalIndex(moduleVersion.toCharArray());
		this.contents[localContentsOffset++] = (byte) (module_version_idx >> 8);
		this.contents[localContentsOffset++] = (byte) module_version_idx;
		int attrLength = 6;

		// ================= requires section =================
		/** u2 requires_count;
	    	{   u2 requires_index;
	        	u2 requires_flags;
	    	} requires[requires_count];
	    **/
		int requiresCountOffset = localContentsOffset;
		int requiresCount = module.requiresCount;
		int requiresSize = 2 + requiresCount * 6;
		if (localContentsOffset + requiresSize >= this.contents.length) {
			resizeContents(requiresSize);
		}

		localContentsOffset += 2;
		ModuleBinding javaBaseBinding = null;
		for(int i = 0; i < module.requiresCount; i++) {
			RequiresStatement req = module.requires[i];
			ModuleBinding reqBinding = req.resolvedBinding;
			if (CharOperation.equals(reqBinding.moduleName, TypeConstants.JAVA_BASE)) {
				javaBaseBinding = reqBinding;
			}
			int nameIndex = this.constantPool.literalIndexForModule(reqBinding.moduleName);
			this.contents[localContentsOffset++] = (byte) (nameIndex >> 8);
			this.contents[localContentsOffset++] = (byte) (nameIndex);
			flags = req.modifiers;
			this.contents[localContentsOffset++] = (byte) (flags >> 8);
			this.contents[localContentsOffset++] = (byte) (flags);
			int required_version = 0;
			this.contents[localContentsOffset++] = (byte) (required_version >> 8);
			this.contents[localContentsOffset++] = (byte) (required_version);
		}
		if (!CharOperation.equals(binding.moduleName, TypeConstants.JAVA_BASE) && javaBaseBinding == null) {
			if (localContentsOffset + 6 >= this.contents.length) {
				resizeContents(6);
			}
			javaBaseBinding = binding.environment.javaBaseModule();
			int javabase_index = this.constantPool.literalIndexForModule(javaBaseBinding.moduleName);
			this.contents[localContentsOffset++] = (byte) (javabase_index >> 8);
			this.contents[localContentsOffset++] = (byte) (javabase_index);
			flags = ClassFileConstants.AccMandated;
			this.contents[localContentsOffset++] = (byte) (flags >> 8);
			this.contents[localContentsOffset++] = (byte) flags;
			int required_version = 0;
			this.contents[localContentsOffset++] = (byte) (required_version >> 8);
			this.contents[localContentsOffset++] = (byte) (required_version);
			requiresCount++;
		}
		this.contents[requiresCountOffset++] = (byte) (requiresCount >> 8);
		this.contents[requiresCountOffset++] = (byte) requiresCount;
		attrLength += 2 + 6 * requiresCount;
		// ================= end requires section =================

		// ================= exports section =================
		/**
		 * u2 exports_count;
		 * {   u2 exports_index;
		 *     u2 exports_flags;
		 *     u2 exports_to_count;
		 *     u2 exports_to_index[exports_to_count];
		 * } exports[exports_count];
		 */
		int exportsSize = 2 + module.exportsCount * 6;
		if (localContentsOffset + exportsSize >= this.contents.length) {
			resizeContents(exportsSize);
		}
		this.contents[localContentsOffset++] = (byte) (module.exportsCount >> 8);
		this.contents[localContentsOffset++] = (byte) module.exportsCount;
		for (int i = 0; i < module.exportsCount; i++) {
			ExportsStatement ref = module.exports[i];
			if (localContentsOffset + 6 >= this.contents.length) {
				resizeContents((module.exportsCount - i) * 6);
			}
			int nameIndex = this.constantPool.literalIndexForPackage(CharOperation.replaceOnCopy(ref.pkgName, '.', '/'));
			this.contents[localContentsOffset++] = (byte) (nameIndex >> 8);
			this.contents[localContentsOffset++] = (byte) (nameIndex);
			// TODO exports_flags - check when they are set
			this.contents[localContentsOffset++] = (byte) 0;
			this.contents[localContentsOffset++] = (byte) 0;

			int exportsToCount = ref.isQualified() ? ref.targets.length : 0;
			this.contents[localContentsOffset++] = (byte) (exportsToCount >> 8);
			this.contents[localContentsOffset++] = (byte) (exportsToCount);
			if (exportsToCount > 0) {
				int targetSize = 2 * exportsToCount;
				if (localContentsOffset + targetSize >= this.contents.length) {
					resizeContents(targetSize);
				}
				for(int j = 0; j < exportsToCount; j++) {
					nameIndex = this.constantPool.literalIndexForModule(ref.targets[j].moduleName);
					this.contents[localContentsOffset++] = (byte) (nameIndex >> 8);
					this.contents[localContentsOffset++] = (byte) (nameIndex);
				}
				attrLength += targetSize;
			}
		}
		attrLength += exportsSize;
		// ================= end exports section =================

		// ================= opens section =================
		/**
		 * u2 opens_count;
		 * {   u2 opens_index;
		 *     u2 opens_flags;
		 *     u2 opens_to_count;
		 *     u2 opens_to_index[opens_to_count];
		 * } exports[exports_count];
		 */
		int opensSize = 2 + module.opensCount * 6;
		if (localContentsOffset + opensSize >= this.contents.length) {
			resizeContents(opensSize);
		}
		this.contents[localContentsOffset++] = (byte) (module.opensCount >> 8);
		this.contents[localContentsOffset++] = (byte) module.opensCount;
		for (int i = 0; i < module.opensCount; i++) {
			OpensStatement ref = module.opens[i];
			if (localContentsOffset + 6 >= this.contents.length) {
				resizeContents((module.opensCount - i) * 6);
			}
			int nameIndex = this.constantPool.literalIndexForPackage(CharOperation.replaceOnCopy(ref.pkgName, '.', '/'));
			this.contents[localContentsOffset++] = (byte) (nameIndex >> 8);
			this.contents[localContentsOffset++] = (byte) (nameIndex);
			// TODO opens_flags - check when they are set
			this.contents[localContentsOffset++] = (byte) 0;
			this.contents[localContentsOffset++] = (byte) 0;

			int opensToCount = ref.isQualified() ? ref.targets.length : 0;
			this.contents[localContentsOffset++] = (byte) (opensToCount >> 8);
			this.contents[localContentsOffset++] = (byte) (opensToCount);
			if (opensToCount > 0) {
				int targetSize = 2 * opensToCount;
				if (localContentsOffset + targetSize >= this.contents.length) {
					resizeContents(targetSize);
				}
				for(int j = 0; j < opensToCount; j++) {
					nameIndex = this.constantPool.literalIndexForModule(ref.targets[j].moduleName);
					this.contents[localContentsOffset++] = (byte) (nameIndex >> 8);
					this.contents[localContentsOffset++] = (byte) (nameIndex);
				}
				attrLength += targetSize;
			}
		}
		attrLength += opensSize;
		// ================= end opens section =================

		// ================= uses section =================
		/**
		 * u2 uses_count;
		 * u2 uses_index[uses_count];
		 */
		int usesSize = 2 + 2 * module.usesCount;
		if (localContentsOffset + usesSize >= this.contents.length) {
			resizeContents(usesSize);
		}
		this.contents[localContentsOffset++] = (byte) (module.usesCount >> 8);
		this.contents[localContentsOffset++] = (byte) module.usesCount;
		for(int i = 0; i < module.usesCount; i++) {
			int nameIndex = this.constantPool.literalIndexForType(module.uses[i].serviceInterface.resolvedType.constantPoolName());
			this.contents[localContentsOffset++] = (byte) (nameIndex >> 8);
			this.contents[localContentsOffset++] = (byte) (nameIndex);
		}
		attrLength += usesSize;
		// ================= end uses section =================

		// ================= provides section =================
		/**
		 * u2 provides_count;
		 * {
		 * 		u2 provides_index;
		 * 		u2 provides_with_count;
		 * 		u2 provides_with_index[provides_with_count];
		 * } provides[provides_count];
		 */
		int servicesSize = 2 + 4 * module.servicesCount;
		if (localContentsOffset + servicesSize >= this.contents.length) {
			resizeContents(servicesSize);
		}
		this.contents[localContentsOffset++] = (byte) (module.servicesCount >> 8);
		this.contents[localContentsOffset++] = (byte) module.servicesCount;
		for(int i = 0; i < module.servicesCount; i++) {
			if (localContentsOffset + 4 >= this.contents.length) {
				resizeContents((module.servicesCount - i) * 4);
			}
			int nameIndex = this.constantPool.literalIndexForType(module.services[i].serviceInterface.resolvedType.constantPoolName());
			this.contents[localContentsOffset++] = (byte) (nameIndex >> 8);
			this.contents[localContentsOffset++] = (byte) (nameIndex);
			TypeReference[] impls = module.services[i].implementations;
			int implLength = impls.length;
			this.contents[localContentsOffset++] = (byte) (implLength >> 8);
			this.contents[localContentsOffset++] = (byte) implLength;
			int targetSize = implLength * 2;
			if (localContentsOffset + targetSize >= this.contents.length) {
				resizeContents(targetSize);
			}
			for (int j = 0; j < implLength; j++) {
				nameIndex = this.constantPool.literalIndexForType(impls[j].resolvedType.constantPoolName());
				this.contents[localContentsOffset++] = (byte) (nameIndex >> 8);
				this.contents[localContentsOffset++] = (byte) (nameIndex);
			}
			attrLength += targetSize;
		}
		attrLength += servicesSize;
		// ================= end provides section =================

		this.contents[attrLengthOffset++] = (byte)(attrLength >> 24);
		this.contents[attrLengthOffset++] = (byte)(attrLength >> 16);
		this.contents[attrLengthOffset++] = (byte)(attrLength >> 8);
		this.contents[attrLengthOffset++] = (byte)attrLength;
		this.contentsOffset = localContentsOffset;
		return 1;
	}

	private int generateModuleMainClassAttribute(char[] moduleMainClass) {
		int localContentsOffset = this.contentsOffset;
		if (localContentsOffset + 8 >= this.contents.length) {
			resizeContents(8);
		}
		int moduleAttributeNameIndex =
			this.constantPool.literalIndex(AttributeNamesConstants.ModuleMainClass);
		this.contents[localContentsOffset++] = (byte) (moduleAttributeNameIndex >> 8);
		this.contents[localContentsOffset++] = (byte) moduleAttributeNameIndex;
		int attrLength = 2;
		this.contents[localContentsOffset++] = (byte)(attrLength >> 24);
		this.contents[localContentsOffset++] = (byte)(attrLength >> 16);
		this.contents[localContentsOffset++] = (byte)(attrLength >> 8);
		this.contents[localContentsOffset++] = (byte)attrLength;
		int moduleNameIndex = this.constantPool.literalIndexForType(moduleMainClass);
		this.contents[localContentsOffset++] = (byte) (moduleNameIndex >> 8);
		this.contents[localContentsOffset++] = (byte) moduleNameIndex;
		this.contentsOffset = localContentsOffset;
		return 1;
	}

	private int generateModulePackagesAttribute(char[][] packageNames) {
		int localContentsOffset = this.contentsOffset;
		int maxSize = 6 + 2*packageNames.length;
		if (localContentsOffset + maxSize >= this.contents.length) {
			resizeContents(maxSize);
		}
		int moduleAttributeNameIndex =
			this.constantPool.literalIndex(AttributeNamesConstants.ModulePackages);
		this.contents[localContentsOffset++] = (byte) (moduleAttributeNameIndex >> 8);
		this.contents[localContentsOffset++] = (byte) moduleAttributeNameIndex;

		int attrLengthOffset = localContentsOffset;
		localContentsOffset+= 4;
		int packageCountOffset = localContentsOffset;
		localContentsOffset+= 2;

		int packagesCount = 0;
		for (char[] packageName : packageNames) {
			if (packageName == null || packageName.length == 0) continue;
			int packageNameIndex = this.constantPool.literalIndexForPackage(packageName);
			this.contents[localContentsOffset++] = (byte) (packageNameIndex >> 8);
			this.contents[localContentsOffset++] = (byte) packageNameIndex;
			packagesCount++;
		}

		this.contents[packageCountOffset++] = (byte)(packagesCount >> 8);
		this.contents[packageCountOffset++] = (byte)packagesCount;
		int attrLength = 2 + 2 * packagesCount;
		this.contents[attrLengthOffset++] = (byte)(attrLength >> 24);
		this.contents[attrLengthOffset++] = (byte)(attrLength >> 16);
		this.contents[attrLengthOffset++] = (byte)(attrLength >> 8);
		this.contents[attrLengthOffset++] = (byte)attrLength;
		this.contentsOffset = localContentsOffset;
		return 1;
	}

	private void generateElementValue(
			Expression defaultValue,
			TypeBinding memberValuePairReturnType,
			int attributeOffset) {
		Constant constant = defaultValue.constant;
		TypeBinding defaultValueBinding = defaultValue.resolvedType;
		if (defaultValueBinding == null) {
			this.contentsOffset = attributeOffset;
		} else {
			if (defaultValueBinding.isMemberType()) {
				this.recordInnerClasses(defaultValueBinding);
			}
			if (memberValuePairReturnType.isMemberType()) {
				this.recordInnerClasses(memberValuePairReturnType);
			}
			if (memberValuePairReturnType.isArrayType() && !defaultValueBinding.isArrayType()) {
				// automatic wrapping
				if (this.contentsOffset + 3 >= this.contents.length) {
					resizeContents(3);
				}
				this.contents[this.contentsOffset++] = (byte) '[';
				this.contents[this.contentsOffset++] = (byte) 0;
				this.contents[this.contentsOffset++] = (byte) 1;
			}
			if (constant != null && constant != Constant.NotAConstant) {
				generateElementValue(attributeOffset, defaultValue, constant, memberValuePairReturnType.leafComponentType());
			} else {
				generateElementValueForNonConstantExpression(defaultValue, attributeOffset, defaultValueBinding);
			}
		}
	}
	/**
	 * @param attributeOffset
	 */
	private void generateElementValue(int attributeOffset, Expression defaultValue, Constant constant, TypeBinding binding) {
		if (this.contentsOffset + 3 >= this.contents.length) {
			resizeContents(3);
		}
		switch (binding.id) {
			case T_boolean :
				this.contents[this.contentsOffset++] = (byte) 'Z';
				int booleanValueIndex =
					this.constantPool.literalIndex(constant.booleanValue() ? 1 : 0);
				this.contents[this.contentsOffset++] = (byte) (booleanValueIndex >> 8);
				this.contents[this.contentsOffset++] = (byte) booleanValueIndex;
				break;
			case T_byte :
				this.contents[this.contentsOffset++] = (byte) 'B';
				int integerValueIndex =
					this.constantPool.literalIndex(constant.intValue());
				this.contents[this.contentsOffset++] = (byte) (integerValueIndex >> 8);
				this.contents[this.contentsOffset++] = (byte) integerValueIndex;
				break;
			case T_char :
				this.contents[this.contentsOffset++] = (byte) 'C';
				integerValueIndex =
					this.constantPool.literalIndex(constant.intValue());
				this.contents[this.contentsOffset++] = (byte) (integerValueIndex >> 8);
				this.contents[this.contentsOffset++] = (byte) integerValueIndex;
				break;
			case T_int :
				this.contents[this.contentsOffset++] = (byte) 'I';
				integerValueIndex =
					this.constantPool.literalIndex(constant.intValue());
				this.contents[this.contentsOffset++] = (byte) (integerValueIndex >> 8);
				this.contents[this.contentsOffset++] = (byte) integerValueIndex;
				break;
			case T_short :
				this.contents[this.contentsOffset++] = (byte) 'S';
				integerValueIndex =
					this.constantPool.literalIndex(constant.intValue());
				this.contents[this.contentsOffset++] = (byte) (integerValueIndex >> 8);
				this.contents[this.contentsOffset++] = (byte) integerValueIndex;
				break;
			case T_float :
				this.contents[this.contentsOffset++] = (byte) 'F';
				int floatValueIndex =
					this.constantPool.literalIndex(constant.floatValue());
				this.contents[this.contentsOffset++] = (byte) (floatValueIndex >> 8);
				this.contents[this.contentsOffset++] = (byte) floatValueIndex;
				break;
			case T_double :
				this.contents[this.contentsOffset++] = (byte) 'D';
				int doubleValueIndex =
					this.constantPool.literalIndex(constant.doubleValue());
				this.contents[this.contentsOffset++] = (byte) (doubleValueIndex >> 8);
				this.contents[this.contentsOffset++] = (byte) doubleValueIndex;
				break;
			case T_long :
				this.contents[this.contentsOffset++] = (byte) 'J';
				int longValueIndex =
					this.constantPool.literalIndex(constant.longValue());
				this.contents[this.contentsOffset++] = (byte) (longValueIndex >> 8);
				this.contents[this.contentsOffset++] = (byte) longValueIndex;
				break;
			case T_JavaLangString :
				this.contents[this.contentsOffset++] = (byte) 's';
				int stringValueIndex =
					this.constantPool.literalIndex(((StringConstant) constant).stringValue().toCharArray());
				if (stringValueIndex == -1) {
					if (!this.creatingProblemType) {
						// report an error and abort: will lead to a problem type classfile creation
						TypeDeclaration typeDeclaration = this.referenceBinding.scope.referenceContext;
						typeDeclaration.scope.problemReporter().stringConstantIsExceedingUtf8Limit(defaultValue);
					} else {
						// already inside a problem type creation : no attribute
						this.contentsOffset = attributeOffset;
					}
				} else {
					this.contents[this.contentsOffset++] = (byte) (stringValueIndex >> 8);
					this.contents[this.contentsOffset++] = (byte) stringValueIndex;
				}
		}
	}

	private void generateElementValueForNonConstantExpression(Expression defaultValue, int attributeOffset, TypeBinding defaultValueBinding) {
		if (defaultValueBinding != null) {
			if (defaultValueBinding.isEnum()) {
				if (this.contentsOffset + 5 >= this.contents.length) {
					resizeContents(5);
				}
				this.contents[this.contentsOffset++] = (byte) 'e';
				FieldBinding fieldBinding = null;
				if (defaultValue instanceof QualifiedNameReference) {
					QualifiedNameReference nameReference = (QualifiedNameReference) defaultValue;
					fieldBinding = (FieldBinding) nameReference.binding;
				} else if (defaultValue instanceof SingleNameReference) {
					SingleNameReference nameReference = (SingleNameReference) defaultValue;
					fieldBinding = (FieldBinding) nameReference.binding;
				} else {
					this.contentsOffset = attributeOffset;
				}
				if (fieldBinding != null) {
					final int enumConstantTypeNameIndex = this.constantPool.literalIndex(fieldBinding.type.signature());
					final int enumConstantNameIndex = this.constantPool.literalIndex(fieldBinding.name);
					this.contents[this.contentsOffset++] = (byte) (enumConstantTypeNameIndex >> 8);
					this.contents[this.contentsOffset++] = (byte) enumConstantTypeNameIndex;
					this.contents[this.contentsOffset++] = (byte) (enumConstantNameIndex >> 8);
					this.contents[this.contentsOffset++] = (byte) enumConstantNameIndex;
				}
			} else if (defaultValueBinding.isAnnotationType()) {
				if (this.contentsOffset + 1 >= this.contents.length) {
					resizeContents(1);
				}
				this.contents[this.contentsOffset++] = (byte) '@';
				generateAnnotation((Annotation) defaultValue, attributeOffset);
			} else if (defaultValueBinding.isArrayType()) {
				// array type
				if (this.contentsOffset + 3 >= this.contents.length) {
					resizeContents(3);
				}
				this.contents[this.contentsOffset++] = (byte) '[';
				if (defaultValue instanceof ArrayInitializer) {
					ArrayInitializer arrayInitializer = (ArrayInitializer) defaultValue;
					int arrayLength = arrayInitializer.expressions != null ? arrayInitializer.expressions.length : 0;
					this.contents[this.contentsOffset++] = (byte) (arrayLength >> 8);
					this.contents[this.contentsOffset++] = (byte) arrayLength;
					for (int i = 0; i < arrayLength; i++) {
						generateElementValue(arrayInitializer.expressions[i], defaultValueBinding.leafComponentType(), attributeOffset);
					}
				} else {
					this.contentsOffset = attributeOffset;
				}
			} else {
				// class type
				if (this.contentsOffset + 3 >= this.contents.length) {
					resizeContents(3);
				}
				this.contents[this.contentsOffset++] = (byte) 'c';
				if (defaultValue instanceof ClassLiteralAccess) {
					ClassLiteralAccess classLiteralAccess = (ClassLiteralAccess) defaultValue;
					final int classInfoIndex = this.constantPool.literalIndex(classLiteralAccess.targetType.signature());
					this.contents[this.contentsOffset++] = (byte) (classInfoIndex >> 8);
					this.contents[this.contentsOffset++] = (byte) classInfoIndex;
				} else {
					this.contentsOffset = attributeOffset;
				}
			}
		} else {
			this.contentsOffset = attributeOffset;
		}
	}

	private int generateEnclosingMethodAttribute() {
		int localContentsOffset = this.contentsOffset;
		// add enclosing method attribute (1.5 mode only)
		if (localContentsOffset + 10 >= this.contents.length) {
			resizeContents(10);
		}
		int enclosingMethodAttributeNameIndex =
			this.constantPool.literalIndex(AttributeNamesConstants.EnclosingMethodName);
		this.contents[localContentsOffset++] = (byte) (enclosingMethodAttributeNameIndex >> 8);
		this.contents[localContentsOffset++] = (byte) enclosingMethodAttributeNameIndex;
		// the length of a signature attribute is equals to 2
		this.contents[localContentsOffset++] = 0;
		this.contents[localContentsOffset++] = 0;
		this.contents[localContentsOffset++] = 0;
		this.contents[localContentsOffset++] = 4;

		int enclosingTypeIndex = this.constantPool.literalIndexForType(this.referenceBinding.enclosingType().constantPoolName());
		this.contents[localContentsOffset++] = (byte) (enclosingTypeIndex >> 8);
		this.contents[localContentsOffset++] = (byte) enclosingTypeIndex;
		byte methodIndexByte1 = 0;
		byte methodIndexByte2 = 0;
		if (this.referenceBinding instanceof LocalTypeBinding) {
			MethodBinding methodBinding = ((LocalTypeBinding) this.referenceBinding).enclosingMethod;
			if (methodBinding != null) {
				int enclosingMethodIndex = this.constantPool.literalIndexForNameAndType(methodBinding.selector, methodBinding.signature(this));
				methodIndexByte1 = (byte) (enclosingMethodIndex >> 8);
				methodIndexByte2 = (byte) enclosingMethodIndex;
			}
		}
		this.contents[localContentsOffset++] = methodIndexByte1;
		this.contents[localContentsOffset++] = methodIndexByte2;
		this.contentsOffset = localContentsOffset;
		return 1;
	}
	private int generateExceptionsAttribute(ReferenceBinding[] thrownsExceptions) {
		int localContentsOffset = this.contentsOffset;
		int length = thrownsExceptions.length;
		int exSize = 8 + length * 2;
		if (exSize + this.contentsOffset >= this.contents.length) {
			resizeContents(exSize);
		}
		int exceptionNameIndex =
			this.constantPool.literalIndex(AttributeNamesConstants.ExceptionsName);
		this.contents[localContentsOffset++] = (byte) (exceptionNameIndex >> 8);
		this.contents[localContentsOffset++] = (byte) exceptionNameIndex;
		// The attribute length = length * 2 + 2 in case of a exception attribute
		int attributeLength = length * 2 + 2;
		this.contents[localContentsOffset++] = (byte) (attributeLength >> 24);
		this.contents[localContentsOffset++] = (byte) (attributeLength >> 16);
		this.contents[localContentsOffset++] = (byte) (attributeLength >> 8);
		this.contents[localContentsOffset++] = (byte) attributeLength;
		this.contents[localContentsOffset++] = (byte) (length >> 8);
		this.contents[localContentsOffset++] = (byte) length;
		for (int i = 0; i < length; i++) {
			int exceptionIndex = this.constantPool.literalIndexForType(thrownsExceptions[i]);
			this.contents[localContentsOffset++] = (byte) (exceptionIndex >> 8);
			this.contents[localContentsOffset++] = (byte) exceptionIndex;
		}
		this.contentsOffset = localContentsOffset;
		return 1;
	}
	private int generateHierarchyInconsistentAttribute() {
		int localContentsOffset = this.contentsOffset;
		// add an attribute for inconsistent hierarchy
		if (localContentsOffset + 6 >= this.contents.length) {
			resizeContents(6);
		}
		int inconsistentHierarchyNameIndex =
			this.constantPool.literalIndex(AttributeNamesConstants.InconsistentHierarchy);
		this.contents[localContentsOffset++] = (byte) (inconsistentHierarchyNameIndex >> 8);
		this.contents[localContentsOffset++] = (byte) inconsistentHierarchyNameIndex;
		// the length of an inconsistent hierarchy attribute is equals to 0
		this.contents[localContentsOffset++] = 0;
		this.contents[localContentsOffset++] = 0;
		this.contents[localContentsOffset++] = 0;
		this.contents[localContentsOffset++] = 0;
		this.contentsOffset = localContentsOffset;
		return 1;
	}
	private int generateInnerClassAttribute(int numberOfInnerClasses, ReferenceBinding[] innerClasses) {
		int localContentsOffset = this.contentsOffset;
		// Generate the inner class attribute
		int exSize = 8 * numberOfInnerClasses + 8;
		if (exSize + localContentsOffset >= this.contents.length) {
			resizeContents(exSize);
		}
		// Now we now the size of the attribute and the number of entries
		// attribute name
		int attributeNameIndex =
			this.constantPool.literalIndex(AttributeNamesConstants.InnerClassName);
		this.contents[localContentsOffset++] = (byte) (attributeNameIndex >> 8);
		this.contents[localContentsOffset++] = (byte) attributeNameIndex;
		int value = (numberOfInnerClasses << 3) + 2;
		this.contents[localContentsOffset++] = (byte) (value >> 24);
		this.contents[localContentsOffset++] = (byte) (value >> 16);
		this.contents[localContentsOffset++] = (byte) (value >> 8);
		this.contents[localContentsOffset++] = (byte) value;
		this.contents[localContentsOffset++] = (byte) (numberOfInnerClasses >> 8);
		this.contents[localContentsOffset++] = (byte) numberOfInnerClasses;
		for (int i = 0; i < numberOfInnerClasses; i++) {
			ReferenceBinding innerClass = innerClasses[i];
			int accessFlags = innerClass.getAccessFlags();
			int innerClassIndex = this.constantPool.literalIndexForType(innerClass.constantPoolName());
			// inner class index
			this.contents[localContentsOffset++] = (byte) (innerClassIndex >> 8);
			this.contents[localContentsOffset++] = (byte) innerClassIndex;
			// outer class index: anonymous and local have no outer class index
			if (innerClass.isMemberType()) {
				// member or member of local
				int outerClassIndex = this.constantPool.literalIndexForType(innerClass.enclosingType().constantPoolName());
				this.contents[localContentsOffset++] = (byte) (outerClassIndex >> 8);
				this.contents[localContentsOffset++] = (byte) outerClassIndex;
			} else {
				// equals to 0 if the innerClass is not a member type
				this.contents[localContentsOffset++] = 0;
				this.contents[localContentsOffset++] = 0;
			}
			// name index
			if (!innerClass.isAnonymousType()) {
				int nameIndex = this.constantPool.literalIndex(innerClass.sourceName());
				this.contents[localContentsOffset++] = (byte) (nameIndex >> 8);
				this.contents[localContentsOffset++] = (byte) nameIndex;
			} else {
				// equals to 0 if the innerClass is an anonymous type
				this.contents[localContentsOffset++] = 0;
				this.contents[localContentsOffset++] = 0;
			}
			// access flag
			if (innerClass.isAnonymousType()) {
				accessFlags &= ~ClassFileConstants.AccFinal;
			} else if (innerClass.isMemberType() && innerClass.isInterface()) {
				accessFlags |= ClassFileConstants.AccStatic; // implicitely static
			}
			this.contents[localContentsOffset++] = (byte) (accessFlags >> 8);
			this.contents[localContentsOffset++] = (byte) accessFlags;
		}
		this.contentsOffset = localContentsOffset;
		return 1;
	}

<<<<<<< HEAD
	private int generateBootstrapMethods(List<FunctionalExpression> functionalExpressionList, List<TypeBinding> recordBootstrapMethods2) {
=======
	private Map<String, Integer> createInitBootStrapMethodsMap() {
		Map<String, Integer> fPtr = new HashMap<>(ClassFile.BOOTSTRAP_METHODS.length);
		for (String key : ClassFile.BOOTSTRAP_METHODS) {
			fPtr.put(key, 0);
		}
		return fPtr;
	}
	private int generateBootstrapMethods(List<ASTNode> bootStrapMethodsList) {
>>>>>>> 8d0952bc
		/* See JVM spec 4.7.21
		   The BootstrapMethods attribute has the following format:
		   BootstrapMethods_attribute {
		      u2 attribute_name_index;
		      u4 attribute_length;
		      u2 num_bootstrap_methods;
		      {   u2 bootstrap_method_ref;
		          u2 num_bootstrap_arguments;
		          u2 bootstrap_arguments[num_bootstrap_arguments];
		      } bootstrap_methods[num_bootstrap_methods];
		 }
		*/
		// Record inner classes for MethodHandles$Lookup
		ReferenceBinding methodHandlesLookup = this.referenceBinding.scope.getJavaLangInvokeMethodHandlesLookup();
		if (methodHandlesLookup == null) return 0; // skip bootstrap section, class path problem already reported, just avoid NPE.
		recordInnerClasses(methodHandlesLookup); // Should be done, it's what javac does also

		int numberOfBootstraps = bootStrapMethodsList != null ? bootStrapMethodsList.size() : 0;
		int localContentsOffset = this.contentsOffset;
		// Generate the boot strap attribute - since we are only making lambdas and
		// functional expressions, we know the size ahead of time - this less general
		// than the full invokedynamic scope, but fine for Java 8

		final int contentsEntries = 10;
		int exSize = contentsEntries * numberOfBootstraps + 8;
		if (exSize + localContentsOffset >= this.contents.length) {
			resizeContents(exSize);
		}

		int attributeNameIndex =
			this.constantPool.literalIndex(AttributeNamesConstants.BootstrapMethodsName);
		this.contents[localContentsOffset++] = (byte) (attributeNameIndex >> 8);
		this.contents[localContentsOffset++] = (byte) attributeNameIndex;
		// leave space for attribute_length and remember where to insert it
		int attributeLengthPosition = localContentsOffset;
		localContentsOffset += 4;

		this.contents[localContentsOffset++] = (byte) (numberOfBootstraps >> 8);
		this.contents[localContentsOffset++] = (byte) numberOfBootstraps;

		Map<String, Integer> fPtr = createInitBootStrapMethodsMap();
		for (int i = 0; i < numberOfBootstraps; i++) {
			Object o = this.bootstrapMethods.get(i);
			if (o instanceof FunctionalExpression) {
				localContentsOffset = addBootStrapLambdaEntry(localContentsOffset, (FunctionalExpression) o, fPtr);
			} else if (o instanceof TypeDeclaration) {
				localContentsOffset = addBootStrapRecordEntry(localContentsOffset, (TypeDeclaration) o, fPtr);
			}
		}

		int attributeLength = localContentsOffset - attributeLengthPosition - 4;
		this.contents[attributeLengthPosition++] = (byte) (attributeLength >> 24);
		this.contents[attributeLengthPosition++] = (byte) (attributeLength >> 16);
		this.contents[attributeLengthPosition++] = (byte) (attributeLength >> 8);
		this.contents[attributeLengthPosition++] = (byte) attributeLength;
		this.contentsOffset = localContentsOffset;
		return 1;
	}

<<<<<<< HEAD
	private int generateLambdaMetaFactoryBootStrapMethods(List<FunctionalExpression> functionalExpressionList,
			int localContentsOffset, final int contentsEntries) {
		ReferenceBinding javaLangInvokeLambdaMetafactory = this.referenceBinding.scope.getJavaLangInvokeLambdaMetafactory();
		int numberOfBootstraps = functionalExpressionList.size();
=======
	private int addBootStrapLambdaEntry(int localContentsOffset, FunctionalExpression functional, Map<String, Integer> fPtr) {
		MethodBinding [] bridges = functional.getRequiredBridges();
		TypeBinding[] markerInterfaces = null;
		final int contentsEntries = 10;
		int indexForAltMetaFactory = fPtr.get(ClassFile.ALTMETAFACTORY_STRING);
		int indexForMetaFactory = fPtr.get(ClassFile.METAFACTORY_STRING);
		if ((functional instanceof LambdaExpression
				&& (((markerInterfaces = ((LambdaExpression) functional).getMarkerInterfaces()) != null))
				|| bridges != null) || functional.isSerializable) {
			// may need even more space
			int extraSpace = 2; // at least 2 more than when the normal metafactory is used, for the bitflags entry
			if (markerInterfaces != null) {
				// 2 for the marker interface list size then 2 per marker interface index
				extraSpace += (2 + 2 * markerInterfaces.length);
			}
			if (bridges != null) {
				// 2 for bridge count then 2 per bridge method type.
				extraSpace += (2 + 2 * bridges.length);
			}
			if (extraSpace + contentsEntries + localContentsOffset >= this.contents.length) {
				resizeContents(extraSpace + contentsEntries);
			}

			if (indexForAltMetaFactory == 0) {
				ReferenceBinding javaLangInvokeLambdaMetafactory = this.referenceBinding.scope.getJavaLangInvokeLambdaMetafactory();
				indexForAltMetaFactory =
					this.constantPool.literalIndexForMethodHandle(ClassFileConstants.MethodHandleRefKindInvokeStatic, javaLangInvokeLambdaMetafactory,
					ConstantPool.ALTMETAFACTORY, ConstantPool.JAVA_LANG_INVOKE_LAMBDAMETAFACTORY_ALTMETAFACTORY_SIGNATURE, false);
				fPtr.put(ClassFile.ALTMETAFACTORY_STRING, indexForAltMetaFactory);
			}
			this.contents[localContentsOffset++] = (byte) (indexForAltMetaFactory >> 8);
			this.contents[localContentsOffset++] = (byte) indexForAltMetaFactory;
>>>>>>> 8d0952bc

			// u2 num_bootstrap_arguments
			this.contents[localContentsOffset++] = 0;
			this.contents[localContentsOffset++] = (byte) (4 + (markerInterfaces==null?0:1+markerInterfaces.length) +
					                                                   (bridges == null ? 0 : 1 + bridges.length));

<<<<<<< HEAD
		for (int i = 0; i < numberOfBootstraps; i++) {
			FunctionalExpression functional = functionalExpressionList.get(i);
			MethodBinding [] bridges = functional.getRequiredBridges();
			TypeBinding[] markerInterfaces = null;
			if ((functional instanceof LambdaExpression
					&& (((markerInterfaces = ((LambdaExpression) functional).getMarkerInterfaces()) != null))
					|| bridges != null) || functional.isSerializable) {
				// may need even more space
				int extraSpace = 2; // at least 2 more than when the normal metafactory is used, for the bitflags entry
				if (markerInterfaces != null) {
					// 2 for the marker interface list size then 2 per marker interface index
					extraSpace += (2 + 2 * markerInterfaces.length);
				}
				if (bridges != null) {
					// 2 for bridge count then 2 per bridge method type.
					extraSpace += (2 + 2 * bridges.length);
				}
				if (extraSpace + contentsEntries + localContentsOffset >= this.contents.length) {
					resizeContents(extraSpace + contentsEntries);
				}
=======
			int functionalDescriptorIndex = this.constantPool.literalIndexForMethodType(functional.descriptor.original().signature());
			this.contents[localContentsOffset++] = (byte) (functionalDescriptorIndex >> 8);
			this.contents[localContentsOffset++] = (byte) functionalDescriptorIndex;
>>>>>>> 8d0952bc

			int methodHandleIndex = this.constantPool.literalIndexForMethodHandle(functional.binding.original()); // Speak of " implementation" (erased) version here, adaptations described below.
			this.contents[localContentsOffset++] = (byte) (methodHandleIndex >> 8);
			this.contents[localContentsOffset++] = (byte) methodHandleIndex;

			char [] instantiatedSignature = functional.descriptor.signature();
			int methodTypeIndex = this.constantPool.literalIndexForMethodType(instantiatedSignature);
			this.contents[localContentsOffset++] = (byte) (methodTypeIndex >> 8);
			this.contents[localContentsOffset++] = (byte) methodTypeIndex;

			int bitflags = 0;
			if (functional.isSerializable) {
				bitflags |= ClassFileConstants.FLAG_SERIALIZABLE;
			}
			if (markerInterfaces!=null) {
				bitflags |= ClassFileConstants.FLAG_MARKERS;
			}
			if (bridges != null) {
				bitflags |= ClassFileConstants.FLAG_BRIDGES;
			}
			int indexForBitflags = this.constantPool.literalIndex(bitflags);

			this.contents[localContentsOffset++] = (byte)(indexForBitflags>>8);
			this.contents[localContentsOffset++] = (byte)(indexForBitflags);

			if (markerInterfaces != null) {
				int markerInterfaceCountIndex =  this.constantPool.literalIndex(markerInterfaces.length);
				this.contents[localContentsOffset++] = (byte)(markerInterfaceCountIndex>>8);
				this.contents[localContentsOffset++] = (byte)(markerInterfaceCountIndex);
				for (int m = 0, maxm = markerInterfaces.length; m < maxm; m++) {
					int classTypeIndex = this.constantPool.literalIndexForType(markerInterfaces[m]);
					this.contents[localContentsOffset++] = (byte)(classTypeIndex>>8);
					this.contents[localContentsOffset++] = (byte)(classTypeIndex);
				}
			}
			if (bridges != null) {
				int bridgeCountIndex =  this.constantPool.literalIndex(bridges.length);
				this.contents[localContentsOffset++] = (byte) (bridgeCountIndex >> 8);
				this.contents[localContentsOffset++] = (byte) (bridgeCountIndex);
				for (int m = 0, maxm = bridges.length; m < maxm; m++) {
					char [] bridgeSignature = bridges[m].signature();
					int bridgeMethodTypeIndex = this.constantPool.literalIndexForMethodType(bridgeSignature);
					this.contents[localContentsOffset++] = (byte) (bridgeMethodTypeIndex >> 8);
					this.contents[localContentsOffset++] = (byte) bridgeMethodTypeIndex;
				}
			}
		} else {
			if (contentsEntries + localContentsOffset >= this.contents.length) {
				resizeContents(contentsEntries);
			}
			if (indexForMetaFactory == 0) {
				ReferenceBinding javaLangInvokeLambdaMetafactory = this.referenceBinding.scope.getJavaLangInvokeLambdaMetafactory();
				indexForMetaFactory = this.constantPool.literalIndexForMethodHandle(ClassFileConstants.MethodHandleRefKindInvokeStatic, javaLangInvokeLambdaMetafactory,
						ConstantPool.METAFACTORY, ConstantPool.JAVA_LANG_INVOKE_LAMBDAMETAFACTORY_METAFACTORY_SIGNATURE, false);
				fPtr.put(ClassFile.METAFACTORY_STRING, indexForMetaFactory);
			}
			this.contents[localContentsOffset++] = (byte) (indexForMetaFactory >> 8);
			this.contents[localContentsOffset++] = (byte) indexForMetaFactory;

			// u2 num_bootstrap_arguments
			this.contents[localContentsOffset++] = 0;
			this.contents[localContentsOffset++] = (byte) 3;

			int functionalDescriptorIndex = this.constantPool.literalIndexForMethodType(functional.descriptor.original().signature());
			this.contents[localContentsOffset++] = (byte) (functionalDescriptorIndex >> 8);
			this.contents[localContentsOffset++] = (byte) functionalDescriptorIndex;

			int methodHandleIndex = this.constantPool.literalIndexForMethodHandle(functional.binding instanceof PolymorphicMethodBinding ? functional.binding : functional.binding.original()); // Speak of " implementation" (erased) version here, adaptations described below.
			this.contents[localContentsOffset++] = (byte) (methodHandleIndex >> 8);
			this.contents[localContentsOffset++] = (byte) methodHandleIndex;

			char [] instantiatedSignature = functional.descriptor.signature();
			int methodTypeIndex = this.constantPool.literalIndexForMethodType(instantiatedSignature);
			this.contents[localContentsOffset++] = (byte) (methodTypeIndex >> 8);
			this.contents[localContentsOffset++] = (byte) methodTypeIndex;
		}
		return localContentsOffset;
	}

	private int addBootStrapRecordEntry(int localContentsOffset, TypeDeclaration typeDecl, Map<String, Integer> fPtr) {
		TypeBinding type = typeDecl.binding;
		assert type.isRecord(); // sanity check
		final int contentsEntries = 10;
		int indexForObjectMethodBootStrap = fPtr.get(ClassFile.BOOTSTRAP_STRING);
		if (contentsEntries + localContentsOffset >= this.contents.length) {
			resizeContents(contentsEntries);
		}
		if (indexForObjectMethodBootStrap == 0) {
			ReferenceBinding javaLangRuntimeObjectMethods = this.referenceBinding.scope.getJavaLangRuntimeObjectMethods();
			indexForObjectMethodBootStrap = this.constantPool.literalIndexForMethodHandle(ClassFileConstants.MethodHandleRefKindInvokeStatic, javaLangRuntimeObjectMethods,
					ConstantPool.BOOTSTRAP, ConstantPool.JAVA_LANG_RUNTIME_OBJECTMETHOD_BOOTSTRAP_SIGNATURE, false);
			fPtr.put(ClassFile.BOOTSTRAP_STRING, indexForObjectMethodBootStrap);
		}
		this.contents[localContentsOffset++] = (byte) (indexForObjectMethodBootStrap >> 8);
		this.contents[localContentsOffset++] = (byte) indexForObjectMethodBootStrap;

		// u2 num_bootstrap_arguments
		int numArgsLocation = localContentsOffset;
		localContentsOffset += 2;

		char[] recordName = type.constantPoolName();
		int recordIndex = this.constantPool.literalIndexForType(recordName);
		this.contents[localContentsOffset++] = (byte) (recordIndex >> 8);
		this.contents[localContentsOffset++] = (byte) recordIndex;

		assert type instanceof SourceTypeBinding;
		SourceTypeBinding sourceType = (SourceTypeBinding) type;
		FieldBinding[] recordComponents = sourceType.getImplicitComponentFields();

		int numArgs = 2 + recordComponents.length;
		this.contents[numArgsLocation++] = (byte) (numArgs >> 8);
		this.contents[numArgsLocation] = (byte) numArgs;

		String names =
			Arrays.stream(recordComponents)
			.map(f -> new String(f.name))
			.reduce((s1, s2) -> { return s1 + ";" + s2;}) //$NON-NLS-1$
			.orElse(Util.EMPTY_STRING);
		int namesIndex = this.constantPool.literalIndex(names);
		this.contents[localContentsOffset++] = (byte) (namesIndex >> 8);
		this.contents[localContentsOffset++] = (byte) namesIndex;

		if (recordComponents.length * 2 + localContentsOffset >= this.contents.length) {
			resizeContents(recordComponents.length * 2);
		}
		for (FieldBinding field : recordComponents) {
			int methodHandleIndex = this.constantPool.literalIndexForMethodHandleFieldRef(
					ClassFileConstants.MethodHandleRefKindGetField,
					recordName, field.name, field.type.signature());

			this.contents[localContentsOffset++] = (byte) (methodHandleIndex >> 8);
			this.contents[localContentsOffset++] = (byte) methodHandleIndex;
		}
		return localContentsOffset;
	}
	private int generateLineNumberAttribute() {
		int localContentsOffset = this.contentsOffset;
		int attributesNumber = 0;
		/* Create and add the line number attribute (used for debugging)
		 * Build the pairs of:
		 * 	(bytecodePC lineNumber)
		 * according to the table of start line indexes and the pcToSourceMap table
		 * contained into the codestream
		 */
		int[] pcToSourceMapTable;
		if (((pcToSourceMapTable = this.codeStream.pcToSourceMap) != null)
			&& (this.codeStream.pcToSourceMapSize != 0)) {
			int lineNumberNameIndex =
				this.constantPool.literalIndex(AttributeNamesConstants.LineNumberTableName);
			if (localContentsOffset + 8 >= this.contents.length) {
				resizeContents(8);
			}
			this.contents[localContentsOffset++] = (byte) (lineNumberNameIndex >> 8);
			this.contents[localContentsOffset++] = (byte) lineNumberNameIndex;
			int lineNumberTableOffset = localContentsOffset;
			localContentsOffset += 6;
			// leave space for attribute_length and line_number_table_length
			int numberOfEntries = 0;
			int length = this.codeStream.pcToSourceMapSize;
			for (int i = 0; i < length;) {
				// write the entry
				if (localContentsOffset + 4 >= this.contents.length) {
					resizeContents(4);
				}
				int pc = pcToSourceMapTable[i++];
				this.contents[localContentsOffset++] = (byte) (pc >> 8);
				this.contents[localContentsOffset++] = (byte) pc;
				int lineNumber = pcToSourceMapTable[i++];
				this.contents[localContentsOffset++] = (byte) (lineNumber >> 8);
				this.contents[localContentsOffset++] = (byte) lineNumber;
				numberOfEntries++;
			}
			// now we change the size of the line number attribute
			int lineNumberAttr_length = numberOfEntries * 4 + 2;
			this.contents[lineNumberTableOffset++] = (byte) (lineNumberAttr_length >> 24);
			this.contents[lineNumberTableOffset++] = (byte) (lineNumberAttr_length >> 16);
			this.contents[lineNumberTableOffset++] = (byte) (lineNumberAttr_length >> 8);
			this.contents[lineNumberTableOffset++] = (byte) lineNumberAttr_length;
			this.contents[lineNumberTableOffset++] = (byte) (numberOfEntries >> 8);
			this.contents[lineNumberTableOffset++] = (byte) numberOfEntries;
			attributesNumber = 1;
		}
		this.contentsOffset = localContentsOffset;
		return attributesNumber;
	}
	// this is used for problem and synthetic methods
	private int generateLineNumberAttribute(int problemLine) {
		int localContentsOffset = this.contentsOffset;
		if (localContentsOffset + 12 >= this.contents.length) {
			resizeContents(12);
		}
		/* Create and add the line number attribute (used for debugging)
		 * Build the pairs of:
		 * (bytecodePC lineNumber)
		 * according to the table of start line indexes and the pcToSourceMap table
		 * contained into the codestream
		 */
		int lineNumberNameIndex =
			this.constantPool.literalIndex(AttributeNamesConstants.LineNumberTableName);
		this.contents[localContentsOffset++] = (byte) (lineNumberNameIndex >> 8);
		this.contents[localContentsOffset++] = (byte) lineNumberNameIndex;
		this.contents[localContentsOffset++] = 0;
		this.contents[localContentsOffset++] = 0;
		this.contents[localContentsOffset++] = 0;
		this.contents[localContentsOffset++] = 6;
		this.contents[localContentsOffset++] = 0;
		this.contents[localContentsOffset++] = 1;
		// first entry at pc = 0
		this.contents[localContentsOffset++] = 0;
		this.contents[localContentsOffset++] = 0;
		this.contents[localContentsOffset++] = (byte) (problemLine >> 8);
		this.contents[localContentsOffset++] = (byte) problemLine;
		// now we change the size of the line number attribute
		this.contentsOffset = localContentsOffset;
		return 1;
	}

	private int generateLocalVariableTableAttribute(int code_length, boolean methodDeclarationIsStatic, boolean isSynthetic) {
		int attributesNumber = 0;
		int localContentsOffset = this.contentsOffset;
		int numberOfEntries = 0;
		int localVariableNameIndex =
			this.constantPool.literalIndex(AttributeNamesConstants.LocalVariableTableName);
		int maxOfEntries = 8 + 10 * (methodDeclarationIsStatic ? 0 : 1);
		for (int i = 0; i < this.codeStream.allLocalsCounter; i++) {
			LocalVariableBinding localVariableBinding = this.codeStream.locals[i];
			maxOfEntries += 10 * localVariableBinding.initializationCount;
		}
		// reserve enough space
		if (localContentsOffset + maxOfEntries >= this.contents.length) {
			resizeContents(maxOfEntries);
		}
		this.contents[localContentsOffset++] = (byte) (localVariableNameIndex >> 8);
		this.contents[localContentsOffset++] = (byte) localVariableNameIndex;
		int localVariableTableOffset = localContentsOffset;
		// leave space for attribute_length and local_variable_table_length
		localContentsOffset += 6;
		int nameIndex;
		int descriptorIndex;
		SourceTypeBinding declaringClassBinding = null;
		if (!methodDeclarationIsStatic && !isSynthetic) {
			numberOfEntries++;
			this.contents[localContentsOffset++] = 0; // the startPC for this is always 0
			this.contents[localContentsOffset++] = 0;
			this.contents[localContentsOffset++] = (byte) (code_length >> 8);
			this.contents[localContentsOffset++] = (byte) code_length;
			nameIndex = this.constantPool.literalIndex(ConstantPool.This);
			this.contents[localContentsOffset++] = (byte) (nameIndex >> 8);
			this.contents[localContentsOffset++] = (byte) nameIndex;
			declaringClassBinding = (SourceTypeBinding)
					(this.codeStream.methodDeclaration != null ? this.codeStream.methodDeclaration.binding.declaringClass : this.codeStream.lambdaExpression.binding.declaringClass);
			descriptorIndex =
				this.constantPool.literalIndex(
					declaringClassBinding.signature());
			this.contents[localContentsOffset++] = (byte) (descriptorIndex >> 8);
			this.contents[localContentsOffset++] = (byte) descriptorIndex;
			this.contents[localContentsOffset++] = 0;// the resolved position for this is always 0
			this.contents[localContentsOffset++] = 0;
		}
		// used to remember the local variable with a generic type
		int genericLocalVariablesCounter = 0;
		LocalVariableBinding[] genericLocalVariables = null;
		int numberOfGenericEntries = 0;

		for (int i = 0, max = this.codeStream.allLocalsCounter; i < max; i++) {
			LocalVariableBinding localVariable = this.codeStream.locals[i];
			int initializationCount = localVariable.initializationCount;
			if (initializationCount == 0) continue;
			if (localVariable.declaration == null) continue;
			final TypeBinding localVariableTypeBinding = localVariable.type;
			boolean isParameterizedType = localVariableTypeBinding.isParameterizedType() || localVariableTypeBinding.isTypeVariable();
			if (isParameterizedType) {
				if (genericLocalVariables == null) {
					// we cannot have more than max locals
					genericLocalVariables = new LocalVariableBinding[max];
				}
				genericLocalVariables[genericLocalVariablesCounter++] = localVariable;
			}
			for (int j = 0; j < initializationCount; j++) {
				int startPC = localVariable.initializationPCs[j << 1];
				int endPC = localVariable.initializationPCs[(j << 1) + 1];
				if (startPC != endPC) { // only entries for non zero length
					if (endPC == -1) {
						localVariable.declaringScope.problemReporter().abortDueToInternalError(
								Messages.bind(Messages.abort_invalidAttribute, new String(localVariable.name)),
								(ASTNode) localVariable.declaringScope.methodScope().referenceContext);
					}
					if (isParameterizedType) {
						numberOfGenericEntries++;
					}
					// now we can safely add the local entry
					numberOfEntries++;
					this.contents[localContentsOffset++] = (byte) (startPC >> 8);
					this.contents[localContentsOffset++] = (byte) startPC;
					int length = endPC - startPC;
					this.contents[localContentsOffset++] = (byte) (length >> 8);
					this.contents[localContentsOffset++] = (byte) length;
					nameIndex = this.constantPool.literalIndex(localVariable.name);
					this.contents[localContentsOffset++] = (byte) (nameIndex >> 8);
					this.contents[localContentsOffset++] = (byte) nameIndex;
					descriptorIndex = this.constantPool.literalIndex(localVariableTypeBinding.signature());
					this.contents[localContentsOffset++] = (byte) (descriptorIndex >> 8);
					this.contents[localContentsOffset++] = (byte) descriptorIndex;
					int resolvedPosition = localVariable.resolvedPosition;
					this.contents[localContentsOffset++] = (byte) (resolvedPosition >> 8);
					this.contents[localContentsOffset++] = (byte) resolvedPosition;
				}
			}
		}
		int value = numberOfEntries * 10 + 2;
		this.contents[localVariableTableOffset++] = (byte) (value >> 24);
		this.contents[localVariableTableOffset++] = (byte) (value >> 16);
		this.contents[localVariableTableOffset++] = (byte) (value >> 8);
		this.contents[localVariableTableOffset++] = (byte) value;
		this.contents[localVariableTableOffset++] = (byte) (numberOfEntries >> 8);
		this.contents[localVariableTableOffset] = (byte) numberOfEntries;
		attributesNumber++;

		final boolean currentInstanceIsGeneric =
			!methodDeclarationIsStatic
			&& declaringClassBinding != null
			&& declaringClassBinding.typeVariables != Binding.NO_TYPE_VARIABLES;
		if (genericLocalVariablesCounter != 0 || currentInstanceIsGeneric) {
			// add the local variable type table attribute
			numberOfGenericEntries += (currentInstanceIsGeneric ? 1 : 0);
			maxOfEntries = 8 + numberOfGenericEntries * 10;
			// reserve enough space
			if (localContentsOffset + maxOfEntries >= this.contents.length) {
				resizeContents(maxOfEntries);
			}
			int localVariableTypeNameIndex =
				this.constantPool.literalIndex(AttributeNamesConstants.LocalVariableTypeTableName);
			this.contents[localContentsOffset++] = (byte) (localVariableTypeNameIndex >> 8);
			this.contents[localContentsOffset++] = (byte) localVariableTypeNameIndex;
			value = numberOfGenericEntries * 10 + 2;
			this.contents[localContentsOffset++] = (byte) (value >> 24);
			this.contents[localContentsOffset++] = (byte) (value >> 16);
			this.contents[localContentsOffset++] = (byte) (value >> 8);
			this.contents[localContentsOffset++] = (byte) value;
			this.contents[localContentsOffset++] = (byte) (numberOfGenericEntries >> 8);
			this.contents[localContentsOffset++] = (byte) numberOfGenericEntries;
			if (currentInstanceIsGeneric) {
				this.contents[localContentsOffset++] = 0; // the startPC for this is always 0
				this.contents[localContentsOffset++] = 0;
				this.contents[localContentsOffset++] = (byte) (code_length >> 8);
				this.contents[localContentsOffset++] = (byte) code_length;
				nameIndex = this.constantPool.literalIndex(ConstantPool.This);
				this.contents[localContentsOffset++] = (byte) (nameIndex >> 8);
				this.contents[localContentsOffset++] = (byte) nameIndex;
				descriptorIndex = this.constantPool.literalIndex(declaringClassBinding.genericTypeSignature());
				this.contents[localContentsOffset++] = (byte) (descriptorIndex >> 8);
				this.contents[localContentsOffset++] = (byte) descriptorIndex;
				this.contents[localContentsOffset++] = 0;// the resolved position for this is always 0
				this.contents[localContentsOffset++] = 0;
			}

			for (int i = 0; i < genericLocalVariablesCounter; i++) {
				LocalVariableBinding localVariable = genericLocalVariables[i];
				for (int j = 0; j < localVariable.initializationCount; j++) {
					int startPC = localVariable.initializationPCs[j << 1];
					int endPC = localVariable.initializationPCs[(j << 1) + 1];
					if (startPC != endPC) {
						// only entries for non zero length
						// now we can safely add the local entry
						this.contents[localContentsOffset++] = (byte) (startPC >> 8);
						this.contents[localContentsOffset++] = (byte) startPC;
						int length = endPC - startPC;
						this.contents[localContentsOffset++] = (byte) (length >> 8);
						this.contents[localContentsOffset++] = (byte) length;
						nameIndex = this.constantPool.literalIndex(localVariable.name);
						this.contents[localContentsOffset++] = (byte) (nameIndex >> 8);
						this.contents[localContentsOffset++] = (byte) nameIndex;
						descriptorIndex = this.constantPool.literalIndex(localVariable.type.genericTypeSignature());
						this.contents[localContentsOffset++] = (byte) (descriptorIndex >> 8);
						this.contents[localContentsOffset++] = (byte) descriptorIndex;
						int resolvedPosition = localVariable.resolvedPosition;
						this.contents[localContentsOffset++] = (byte) (resolvedPosition >> 8);
						this.contents[localContentsOffset++] = (byte) resolvedPosition;
					}
				}
			}
			attributesNumber++;
		}
		this.contentsOffset = localContentsOffset;
		return attributesNumber;
	}
	/**
	 * INTERNAL USE-ONLY
	 * That method generates the attributes of a code attribute.
	 * They could be:
	 * - an exception attribute for each try/catch found inside the method
	 * - a deprecated attribute
	 * - a synthetic attribute for synthetic access methods
	 *
	 * It returns the number of attributes created for the code attribute.
	 *
	 * @param methodBinding org.eclipse.jdt.internal.compiler.lookup.MethodBinding
	 * @return <CODE>int</CODE>
	 */
	public int generateMethodInfoAttributes(MethodBinding methodBinding) {
		// leave two bytes for the attribute_number
		this.contentsOffset += 2;
		if (this.contentsOffset + 2 >= this.contents.length) {
			resizeContents(2);
		}
		// now we can handle all the attribute for that method info:
		// it could be:
		// - a CodeAttribute
		// - a ExceptionAttribute
		// - a DeprecatedAttribute
		// - a SyntheticAttribute

		// Exception attribute
		ReferenceBinding[] thrownsExceptions;
		int attributesNumber = 0;
		if ((thrownsExceptions = methodBinding.thrownExceptions) != Binding.NO_EXCEPTIONS) {
			// The method has a throw clause. So we need to add an exception attribute
			// check that there is enough space to write all the bytes for the exception attribute
			attributesNumber += generateExceptionsAttribute(thrownsExceptions);
		}
		if (methodBinding.isDeprecated()) {
			// Deprecated attribute
			attributesNumber += generateDeprecatedAttribute();
		}
		if (this.targetJDK < ClassFileConstants.JDK1_5) {
			if (methodBinding.isSynthetic()) {
				attributesNumber += generateSyntheticAttribute();
			}
			if (methodBinding.isVarargs()) {
				attributesNumber += generateVarargsAttribute();
			}
		}
		// add signature attribute
		char[] genericSignature = methodBinding.genericSignature();
		if (genericSignature != null) {
			attributesNumber += generateSignatureAttribute(genericSignature);
		}
		if (this.targetJDK >= ClassFileConstants.JDK1_4) {
			AbstractMethodDeclaration methodDeclaration = methodBinding.sourceMethod();
			if (methodBinding instanceof SyntheticMethodBinding) {
				SyntheticMethodBinding syntheticMethod = (SyntheticMethodBinding) methodBinding;
				if (syntheticMethod.purpose == SyntheticMethodBinding.SuperMethodAccess && CharOperation.equals(syntheticMethod.selector, syntheticMethod.targetMethod.selector))
					methodDeclaration = ((SyntheticMethodBinding)methodBinding).targetMethod.sourceMethod();
				if (syntheticMethod.recordComponentBinding != null) {
					assert methodDeclaration == null;
					long rcMask = TagBits.AnnotationForMethod | TagBits.AnnotationForTypeUse;
					// record component (field) accessor method
					ReferenceBinding declaringClass = methodBinding.declaringClass;
					RecordComponent comp = getRecordComponent(declaringClass, methodBinding.selector);
					assert comp != null;
					Annotation[] annotations = ASTNode.getRelevantAnnotations(comp.annotations, rcMask, null);
					if (annotations != null) {
						assert !methodBinding.isConstructor();
						attributesNumber += generateRuntimeAnnotations(annotations, TagBits.AnnotationForMethod);
						// Now type annotations
						Supplier<List<AnnotationContext>> collector = () -> {
							List<AnnotationContext> allTypeAnnotationContexts = new ArrayList<>();
							comp.getAllAnnotationContexts(AnnotationTargetTypeConstants.METHOD_RETURN, allTypeAnnotationContexts);
							return allTypeAnnotationContexts;
						};
						attributesNumber = completeRuntimeTypeAnnotations(attributesNumber,
								comp,
								(node) -> (comp.bits & ASTNode.HasTypeAnnotations) != 0,
								collector);
					}
				}
			}
			if (methodDeclaration != null) {
				Annotation[] annotations = methodDeclaration.annotations;
				if (annotations != null) {
					attributesNumber += generateRuntimeAnnotations(annotations, methodBinding.isConstructor() ? TagBits.AnnotationForConstructor : TagBits.AnnotationForMethod);
				}
				if ((methodBinding.tagBits & TagBits.HasParameterAnnotations) != 0) {
					Argument[] arguments = methodDeclaration.arguments;
					if (arguments != null) {
						propagateRecordComponentArguments(methodDeclaration);
						attributesNumber += generateRuntimeAnnotationsForParameters(arguments);
					}
				}
			} else {
				LambdaExpression lambda = methodBinding.sourceLambda();
				if (lambda != null) {
					if ((methodBinding.tagBits & TagBits.HasParameterAnnotations) != 0) {
						Argument[] arguments = lambda.arguments();
						if (arguments != null) {
							int parameterCount = methodBinding.parameters.length;
							int argumentCount = arguments.length;
							if (parameterCount > argumentCount) { // synthetics prefixed
								int redShift = parameterCount - argumentCount;
								System.arraycopy(arguments, 0, arguments = new Argument[parameterCount], redShift, argumentCount);
								for (int i = 0; i < redShift; i++)
									arguments[i] = new Argument(CharOperation.NO_CHAR, 0, null, 0);
							}
							attributesNumber += generateRuntimeAnnotationsForParameters(arguments);
						}
					}
				}
			}
		}
		if ((methodBinding.tagBits & TagBits.HasMissingType) != 0) {
			this.missingTypes = methodBinding.collectMissingTypes(this.missingTypes);
		}
		return attributesNumber;
	}
	private int completeRuntimeTypeAnnotations(int attributesNumber,
			ASTNode node,
			Predicate<ASTNode> condition,
			Supplier<List<AnnotationContext>> supplier) {
		int invisibleTypeAnnotationsCounter = 0;
		int visibleTypeAnnotationsCounter = 0;
		if (condition.test(node)) {
			List<AnnotationContext> allTypeAnnotationContexts = supplier.get();
			if (allTypeAnnotationContexts.size() > 0) {
				AnnotationContext[] allTypeAnnotationContextsArray = new AnnotationContext[allTypeAnnotationContexts.size()];
				allTypeAnnotationContexts.toArray(allTypeAnnotationContextsArray);
				for (int j = 0, max2 = allTypeAnnotationContextsArray.length; j < max2; j++) {
					AnnotationContext annotationContext = allTypeAnnotationContextsArray[j];
					if ((annotationContext.visibility & AnnotationContext.INVISIBLE) != 0) {
						invisibleTypeAnnotationsCounter++;
					} else {
						visibleTypeAnnotationsCounter++;
					}
				}
				attributesNumber += generateRuntimeTypeAnnotations(
						allTypeAnnotationContextsArray,
						visibleTypeAnnotationsCounter,
						invisibleTypeAnnotationsCounter);
			}
		}
		return attributesNumber;
	}
	private void propagateRecordComponentArguments(AbstractMethodDeclaration methodDeclaration) {
		if ((methodDeclaration.bits & (ASTNode.IsCanonicalConstructor | ASTNode.IsImplicit)) == 0)
			return;
		ReferenceBinding declaringClass = methodDeclaration.binding.declaringClass;
		if (declaringClass instanceof SourceTypeBinding) {
			assert declaringClass.isRecord();
			RecordComponentBinding[] rcbs = ((SourceTypeBinding) declaringClass).components();
			Argument[] arguments = methodDeclaration.arguments;
			for (int i = 0, length = rcbs.length; i < length; i++) {
				RecordComponentBinding rcb = rcbs[i];
				RecordComponent recordComponent = rcb.sourceRecordComponent();
				if ((recordComponent.bits & ASTNode.HasTypeAnnotations) != 0) {
					methodDeclaration.bits |= ASTNode.HasTypeAnnotations;
					arguments[i].bits |= ASTNode.HasTypeAnnotations;
				}
				long rcMask = TagBits.AnnotationForParameter | TagBits.AnnotationForTypeUse;
				arguments[i].annotations = ASTNode.getRelevantAnnotations(recordComponent.annotations, rcMask, null);
			}
		}
	}

	public int generateMethodInfoAttributes(MethodBinding methodBinding, AnnotationMethodDeclaration declaration) {
		int attributesNumber = generateMethodInfoAttributes(methodBinding);
		int attributeOffset = this.contentsOffset;
		if ((declaration.modifiers & ClassFileConstants.AccAnnotationDefault) != 0) {
			// add an annotation default attribute
			attributesNumber += generateAnnotationDefaultAttribute(declaration, attributeOffset);
		}
		return attributesNumber;
	}
	/**
	 * INTERNAL USE-ONLY
	 * That method generates the header of a method info:
	 * The header consists in:
	 * - the access flags
	 * - the name index of the method name inside the constant pool
	 * - the descriptor index of the signature of the method inside the constant pool.
	 *
	 * @param methodBinding org.eclipse.jdt.internal.compiler.lookup.MethodBinding
	 */
	public void generateMethodInfoHeader(MethodBinding methodBinding) {
		generateMethodInfoHeader(methodBinding, methodBinding.modifiers);
	}

	/**
	 * INTERNAL USE-ONLY
	 * That method generates the header of a method info:
	 * The header consists in:
	 * - the access flags
	 * - the name index of the method name inside the constant pool
	 * - the descriptor index of the signature of the method inside the constant pool.
	 *
	 * @param methodBinding org.eclipse.jdt.internal.compiler.lookup.MethodBinding
	 * @param accessFlags the access flags
	 */
	public void generateMethodInfoHeader(MethodBinding methodBinding, int accessFlags) {
		// check that there is enough space to write all the bytes for the method info corresponding
		// to the @methodBinding
		this.methodCount++; // add one more method
		if (this.contentsOffset + 10 >= this.contents.length) {
			resizeContents(10);
		}
		if (this.targetJDK < ClassFileConstants.JDK1_5) {
			// pre 1.5, synthetic is an attribute, not a modifier
			// pre 1.5, varargs is an attribute, not a modifier (-target jsr14 mode)
			accessFlags &= ~(ClassFileConstants.AccSynthetic | ClassFileConstants.AccVarargs);
		}
		if ((methodBinding.tagBits & TagBits.ClearPrivateModifier) != 0) {
			accessFlags &= ~ClassFileConstants.AccPrivate;
		}
		this.contents[this.contentsOffset++] = (byte) (accessFlags >> 8);
		this.contents[this.contentsOffset++] = (byte) accessFlags;
		int nameIndex = this.constantPool.literalIndex(methodBinding.selector);
		this.contents[this.contentsOffset++] = (byte) (nameIndex >> 8);
		this.contents[this.contentsOffset++] = (byte) nameIndex;
		int descriptorIndex = this.constantPool.literalIndex(methodBinding.signature(this));
		this.contents[this.contentsOffset++] = (byte) (descriptorIndex >> 8);
		this.contents[this.contentsOffset++] = (byte) descriptorIndex;
	}

	public void addSyntheticDeserializeLambda(SyntheticMethodBinding methodBinding, SyntheticMethodBinding[] syntheticMethodBindings ) {
		generateMethodInfoHeader(methodBinding);
		int methodAttributeOffset = this.contentsOffset;
		// this will add exception attribute, synthetic attribute, deprecated attribute,...
		int attributeNumber = generateMethodInfoAttributes(methodBinding);
		// Code attribute
		int codeAttributeOffset = this.contentsOffset;
		attributeNumber++; // add code attribute
		generateCodeAttributeHeader();
		this.codeStream.init(this);
		this.codeStream.generateSyntheticBodyForDeserializeLambda(methodBinding, syntheticMethodBindings);
		int code_length = this.codeStream.position;
		if (code_length > 65535) {
			this.referenceBinding.scope.problemReporter().bytecodeExceeds64KLimit(
				methodBinding, this.referenceBinding.sourceStart(), this.referenceBinding.sourceEnd());
		}
		completeCodeAttributeForSyntheticMethod(
			methodBinding,
			codeAttributeOffset,
			((SourceTypeBinding) methodBinding.declaringClass)
				.scope
				.referenceCompilationUnit()
				.compilationResult
				.getLineSeparatorPositions());
		this.contents[methodAttributeOffset++] = (byte) (attributeNumber >> 8);
		this.contents[methodAttributeOffset] = (byte) attributeNumber;
	}

	/**
	 * INTERNAL USE-ONLY
	 * That method generates the method info header of a clinit:
	 * The header consists in:
	 * - the access flags (always default access + static)
	 * - the name index of the method name (always <clinit>) inside the constant pool
	 * - the descriptor index of the signature (always ()V) of the method inside the constant pool.
	 */
	public void generateMethodInfoHeaderForClinit() {
		// check that there is enough space to write all the bytes for the method info corresponding
		// to the @methodBinding
		this.methodCount++; // add one more method
		if (this.contentsOffset + 10 >= this.contents.length) {
			resizeContents(10);
		}
		this.contents[this.contentsOffset++] = (byte) ((ClassFileConstants.AccDefault | ClassFileConstants.AccStatic) >> 8);
		this.contents[this.contentsOffset++] = (byte) (ClassFileConstants.AccDefault | ClassFileConstants.AccStatic);
		int nameIndex = this.constantPool.literalIndex(ConstantPool.Clinit);
		this.contents[this.contentsOffset++] = (byte) (nameIndex >> 8);
		this.contents[this.contentsOffset++] = (byte) nameIndex;
		int descriptorIndex =
			this.constantPool.literalIndex(ConstantPool.ClinitSignature);
		this.contents[this.contentsOffset++] = (byte) (descriptorIndex >> 8);
		this.contents[this.contentsOffset++] = (byte) descriptorIndex;
		// We know that we won't get more than 1 attribute: the code attribute
		this.contents[this.contentsOffset++] = 0;
		this.contents[this.contentsOffset++] = 1;
	}

	/**
	 * INTERNAL USE-ONLY
	 * Generate the byte for problem method infos that correspond to missing abstract methods.
	 * http://dev.eclipse.org/bugs/show_bug.cgi?id=3179
	 *
	 * @param methodDeclarations Array of all missing abstract methods
	 */
	public void generateMissingAbstractMethods(MethodDeclaration[] methodDeclarations, CompilationResult compilationResult) {
		if (methodDeclarations != null) {
			TypeDeclaration currentDeclaration = this.referenceBinding.scope.referenceContext;
			int typeDeclarationSourceStart = currentDeclaration.sourceStart();
			int typeDeclarationSourceEnd = currentDeclaration.sourceEnd();
			for (int i = 0, max = methodDeclarations.length; i < max; i++) {
				MethodDeclaration methodDeclaration = methodDeclarations[i];
				MethodBinding methodBinding = methodDeclaration.binding;
				 String readableName = new String(methodBinding.readableName());
				 CategorizedProblem[] problems = compilationResult.problems;
				 int problemsCount = compilationResult.problemCount;
				for (int j = 0; j < problemsCount; j++) {
					CategorizedProblem problem = problems[j];
					if (problem != null
							&& problem.getID() == IProblem.AbstractMethodMustBeImplemented
							&& problem.getMessage().indexOf(readableName) != -1
							&& problem.getSourceStart() >= typeDeclarationSourceStart
							&& problem.getSourceEnd() <= typeDeclarationSourceEnd) {
						// we found a match
						addMissingAbstractProblemMethod(methodDeclaration, methodBinding, problem, compilationResult);
					}
				}
			}
		}
	}

	private void generateMissingTypesAttribute() {
		int initialSize = this.missingTypes.size();
		int[] missingTypesIndexes = new int[initialSize];
		int numberOfMissingTypes = 0;
		if (initialSize > 1) {
			Collections.sort(this.missingTypes, new Comparator<TypeBinding>() {
				@Override
				public int compare(TypeBinding o1, TypeBinding o2) {
					return CharOperation.compareTo(o1.constantPoolName(), o2.constantPoolName());
				}
			});
		}
		int previousIndex = 0;
		next: for (int i = 0; i < initialSize; i++) {
			int missingTypeIndex = this.constantPool.literalIndexForType(this.missingTypes.get(i));
			if (previousIndex == missingTypeIndex) {
				continue next;
			}
			previousIndex = missingTypeIndex;
			missingTypesIndexes[numberOfMissingTypes++] = missingTypeIndex;
		}
		// we don't need to resize as we interate from 0 to numberOfMissingTypes when recording the indexes in the .class file
		int attributeLength = numberOfMissingTypes * 2 + 2;
		if (this.contentsOffset + attributeLength + 6 >= this.contents.length) {
			resizeContents(attributeLength + 6);
		}
		int missingTypesNameIndex = this.constantPool.literalIndex(AttributeNamesConstants.MissingTypesName);
		this.contents[this.contentsOffset++] = (byte) (missingTypesNameIndex >> 8);
		this.contents[this.contentsOffset++] = (byte) missingTypesNameIndex;

		// generate attribute length
		this.contents[this.contentsOffset++] = (byte) (attributeLength >> 24);
		this.contents[this.contentsOffset++] = (byte) (attributeLength >> 16);
		this.contents[this.contentsOffset++] = (byte) (attributeLength >> 8);
		this.contents[this.contentsOffset++] = (byte) attributeLength;

		// generate number of missing types
		this.contents[this.contentsOffset++] = (byte) (numberOfMissingTypes >> 8);
		this.contents[this.contentsOffset++] = (byte) numberOfMissingTypes;
		// generate entry for each missing type
		for (int i = 0; i < numberOfMissingTypes; i++) {
			int missingTypeIndex = missingTypesIndexes[i];
			this.contents[this.contentsOffset++] = (byte) (missingTypeIndex >> 8);
			this.contents[this.contentsOffset++] = (byte) missingTypeIndex;
		}
	}

	private boolean jdk16packageInfoAnnotation(final long annotationMask, final long targetMask) {
		if (this.targetJDK <= ClassFileConstants.JDK1_6 &&
				targetMask == TagBits.AnnotationForPackage && annotationMask != 0 &&
				(annotationMask & TagBits.AnnotationForPackage) == 0) {
			return true;
		}
		return false;
	}
	/**
	 * @param annotations
	 * @param targetMask allowed targets
	 * @return the number of attributes created while dumping the annotations in the .class file
	 */
	private int generateRuntimeAnnotations(final Annotation[] annotations, final long targetMask) {
		int attributesNumber = 0;
		final int length = annotations.length;
		int visibleAnnotationsCounter = 0;
		int invisibleAnnotationsCounter = 0;
		for (int i = 0; i < length; i++) {
			Annotation annotation;
			if ((annotation = annotations[i].getPersistibleAnnotation()) == null) continue; // already packaged into container.
			long annotationMask = annotation.resolvedType != null ? annotation.resolvedType.getAnnotationTagBits() & TagBits.AnnotationTargetMASK : 0;
			if (annotationMask != 0 && (annotationMask & targetMask) == 0) {
				if (!jdk16packageInfoAnnotation(annotationMask, targetMask)) continue;
			}
			if (annotation.isRuntimeInvisible() || annotation.isRuntimeTypeInvisible()) {
				invisibleAnnotationsCounter++;
			} else if (annotation.isRuntimeVisible() || annotation.isRuntimeTypeVisible()) {
				visibleAnnotationsCounter++;
			}
		}

		int annotationAttributeOffset = this.contentsOffset;
		if (invisibleAnnotationsCounter != 0) {
			if (this.contentsOffset + 10 >= this.contents.length) {
				resizeContents(10);
			}
			int runtimeInvisibleAnnotationsAttributeNameIndex =
				this.constantPool.literalIndex(AttributeNamesConstants.RuntimeInvisibleAnnotationsName);
			this.contents[this.contentsOffset++] = (byte) (runtimeInvisibleAnnotationsAttributeNameIndex >> 8);
			this.contents[this.contentsOffset++] = (byte) runtimeInvisibleAnnotationsAttributeNameIndex;
			int attributeLengthOffset = this.contentsOffset;
			this.contentsOffset += 4; // leave space for the attribute length

			int annotationsLengthOffset = this.contentsOffset;
			this.contentsOffset += 2; // leave space for the annotations length

			int counter = 0;
			loop: for (int i = 0; i < length; i++) {
				if (invisibleAnnotationsCounter == 0) break loop;
				Annotation annotation;
				if ((annotation = annotations[i].getPersistibleAnnotation()) == null) continue; // already packaged into container.
				long annotationMask = annotation.resolvedType != null ? annotation.resolvedType.getAnnotationTagBits() & TagBits.AnnotationTargetMASK : 0;
				if (annotationMask != 0 && (annotationMask & targetMask) == 0) {
					if (!jdk16packageInfoAnnotation(annotationMask, targetMask)) continue;
				}
				if (annotation.isRuntimeInvisible() || annotation.isRuntimeTypeInvisible()) {
					int currentAnnotationOffset = this.contentsOffset;
					generateAnnotation(annotation, currentAnnotationOffset);
					invisibleAnnotationsCounter--;
					if (this.contentsOffset != currentAnnotationOffset) {
						counter++;
					}
				}
			}
			if (counter != 0) {
				this.contents[annotationsLengthOffset++] = (byte) (counter >> 8);
				this.contents[annotationsLengthOffset++] = (byte) counter;

				int attributeLength = this.contentsOffset - attributeLengthOffset - 4;
				this.contents[attributeLengthOffset++] = (byte) (attributeLength >> 24);
				this.contents[attributeLengthOffset++] = (byte) (attributeLength >> 16);
				this.contents[attributeLengthOffset++] = (byte) (attributeLength >> 8);
				this.contents[attributeLengthOffset++] = (byte) attributeLength;
				attributesNumber++;
			} else {
				this.contentsOffset = annotationAttributeOffset;
			}
		}

		annotationAttributeOffset = this.contentsOffset;
		if (visibleAnnotationsCounter != 0) {
			if (this.contentsOffset + 10 >= this.contents.length) {
				resizeContents(10);
			}
			int runtimeVisibleAnnotationsAttributeNameIndex =
				this.constantPool.literalIndex(AttributeNamesConstants.RuntimeVisibleAnnotationsName);
			this.contents[this.contentsOffset++] = (byte) (runtimeVisibleAnnotationsAttributeNameIndex >> 8);
			this.contents[this.contentsOffset++] = (byte) runtimeVisibleAnnotationsAttributeNameIndex;
			int attributeLengthOffset = this.contentsOffset;
			this.contentsOffset += 4; // leave space for the attribute length

			int annotationsLengthOffset = this.contentsOffset;
			this.contentsOffset += 2; // leave space for the annotations length

			int counter = 0;
			loop: for (int i = 0; i < length; i++) {
				if (visibleAnnotationsCounter == 0) break loop;
				Annotation annotation;
				if ((annotation = annotations[i].getPersistibleAnnotation()) == null) continue; // already packaged into container.
				long annotationMask = annotation.resolvedType != null ? annotation.resolvedType.getAnnotationTagBits() & TagBits.AnnotationTargetMASK : 0;
				if (annotationMask != 0 && (annotationMask & targetMask) == 0) {
					if (!jdk16packageInfoAnnotation(annotationMask, targetMask)) continue;
				}
				if (annotation.isRuntimeVisible() || annotation.isRuntimeTypeVisible()) {
					visibleAnnotationsCounter--;
					int currentAnnotationOffset = this.contentsOffset;
					generateAnnotation(annotation, currentAnnotationOffset);
					if (this.contentsOffset != currentAnnotationOffset) {
						counter++;
					}
				}
			}
			if (counter != 0) {
				this.contents[annotationsLengthOffset++] = (byte) (counter >> 8);
				this.contents[annotationsLengthOffset++] = (byte) counter;

				int attributeLength = this.contentsOffset - attributeLengthOffset - 4;
				this.contents[attributeLengthOffset++] = (byte) (attributeLength >> 24);
				this.contents[attributeLengthOffset++] = (byte) (attributeLength >> 16);
				this.contents[attributeLengthOffset++] = (byte) (attributeLength >> 8);
				this.contents[attributeLengthOffset++] = (byte) attributeLength;
				attributesNumber++;
			} else {
				this.contentsOffset = annotationAttributeOffset;
			}
		}
		return attributesNumber;
	}

	private int generateRuntimeAnnotationsForParameters(Argument[] arguments) {
		final int argumentsLength = arguments.length;
		final int VISIBLE_INDEX = 0;
		final int INVISIBLE_INDEX = 1;
		int invisibleParametersAnnotationsCounter = 0;
		int visibleParametersAnnotationsCounter = 0;
		int[][] annotationsCounters = new int[argumentsLength][2];
		for (int i = 0; i < argumentsLength; i++) {
			Argument argument = arguments[i];
			Annotation[] annotations = argument.annotations;
			if (annotations != null) {
				for (int j = 0, max2 = annotations.length; j < max2; j++) {
					Annotation annotation;
					if ((annotation = annotations[j].getPersistibleAnnotation()) == null) continue; // already packaged into container.
					long annotationMask = annotation.resolvedType != null ? annotation.resolvedType.getAnnotationTagBits() & TagBits.AnnotationTargetMASK : 0;
					if (annotationMask != 0 && (annotationMask & TagBits.AnnotationForParameter) == 0) continue;
					if (annotation.isRuntimeInvisible()) {
						annotationsCounters[i][INVISIBLE_INDEX]++;
						invisibleParametersAnnotationsCounter++;
					} else if (annotation.isRuntimeVisible()) {
						annotationsCounters[i][VISIBLE_INDEX]++;
						visibleParametersAnnotationsCounter++;
					}
				}
			}
		}
		int attributesNumber = 0;
		int annotationAttributeOffset = this.contentsOffset;
		if (invisibleParametersAnnotationsCounter != 0) {
			int globalCounter = 0;
			if (this.contentsOffset + 7 >= this.contents.length) {
				resizeContents(7);
			}
			int attributeNameIndex =
				this.constantPool.literalIndex(AttributeNamesConstants.RuntimeInvisibleParameterAnnotationsName);
			this.contents[this.contentsOffset++] = (byte) (attributeNameIndex >> 8);
			this.contents[this.contentsOffset++] = (byte) attributeNameIndex;
			int attributeLengthOffset = this.contentsOffset;
			this.contentsOffset += 4; // leave space for the attribute length

			this.contents[this.contentsOffset++] = (byte) argumentsLength;
			for (int i = 0; i < argumentsLength; i++) {
				if (this.contentsOffset + 2 >= this.contents.length) {
					resizeContents(2);
				}
				if (invisibleParametersAnnotationsCounter == 0) {
					this.contents[this.contentsOffset++] = (byte) 0;
					this.contents[this.contentsOffset++] = (byte) 0;
				} else {
					final int numberOfInvisibleAnnotations = annotationsCounters[i][INVISIBLE_INDEX];
					int invisibleAnnotationsOffset = this.contentsOffset;
					// leave space for number of annotations
					this.contentsOffset += 2;
					int counter = 0;
					if (numberOfInvisibleAnnotations != 0) {
						Argument argument = arguments[i];
						Annotation[] annotations = argument.annotations;
						for (int j = 0, max = annotations.length; j < max; j++) {
							Annotation annotation;
							if ((annotation = annotations[j].getPersistibleAnnotation()) == null) continue; // already packaged into container.
							long annotationMask = annotation.resolvedType != null ? annotation.resolvedType.getAnnotationTagBits() & TagBits.AnnotationTargetMASK : 0;
							if (annotationMask != 0 && (annotationMask & TagBits.AnnotationForParameter) == 0) continue;
							if (annotation.isRuntimeInvisible()) {
								int currentAnnotationOffset = this.contentsOffset;
								generateAnnotation(annotation, currentAnnotationOffset);
								if (this.contentsOffset != currentAnnotationOffset) {
									counter++;
									globalCounter++;
								}
								invisibleParametersAnnotationsCounter--;
							}
						}
					}
					this.contents[invisibleAnnotationsOffset++] = (byte) (counter >> 8);
					this.contents[invisibleAnnotationsOffset] = (byte) counter;
				}
			}
			if (globalCounter != 0) {
				int attributeLength = this.contentsOffset - attributeLengthOffset - 4;
				this.contents[attributeLengthOffset++] = (byte) (attributeLength >> 24);
				this.contents[attributeLengthOffset++] = (byte) (attributeLength >> 16);
				this.contents[attributeLengthOffset++] = (byte) (attributeLength >> 8);
				this.contents[attributeLengthOffset++] = (byte) attributeLength;
				attributesNumber++;
			} else {
				// if globalCounter is 0, this means that the code generation for all visible annotations failed
				this.contentsOffset = annotationAttributeOffset;
			}
		}
		if (visibleParametersAnnotationsCounter != 0) {
			int globalCounter = 0;
			if (this.contentsOffset + 7 >= this.contents.length) {
				resizeContents(7);
			}
			int attributeNameIndex =
				this.constantPool.literalIndex(AttributeNamesConstants.RuntimeVisibleParameterAnnotationsName);
			this.contents[this.contentsOffset++] = (byte) (attributeNameIndex >> 8);
			this.contents[this.contentsOffset++] = (byte) attributeNameIndex;
			int attributeLengthOffset = this.contentsOffset;
			this.contentsOffset += 4; // leave space for the attribute length

			this.contents[this.contentsOffset++] = (byte) argumentsLength;
			for (int i = 0; i < argumentsLength; i++) {
				if (this.contentsOffset + 2 >= this.contents.length) {
					resizeContents(2);
				}
				if (visibleParametersAnnotationsCounter == 0) {
					this.contents[this.contentsOffset++] = (byte) 0;
					this.contents[this.contentsOffset++] = (byte) 0;
				} else {
					final int numberOfVisibleAnnotations = annotationsCounters[i][VISIBLE_INDEX];
					int visibleAnnotationsOffset = this.contentsOffset;
					// leave space for number of annotations
					this.contentsOffset += 2;
					int counter = 0;
					if (numberOfVisibleAnnotations != 0) {
						Argument argument = arguments[i];
						Annotation[] annotations = argument.annotations;
						for (int j = 0, max = annotations.length; j < max; j++) {
							Annotation annotation;
							if ((annotation = annotations[j].getPersistibleAnnotation()) == null) continue; // already packaged into container.
							long annotationMask = annotation.resolvedType != null ? annotation.resolvedType.getAnnotationTagBits() & TagBits.AnnotationTargetMASK : 0;
							if (annotationMask != 0 && (annotationMask & TagBits.AnnotationForParameter) == 0) continue;
							if (annotation.isRuntimeVisible()) {
								int currentAnnotationOffset = this.contentsOffset;
								generateAnnotation(annotation, currentAnnotationOffset);
								if (this.contentsOffset != currentAnnotationOffset) {
									counter++;
									globalCounter++;
								}
								visibleParametersAnnotationsCounter--;
							}
						}
					}
					this.contents[visibleAnnotationsOffset++] = (byte) (counter >> 8);
					this.contents[visibleAnnotationsOffset] = (byte) counter;
				}
			}
			if (globalCounter != 0) {
				int attributeLength = this.contentsOffset - attributeLengthOffset - 4;
				this.contents[attributeLengthOffset++] = (byte) (attributeLength >> 24);
				this.contents[attributeLengthOffset++] = (byte) (attributeLength >> 16);
				this.contents[attributeLengthOffset++] = (byte) (attributeLength >> 8);
				this.contents[attributeLengthOffset++] = (byte) attributeLength;
				attributesNumber++;
			} else {
				// if globalCounter is 0, this means that the code generation for all visible annotations failed
				this.contentsOffset = annotationAttributeOffset;
			}
		}
		return attributesNumber;
	}

	/**
	 * @param annotationContexts the given annotation contexts
	 * @param visibleTypeAnnotationsNumber the given number of visible type annotations
	 * @param invisibleTypeAnnotationsNumber the given number of invisible type annotations
	 * @return the number of attributes created while dumping the annotations in the .class file
	 */
	private int generateRuntimeTypeAnnotations(
			final AnnotationContext[] annotationContexts,
			int visibleTypeAnnotationsNumber,
			int invisibleTypeAnnotationsNumber) {
		int attributesNumber = 0;
		final int length = annotationContexts.length;

		int visibleTypeAnnotationsCounter = visibleTypeAnnotationsNumber;
		int invisibleTypeAnnotationsCounter = invisibleTypeAnnotationsNumber;
		int annotationAttributeOffset = this.contentsOffset;
		if (invisibleTypeAnnotationsCounter != 0) {
			if (this.contentsOffset + 10 >= this.contents.length) {
				resizeContents(10);
			}
			int runtimeInvisibleAnnotationsAttributeNameIndex =
				this.constantPool.literalIndex(AttributeNamesConstants.RuntimeInvisibleTypeAnnotationsName);
			this.contents[this.contentsOffset++] = (byte) (runtimeInvisibleAnnotationsAttributeNameIndex >> 8);
			this.contents[this.contentsOffset++] = (byte) runtimeInvisibleAnnotationsAttributeNameIndex;
			int attributeLengthOffset = this.contentsOffset;
			this.contentsOffset += 4; // leave space for the attribute length

			int annotationsLengthOffset = this.contentsOffset;
			this.contentsOffset += 2; // leave space for the annotations length

			int counter = 0;
			loop: for (int i = 0; i < length; i++) {
				if (invisibleTypeAnnotationsCounter == 0) break loop;
				AnnotationContext annotationContext = annotationContexts[i];
				if ((annotationContext.visibility & AnnotationContext.INVISIBLE) != 0) {
					int currentAnnotationOffset = this.contentsOffset;
					generateTypeAnnotation(annotationContext, currentAnnotationOffset);
					invisibleTypeAnnotationsCounter--;
					if (this.contentsOffset != currentAnnotationOffset) {
						counter++;
					}
				}
			}
			if (counter != 0) {
				this.contents[annotationsLengthOffset++] = (byte) (counter >> 8);
				this.contents[annotationsLengthOffset++] = (byte) counter;

				int attributeLength = this.contentsOffset - attributeLengthOffset - 4;
				this.contents[attributeLengthOffset++] = (byte) (attributeLength >> 24);
				this.contents[attributeLengthOffset++] = (byte) (attributeLength >> 16);
				this.contents[attributeLengthOffset++] = (byte) (attributeLength >> 8);
				this.contents[attributeLengthOffset++] = (byte) attributeLength;
				attributesNumber++;
			} else {
				this.contentsOffset = annotationAttributeOffset;
			}
		}

		annotationAttributeOffset = this.contentsOffset;
		if (visibleTypeAnnotationsCounter != 0) {
			if (this.contentsOffset + 10 >= this.contents.length) {
				resizeContents(10);
			}
			int runtimeVisibleAnnotationsAttributeNameIndex =
				this.constantPool.literalIndex(AttributeNamesConstants.RuntimeVisibleTypeAnnotationsName);
			this.contents[this.contentsOffset++] = (byte) (runtimeVisibleAnnotationsAttributeNameIndex >> 8);
			this.contents[this.contentsOffset++] = (byte) runtimeVisibleAnnotationsAttributeNameIndex;
			int attributeLengthOffset = this.contentsOffset;
			this.contentsOffset += 4; // leave space for the attribute length

			int annotationsLengthOffset = this.contentsOffset;
			this.contentsOffset += 2; // leave space for the annotations length

			int counter = 0;
			loop: for (int i = 0; i < length; i++) {
				if (visibleTypeAnnotationsCounter == 0) break loop;
				AnnotationContext annotationContext = annotationContexts[i];
				if ((annotationContext.visibility & AnnotationContext.VISIBLE) != 0) {
					visibleTypeAnnotationsCounter--;
					int currentAnnotationOffset = this.contentsOffset;
					generateTypeAnnotation(annotationContext, currentAnnotationOffset);
					if (this.contentsOffset != currentAnnotationOffset) {
						counter++;
					}
				}
			}
			if (counter != 0) {
				this.contents[annotationsLengthOffset++] = (byte) (counter >> 8);
				this.contents[annotationsLengthOffset++] = (byte) counter;

				int attributeLength = this.contentsOffset - attributeLengthOffset - 4;
				this.contents[attributeLengthOffset++] = (byte) (attributeLength >> 24);
				this.contents[attributeLengthOffset++] = (byte) (attributeLength >> 16);
				this.contents[attributeLengthOffset++] = (byte) (attributeLength >> 8);
				this.contents[attributeLengthOffset++] = (byte) attributeLength;
				attributesNumber++;
			} else {
				this.contentsOffset = annotationAttributeOffset;
			}
		}
		return attributesNumber;
	}

	/**
	 * @param binding the given method binding
	 * @return the number of attributes created while dumping he method's parameters in the .class file (0 or 1)
	 */
	private int generateMethodParameters(final MethodBinding binding) {

		if (binding.sourceLambda() != null)
			return 0;
		int initialContentsOffset = this.contentsOffset;
		int length = 0; // count of actual parameters

		AbstractMethodDeclaration methodDeclaration = binding.sourceMethod();

		boolean isConstructor = binding.isConstructor();
		TypeBinding[] targetParameters = binding.parameters;
		ReferenceBinding declaringClass = binding.declaringClass;

		if (declaringClass.isEnum()) {
			if (isConstructor) { // insert String name,int ordinal
				length = writeArgumentName(ConstantPool.EnumName, ClassFileConstants.AccSynthetic, length);
				length = writeArgumentName(ConstantPool.EnumOrdinal, ClassFileConstants.AccSynthetic, length);
			} else if (binding instanceof SyntheticMethodBinding
					&& CharOperation.equals(ConstantPool.ValueOf, binding.selector)) { // insert String name
				length = writeArgumentName(ConstantPool.Name, ClassFileConstants.AccMandated, length);
				targetParameters =  Binding.NO_PARAMETERS; // Override "unknown" synthetics below
			}
		}

		boolean needSynthetics = isConstructor && declaringClass.isNestedType();
		if (needSynthetics) {
			// Take into account the synthetic argument names
			// This tracks JLS8, paragraph 8.8.9
			boolean anonymousWithLocalSuper = declaringClass.isAnonymousType() && declaringClass.superclass().isLocalType();
			boolean anonymousWithNestedSuper = declaringClass.isAnonymousType() && declaringClass.superclass().isNestedType();
			boolean isImplicitlyDeclared = ((! declaringClass.isPrivate()) || declaringClass.isAnonymousType()) && !anonymousWithLocalSuper;
			ReferenceBinding[] syntheticArgumentTypes = declaringClass.syntheticEnclosingInstanceTypes();
			if (syntheticArgumentTypes != null) {
				for (int i = 0, count = syntheticArgumentTypes.length; i < count; i++) {
					// This behaviour tracks JLS 15.9.5.1
					// This covers that the parameter ending up in a nested class must be mandated "on the way in", even if it
					// isn't the first. The practical relevance of this is questionable, since the constructor call will be
					// generated by the same constructor.
					boolean couldForwardToMandated = anonymousWithNestedSuper ? declaringClass.superclass().enclosingType().equals(syntheticArgumentTypes[i]) : true;
					int modifier = couldForwardToMandated && isImplicitlyDeclared ? ClassFileConstants.AccMandated : ClassFileConstants.AccSynthetic;
					char[] name = CharOperation.concat(
							TypeConstants.SYNTHETIC_ENCLOSING_INSTANCE_PREFIX,
							String.valueOf(i).toCharArray()); // cannot use depth, can be identical
					length = writeArgumentName(name, modifier | ClassFileConstants.AccFinal, length);
				}
			}
			if (binding instanceof SyntheticMethodBinding) {
				targetParameters = ((SyntheticMethodBinding)binding).targetMethod.parameters;
				methodDeclaration = ((SyntheticMethodBinding)binding).targetMethod.sourceMethod();
			}
		}
		if (targetParameters != Binding.NO_PARAMETERS) {
			Argument[] arguments = null;
			if (methodDeclaration != null && methodDeclaration.arguments != null) {
				arguments = methodDeclaration.arguments;
			}
			for (int i = 0, max = targetParameters.length, argumentsLength = arguments != null ? arguments.length : 0; i < max; i++) {
				if (argumentsLength > i && arguments[i] != null) {
					Argument argument = arguments[i];
					length = writeArgumentName(argument.name, argument.binding.modifiers, length);
				} else {
					length = writeArgumentName(null, ClassFileConstants.AccSynthetic, length);
				}
			}
		}
		if (needSynthetics) {
			SyntheticArgumentBinding[] syntheticOuterArguments = declaringClass.syntheticOuterLocalVariables();
			int count = syntheticOuterArguments == null ? 0 : syntheticOuterArguments.length;
			for (int i = 0; i < count; i++) {
				length = writeArgumentName(syntheticOuterArguments[i].name, syntheticOuterArguments[i].modifiers  | ClassFileConstants.AccSynthetic, length);
			}
			// move the extra padding arguments of the synthetic constructor invocation to the end
			for (int i = targetParameters.length, extraLength = binding.parameters.length; i < extraLength; i++) {
				TypeBinding parameter = binding.parameters[i];
				length = writeArgumentName(parameter.constantPoolName(), ClassFileConstants.AccSynthetic, length);
			}
		}

		if (length > 0) {
			// so we actually output the parameter
	 		int attributeLength = 1 + 4 * length; // u1 for count, u2+u2 per parameter
			if (this.contentsOffset + 6 + attributeLength >= this.contents.length) {
				resizeContents(6 + attributeLength);
			}
			int methodParametersNameIndex = this.constantPool.literalIndex(AttributeNamesConstants.MethodParametersName);
			this.contents[initialContentsOffset++] = (byte) (methodParametersNameIndex >> 8);
			this.contents[initialContentsOffset++] = (byte) methodParametersNameIndex;
			this.contents[initialContentsOffset++] = (byte) (attributeLength >> 24);
			this.contents[initialContentsOffset++] = (byte) (attributeLength >> 16);
			this.contents[initialContentsOffset++] = (byte) (attributeLength >> 8);
			this.contents[initialContentsOffset++] = (byte) attributeLength;
			this.contents[initialContentsOffset++] = (byte) length;
			return 1;
		}
		else {
			return 0;
		}
	}
	private int writeArgumentName(char[] name, int modifiers, int oldLength) {
		int ensureRoomForBytes = 4;
		if (oldLength == 0) {
			// Make room for
			ensureRoomForBytes += 7;
			this.contentsOffset += 7; // Make room for attribute header + count byte
		}
		if (this.contentsOffset + ensureRoomForBytes > this.contents.length) {
				resizeContents(ensureRoomForBytes);
		}
		int parameterNameIndex = name == null ? 0 : this.constantPool.literalIndex(name);
		this.contents[this.contentsOffset++] = (byte) (parameterNameIndex >> 8);
		this.contents[this.contentsOffset++] = (byte) parameterNameIndex;
		int flags = modifiers & (ClassFileConstants.AccFinal | ClassFileConstants.AccSynthetic | ClassFileConstants.AccMandated);
		this.contents[this.contentsOffset++] = (byte) (flags >> 8);
		this.contents[this.contentsOffset++] = (byte) flags;
		return oldLength + 1;
	}

	private int generateSignatureAttribute(char[] genericSignature) {
		int localContentsOffset = this.contentsOffset;
		if (localContentsOffset + 8 >= this.contents.length) {
			resizeContents(8);
		}
		int signatureAttributeNameIndex =
			this.constantPool.literalIndex(AttributeNamesConstants.SignatureName);
		this.contents[localContentsOffset++] = (byte) (signatureAttributeNameIndex >> 8);
		this.contents[localContentsOffset++] = (byte) signatureAttributeNameIndex;
		// the length of a signature attribute is equals to 2
		this.contents[localContentsOffset++] = 0;
		this.contents[localContentsOffset++] = 0;
		this.contents[localContentsOffset++] = 0;
		this.contents[localContentsOffset++] = 2;
		int signatureIndex =
			this.constantPool.literalIndex(genericSignature);
		this.contents[localContentsOffset++] = (byte) (signatureIndex >> 8);
		this.contents[localContentsOffset++] = (byte) signatureIndex;
		this.contentsOffset = localContentsOffset;
		return 1;
	}

	private int generateSourceAttribute(String fullFileName) {
		int localContentsOffset = this.contentsOffset;
		// check that there is enough space to write all the bytes for the field info corresponding
		// to the @fieldBinding
		if (localContentsOffset + 8 >= this.contents.length) {
			resizeContents(8);
		}
		int sourceAttributeNameIndex =
			this.constantPool.literalIndex(AttributeNamesConstants.SourceName);
		this.contents[localContentsOffset++] = (byte) (sourceAttributeNameIndex >> 8);
		this.contents[localContentsOffset++] = (byte) sourceAttributeNameIndex;
		// The length of a source file attribute is 2. This is a fixed-length
		// attribute
		this.contents[localContentsOffset++] = 0;
		this.contents[localContentsOffset++] = 0;
		this.contents[localContentsOffset++] = 0;
		this.contents[localContentsOffset++] = 2;
		// write the source file name
		int fileNameIndex = this.constantPool.literalIndex(fullFileName.toCharArray());
		this.contents[localContentsOffset++] = (byte) (fileNameIndex >> 8);
		this.contents[localContentsOffset++] = (byte) fileNameIndex;
		this.contentsOffset = localContentsOffset;
		return 1;
	}
	private int generateStackMapAttribute(
			MethodBinding methodBinding,
			int code_length,
			int codeAttributeOffset,
			int max_locals,
			boolean isClinit,
			Scope scope) {
		int attributesNumber = 0;
		int localContentsOffset = this.contentsOffset;
		StackMapFrameCodeStream stackMapFrameCodeStream = (StackMapFrameCodeStream) this.codeStream;
		stackMapFrameCodeStream.removeFramePosition(code_length);
		if (stackMapFrameCodeStream.hasFramePositions()) {
			Map<Integer, StackMapFrame> frames = new HashMap<>();
			List<StackMapFrame> realFrames = traverse(isClinit ? null : methodBinding, max_locals, this.contents, codeAttributeOffset + 14, code_length, frames, isClinit, scope);
			int numberOfFrames = realFrames.size();
			if (numberOfFrames > 1) {
				int stackMapTableAttributeOffset = localContentsOffset;
				// add the stack map table attribute
				if (localContentsOffset + 8 >= this.contents.length) {
					resizeContents(8);
				}
				int stackMapAttributeNameIndex =
					this.constantPool.literalIndex(AttributeNamesConstants.StackMapName);
				this.contents[localContentsOffset++] = (byte) (stackMapAttributeNameIndex >> 8);
				this.contents[localContentsOffset++] = (byte) stackMapAttributeNameIndex;

				int stackMapAttributeLengthOffset = localContentsOffset;
				// generate the attribute
				localContentsOffset += 4;
				if (localContentsOffset + 4 >= this.contents.length) {
					resizeContents(4);
				}
				int numberOfFramesOffset = localContentsOffset;
				localContentsOffset += 2;
				if (localContentsOffset + 2 >= this.contents.length) {
					resizeContents(2);
				}
				StackMapFrame currentFrame = realFrames.get(0);
				for (int j = 1; j < numberOfFrames; j++) {
					// select next frame
					currentFrame = realFrames.get(j);
					// generate current frame
					// need to find differences between the current frame and the previous frame
					int frameOffset = currentFrame.pc;
					// FULL_FRAME
					if (localContentsOffset + 5 >= this.contents.length) {
						resizeContents(5);
					}
					this.contents[localContentsOffset++] = (byte) (frameOffset >> 8);
					this.contents[localContentsOffset++] = (byte) frameOffset;
					int numberOfLocalOffset = localContentsOffset;
					localContentsOffset += 2; // leave two spots for number of locals
					int numberOfLocalEntries = 0;
					int numberOfLocals = currentFrame.getNumberOfLocals();
					int numberOfEntries = 0;
					int localsLength = currentFrame.locals == null ? 0 : currentFrame.locals.length;
					for (int i = 0; i < localsLength && numberOfLocalEntries < numberOfLocals; i++) {
						if (localContentsOffset + 3 >= this.contents.length) {
							resizeContents(3);
						}
						VerificationTypeInfo info = currentFrame.locals[i];
						if (info == null) {
							this.contents[localContentsOffset++] = (byte) VerificationTypeInfo.ITEM_TOP;
						} else {
							switch(info.id()) {
								case T_boolean :
								case T_byte :
								case T_char :
								case T_int :
								case T_short :
									this.contents[localContentsOffset++] = (byte) VerificationTypeInfo.ITEM_INTEGER;
									break;
								case T_float :
									this.contents[localContentsOffset++] = (byte) VerificationTypeInfo.ITEM_FLOAT;
									break;
								case T_long :
									this.contents[localContentsOffset++] = (byte) VerificationTypeInfo.ITEM_LONG;
									i++;
									break;
								case T_double :
									this.contents[localContentsOffset++] = (byte) VerificationTypeInfo.ITEM_DOUBLE;
									i++;
									break;
								case T_null :
									this.contents[localContentsOffset++] = (byte) VerificationTypeInfo.ITEM_NULL;
									break;
								default:
									this.contents[localContentsOffset++] = (byte) info.tag;
									switch (info.tag) {
										case VerificationTypeInfo.ITEM_UNINITIALIZED :
											int offset = info.offset;
											this.contents[localContentsOffset++] = (byte) (offset >> 8);
											this.contents[localContentsOffset++] = (byte) offset;
											break;
										case VerificationTypeInfo.ITEM_OBJECT :
											int indexForType = this.constantPool.literalIndexForType(info.constantPoolName());
											this.contents[localContentsOffset++] = (byte) (indexForType >> 8);
											this.contents[localContentsOffset++] = (byte) indexForType;
									}
							}
							numberOfLocalEntries++;
						}
						numberOfEntries++;
					}
					if (localContentsOffset + 4 >= this.contents.length) {
						resizeContents(4);
					}
					this.contents[numberOfLocalOffset++] = (byte) (numberOfEntries >> 8);
					this.contents[numberOfLocalOffset] = (byte) numberOfEntries;
					int numberOfStackItems = currentFrame.numberOfStackItems;
					this.contents[localContentsOffset++] = (byte) (numberOfStackItems >> 8);
					this.contents[localContentsOffset++] = (byte) numberOfStackItems;
					for (int i = 0; i < numberOfStackItems; i++) {
						if (localContentsOffset + 3 >= this.contents.length) {
							resizeContents(3);
						}
						VerificationTypeInfo info = currentFrame.stackItems[i];
						if (info == null) {
							this.contents[localContentsOffset++] = (byte) VerificationTypeInfo.ITEM_TOP;
						} else {
							switch(info.id()) {
								case T_boolean :
								case T_byte :
								case T_char :
								case T_int :
								case T_short :
									this.contents[localContentsOffset++] = (byte) VerificationTypeInfo.ITEM_INTEGER;
									break;
								case T_float :
									this.contents[localContentsOffset++] = (byte) VerificationTypeInfo.ITEM_FLOAT;
									break;
								case T_long :
									this.contents[localContentsOffset++] = (byte) VerificationTypeInfo.ITEM_LONG;
									break;
								case T_double :
									this.contents[localContentsOffset++] = (byte) VerificationTypeInfo.ITEM_DOUBLE;
									break;
								case T_null :
									this.contents[localContentsOffset++] = (byte) VerificationTypeInfo.ITEM_NULL;
									break;
								default:
									this.contents[localContentsOffset++] = (byte) info.tag;
								switch (info.tag) {
									case VerificationTypeInfo.ITEM_UNINITIALIZED :
										int offset = info.offset;
										this.contents[localContentsOffset++] = (byte) (offset >> 8);
										this.contents[localContentsOffset++] = (byte) offset;
										break;
									case VerificationTypeInfo.ITEM_OBJECT :
										int indexForType = this.constantPool.literalIndexForType(info.constantPoolName());
										this.contents[localContentsOffset++] = (byte) (indexForType >> 8);
										this.contents[localContentsOffset++] = (byte) indexForType;
								}
							}
						}
					}
				}

				numberOfFrames--;
				if (numberOfFrames != 0) {
					this.contents[numberOfFramesOffset++] = (byte) (numberOfFrames >> 8);
					this.contents[numberOfFramesOffset] = (byte) numberOfFrames;

					int attributeLength = localContentsOffset - stackMapAttributeLengthOffset - 4;
					this.contents[stackMapAttributeLengthOffset++] = (byte) (attributeLength >> 24);
					this.contents[stackMapAttributeLengthOffset++] = (byte) (attributeLength >> 16);
					this.contents[stackMapAttributeLengthOffset++] = (byte) (attributeLength >> 8);
					this.contents[stackMapAttributeLengthOffset] = (byte) attributeLength;
					attributesNumber++;
				} else {
					localContentsOffset = stackMapTableAttributeOffset;
				}
			}
		}
		this.contentsOffset = localContentsOffset;
		return attributesNumber;
	}

	private int generateStackMapTableAttribute(
			MethodBinding methodBinding,
			int code_length,
			int codeAttributeOffset,
			int max_locals,
			boolean isClinit,
			Scope scope) {
		int attributesNumber = 0;
		int localContentsOffset = this.contentsOffset;
		StackMapFrameCodeStream stackMapFrameCodeStream = (StackMapFrameCodeStream) this.codeStream;
		stackMapFrameCodeStream.removeFramePosition(code_length);
		if (stackMapFrameCodeStream.hasFramePositions()) {
			Map<Integer, StackMapFrame> frames = new HashMap<>();
			List<StackMapFrame> realFrames = traverse(isClinit ? null: methodBinding, max_locals, this.contents, codeAttributeOffset + 14, code_length, frames, isClinit, scope);
			int numberOfFrames = realFrames.size();
			if (numberOfFrames > 1) {
				int stackMapTableAttributeOffset = localContentsOffset;
				// add the stack map table attribute
				if (localContentsOffset + 8 >= this.contents.length) {
					resizeContents(8);
				}
				int stackMapTableAttributeNameIndex =
					this.constantPool.literalIndex(AttributeNamesConstants.StackMapTableName);
				this.contents[localContentsOffset++] = (byte) (stackMapTableAttributeNameIndex >> 8);
				this.contents[localContentsOffset++] = (byte) stackMapTableAttributeNameIndex;

				int stackMapTableAttributeLengthOffset = localContentsOffset;
				// generate the attribute
				localContentsOffset += 4;
				if (localContentsOffset + 4 >= this.contents.length) {
					resizeContents(4);
				}
				int numberOfFramesOffset = localContentsOffset;
				localContentsOffset += 2;
				if (localContentsOffset + 2 >= this.contents.length) {
					resizeContents(2);
				}
				StackMapFrame currentFrame = realFrames.get(0);
				StackMapFrame prevFrame = null;
				for (int j = 1; j < numberOfFrames; j++) {
					// select next frame
					prevFrame = currentFrame;
					currentFrame = realFrames.get(j);
					// generate current frame
					// need to find differences between the current frame and the previous frame
					int offsetDelta = currentFrame.getOffsetDelta(prevFrame);
					switch (currentFrame.getFrameType(prevFrame)) {
						case StackMapFrame.APPEND_FRAME :
							if (localContentsOffset + 3 >= this.contents.length) {
								resizeContents(3);
							}
							int numberOfDifferentLocals = currentFrame.numberOfDifferentLocals(prevFrame);
							this.contents[localContentsOffset++] = (byte) (251 + numberOfDifferentLocals);
							this.contents[localContentsOffset++] = (byte) (offsetDelta >> 8);
							this.contents[localContentsOffset++] = (byte) offsetDelta;
							int index = currentFrame.getIndexOfDifferentLocals(numberOfDifferentLocals);
							int numberOfLocals = currentFrame.getNumberOfLocals();
							for (int i = index; i < currentFrame.locals.length && numberOfDifferentLocals > 0; i++) {
								if (localContentsOffset + 6 >= this.contents.length) {
									resizeContents(6);
								}
								VerificationTypeInfo info = currentFrame.locals[i];
								if (info == null) {
									this.contents[localContentsOffset++] = (byte) VerificationTypeInfo.ITEM_TOP;
								} else {
									switch(info.id()) {
										case T_boolean :
										case T_byte :
										case T_char :
										case T_int :
										case T_short :
											this.contents[localContentsOffset++] = (byte) VerificationTypeInfo.ITEM_INTEGER;
											break;
										case T_float :
											this.contents[localContentsOffset++] = (byte) VerificationTypeInfo.ITEM_FLOAT;
											break;
										case T_long :
											this.contents[localContentsOffset++] = (byte) VerificationTypeInfo.ITEM_LONG;
											i++;
											break;
										case T_double :
											this.contents[localContentsOffset++] = (byte) VerificationTypeInfo.ITEM_DOUBLE;
											i++;
											break;
										case T_null :
											this.contents[localContentsOffset++] = (byte) VerificationTypeInfo.ITEM_NULL;
											break;
										default:
											this.contents[localContentsOffset++] = (byte) info.tag;
											switch (info.tag) {
												case VerificationTypeInfo.ITEM_UNINITIALIZED :
													int offset = info.offset;
													this.contents[localContentsOffset++] = (byte) (offset >> 8);
													this.contents[localContentsOffset++] = (byte) offset;
													break;
												case VerificationTypeInfo.ITEM_OBJECT :
													int indexForType = this.constantPool.literalIndexForType(info.constantPoolName());
													this.contents[localContentsOffset++] = (byte) (indexForType >> 8);
													this.contents[localContentsOffset++] = (byte) indexForType;
											}
									}
									numberOfDifferentLocals--;
								}
							}
							break;
						case StackMapFrame.SAME_FRAME :
							if (localContentsOffset + 1 >= this.contents.length) {
								resizeContents(1);
							}
							this.contents[localContentsOffset++] = (byte) offsetDelta;
							break;
						case StackMapFrame.SAME_FRAME_EXTENDED :
							if (localContentsOffset + 3 >= this.contents.length) {
								resizeContents(3);
							}
							this.contents[localContentsOffset++] = (byte) 251;
							this.contents[localContentsOffset++] = (byte) (offsetDelta >> 8);
							this.contents[localContentsOffset++] = (byte) offsetDelta;
							break;
						case StackMapFrame.CHOP_FRAME :
							if (localContentsOffset + 3 >= this.contents.length) {
								resizeContents(3);
							}
							numberOfDifferentLocals = -currentFrame.numberOfDifferentLocals(prevFrame);
							this.contents[localContentsOffset++] = (byte) (251 - numberOfDifferentLocals);
							this.contents[localContentsOffset++] = (byte) (offsetDelta >> 8);
							this.contents[localContentsOffset++] = (byte) offsetDelta;
							break;
						case StackMapFrame.SAME_LOCALS_1_STACK_ITEMS :
							if (localContentsOffset + 4 >= this.contents.length) {
								resizeContents(4);
							}
							this.contents[localContentsOffset++] = (byte) (offsetDelta + 64);
							if (currentFrame.stackItems[0] == null) {
								this.contents[localContentsOffset++] = (byte) VerificationTypeInfo.ITEM_TOP;
							} else {
								switch(currentFrame.stackItems[0].id()) {
									case T_boolean :
									case T_byte :
									case T_char :
									case T_int :
									case T_short :
										this.contents[localContentsOffset++] = (byte) VerificationTypeInfo.ITEM_INTEGER;
										break;
									case T_float :
										this.contents[localContentsOffset++] = (byte) VerificationTypeInfo.ITEM_FLOAT;
										break;
									case T_long :
										this.contents[localContentsOffset++] = (byte) VerificationTypeInfo.ITEM_LONG;
										break;
									case T_double :
										this.contents[localContentsOffset++] = (byte) VerificationTypeInfo.ITEM_DOUBLE;
										break;
									case T_null :
										this.contents[localContentsOffset++] = (byte) VerificationTypeInfo.ITEM_NULL;
										break;
									default:
										VerificationTypeInfo info = currentFrame.stackItems[0];
										byte tag = (byte) info.tag;
										this.contents[localContentsOffset++] = tag;
										switch (tag) {
											case VerificationTypeInfo.ITEM_UNINITIALIZED :
												int offset = info.offset;
												this.contents[localContentsOffset++] = (byte) (offset >> 8);
												this.contents[localContentsOffset++] = (byte) offset;
												break;
											case VerificationTypeInfo.ITEM_OBJECT :
												int indexForType = this.constantPool.literalIndexForType(info.constantPoolName());
												this.contents[localContentsOffset++] = (byte) (indexForType >> 8);
												this.contents[localContentsOffset++] = (byte) indexForType;
										}
								}
							}
							break;
						case StackMapFrame.SAME_LOCALS_1_STACK_ITEMS_EXTENDED :
							if (localContentsOffset + 6 >= this.contents.length) {
								resizeContents(6);
							}
							this.contents[localContentsOffset++] = (byte) 247;
							this.contents[localContentsOffset++] = (byte) (offsetDelta >> 8);
							this.contents[localContentsOffset++] = (byte) offsetDelta;
							if (currentFrame.stackItems[0] == null) {
								this.contents[localContentsOffset++] = (byte) VerificationTypeInfo.ITEM_TOP;
							} else {
								switch(currentFrame.stackItems[0].id()) {
									case T_boolean :
									case T_byte :
									case T_char :
									case T_int :
									case T_short :
										this.contents[localContentsOffset++] = (byte) VerificationTypeInfo.ITEM_INTEGER;
										break;
									case T_float :
										this.contents[localContentsOffset++] = (byte) VerificationTypeInfo.ITEM_FLOAT;
										break;
									case T_long :
										this.contents[localContentsOffset++] = (byte) VerificationTypeInfo.ITEM_LONG;
										break;
									case T_double :
										this.contents[localContentsOffset++] = (byte) VerificationTypeInfo.ITEM_DOUBLE;
										break;
									case T_null :
										this.contents[localContentsOffset++] = (byte) VerificationTypeInfo.ITEM_NULL;
										break;
									default:
										VerificationTypeInfo info = currentFrame.stackItems[0];
										byte tag = (byte) info.tag;
										this.contents[localContentsOffset++] = tag;
										switch (tag) {
											case VerificationTypeInfo.ITEM_UNINITIALIZED :
												int offset = info.offset;
												this.contents[localContentsOffset++] = (byte) (offset >> 8);
												this.contents[localContentsOffset++] = (byte) offset;
												break;
											case VerificationTypeInfo.ITEM_OBJECT :
												int indexForType = this.constantPool.literalIndexForType(info.constantPoolName());
												this.contents[localContentsOffset++] = (byte) (indexForType >> 8);
												this.contents[localContentsOffset++] = (byte) indexForType;
										}
								}
							}
							break;
						default :
							// FULL_FRAME
							if (localContentsOffset + 5 >= this.contents.length) {
								resizeContents(5);
							}
							this.contents[localContentsOffset++] = (byte) 255;
							this.contents[localContentsOffset++] = (byte) (offsetDelta >> 8);
							this.contents[localContentsOffset++] = (byte) offsetDelta;
							int numberOfLocalOffset = localContentsOffset;
							localContentsOffset += 2; // leave two spots for number of locals
							int numberOfLocalEntries = 0;
							numberOfLocals = currentFrame.getNumberOfLocals();
							int numberOfEntries = 0;
							int localsLength = currentFrame.locals == null ? 0 : currentFrame.locals.length;
							for (int i = 0; i < localsLength && numberOfLocalEntries < numberOfLocals; i++) {
								if (localContentsOffset + 3 >= this.contents.length) {
									resizeContents(3);
								}
								VerificationTypeInfo info = currentFrame.locals[i];
								if (info == null) {
									this.contents[localContentsOffset++] = (byte) VerificationTypeInfo.ITEM_TOP;
								} else {
									switch(info.id()) {
										case T_boolean :
										case T_byte :
										case T_char :
										case T_int :
										case T_short :
											this.contents[localContentsOffset++] = (byte) VerificationTypeInfo.ITEM_INTEGER;
											break;
										case T_float :
											this.contents[localContentsOffset++] = (byte) VerificationTypeInfo.ITEM_FLOAT;
											break;
										case T_long :
											this.contents[localContentsOffset++] = (byte) VerificationTypeInfo.ITEM_LONG;
											i++;
											break;
										case T_double :
											this.contents[localContentsOffset++] = (byte) VerificationTypeInfo.ITEM_DOUBLE;
											i++;
											break;
										case T_null :
											this.contents[localContentsOffset++] = (byte) VerificationTypeInfo.ITEM_NULL;
											break;
										default:
											this.contents[localContentsOffset++] = (byte) info.tag;
											switch (info.tag) {
												case VerificationTypeInfo.ITEM_UNINITIALIZED :
													int offset = info.offset;
													this.contents[localContentsOffset++] = (byte) (offset >> 8);
													this.contents[localContentsOffset++] = (byte) offset;
													break;
												case VerificationTypeInfo.ITEM_OBJECT :
													int indexForType = this.constantPool.literalIndexForType(info.constantPoolName());
													this.contents[localContentsOffset++] = (byte) (indexForType >> 8);
													this.contents[localContentsOffset++] = (byte) indexForType;
											}
									}
									numberOfLocalEntries++;
								}
								numberOfEntries++;
							}
							if (localContentsOffset + 4 >= this.contents.length) {
								resizeContents(4);
							}
							this.contents[numberOfLocalOffset++] = (byte) (numberOfEntries >> 8);
							this.contents[numberOfLocalOffset] = (byte) numberOfEntries;
							int numberOfStackItems = currentFrame.numberOfStackItems;
							this.contents[localContentsOffset++] = (byte) (numberOfStackItems >> 8);
							this.contents[localContentsOffset++] = (byte) numberOfStackItems;
							for (int i = 0; i < numberOfStackItems; i++) {
								if (localContentsOffset + 3 >= this.contents.length) {
									resizeContents(3);
								}
								VerificationTypeInfo info = currentFrame.stackItems[i];
								if (info == null) {
									this.contents[localContentsOffset++] = (byte) VerificationTypeInfo.ITEM_TOP;
								} else {
									switch(info.id()) {
										case T_boolean :
										case T_byte :
										case T_char :
										case T_int :
										case T_short :
											this.contents[localContentsOffset++] = (byte) VerificationTypeInfo.ITEM_INTEGER;
											break;
										case T_float :
											this.contents[localContentsOffset++] = (byte) VerificationTypeInfo.ITEM_FLOAT;
											break;
										case T_long :
											this.contents[localContentsOffset++] = (byte) VerificationTypeInfo.ITEM_LONG;
											break;
										case T_double :
											this.contents[localContentsOffset++] = (byte) VerificationTypeInfo.ITEM_DOUBLE;
											break;
										case T_null :
											this.contents[localContentsOffset++] = (byte) VerificationTypeInfo.ITEM_NULL;
											break;
										default:
											this.contents[localContentsOffset++] = (byte) info.tag;
											switch (info.tag) {
												case VerificationTypeInfo.ITEM_UNINITIALIZED :
													int offset = info.offset;
													this.contents[localContentsOffset++] = (byte) (offset >> 8);
													this.contents[localContentsOffset++] = (byte) offset;
													break;
												case VerificationTypeInfo.ITEM_OBJECT :
													int indexForType = this.constantPool.literalIndexForType(info.constantPoolName());
													this.contents[localContentsOffset++] = (byte) (indexForType >> 8);
													this.contents[localContentsOffset++] = (byte) indexForType;
											}
									}
								}
							}
					}
				}

				numberOfFrames--;
				if (numberOfFrames != 0) {
					this.contents[numberOfFramesOffset++] = (byte) (numberOfFrames >> 8);
					this.contents[numberOfFramesOffset] = (byte) numberOfFrames;

					int attributeLength = localContentsOffset - stackMapTableAttributeLengthOffset - 4;
					this.contents[stackMapTableAttributeLengthOffset++] = (byte) (attributeLength >> 24);
					this.contents[stackMapTableAttributeLengthOffset++] = (byte) (attributeLength >> 16);
					this.contents[stackMapTableAttributeLengthOffset++] = (byte) (attributeLength >> 8);
					this.contents[stackMapTableAttributeLengthOffset] = (byte) attributeLength;
					attributesNumber++;
				} else {
					localContentsOffset = stackMapTableAttributeOffset;
				}
			}
		}
		this.contentsOffset = localContentsOffset;
		return attributesNumber;
	}

	private int generateSyntheticAttribute() {
		int localContentsOffset = this.contentsOffset;
		if (localContentsOffset + 6 >= this.contents.length) {
			resizeContents(6);
		}
		int syntheticAttributeNameIndex =
			this.constantPool.literalIndex(AttributeNamesConstants.SyntheticName);
		this.contents[localContentsOffset++] = (byte) (syntheticAttributeNameIndex >> 8);
		this.contents[localContentsOffset++] = (byte) syntheticAttributeNameIndex;
		// the length of a synthetic attribute is equals to 0
		this.contents[localContentsOffset++] = 0;
		this.contents[localContentsOffset++] = 0;
		this.contents[localContentsOffset++] = 0;
		this.contents[localContentsOffset++] = 0;
		this.contentsOffset = localContentsOffset;
		return 1;
	}

	private void generateTypeAnnotation(AnnotationContext annotationContext, int currentOffset) {
		Annotation annotation = annotationContext.annotation.getPersistibleAnnotation();
		if (annotation == null || annotation.resolvedType == null)
			return;

		int targetType = annotationContext.targetType;

		int[] locations = Annotation.getLocations(
			annotationContext.typeReference,
			annotationContext.annotation);

		if (this.contentsOffset + 5 >= this.contents.length) {
			resizeContents(5);
		}
		this.contents[this.contentsOffset++] = (byte) targetType;
		dumpTargetTypeContents(targetType, annotationContext);
		dumpLocations(locations);
		generateAnnotation(annotation, currentOffset);
	}

	private int generateTypeAnnotationAttributeForTypeDeclaration() {
		TypeDeclaration typeDeclaration = this.referenceBinding.scope.referenceContext;
		if ((typeDeclaration.bits & ASTNode.HasTypeAnnotations) == 0) {
			return 0;
		}
		int attributesNumber = 0;
		TypeReference superclass = typeDeclaration.superclass;
		List<AnnotationContext> allTypeAnnotationContexts = new ArrayList<>();
		if (superclass != null && (superclass.bits & ASTNode.HasTypeAnnotations) != 0) {
			superclass.getAllAnnotationContexts(AnnotationTargetTypeConstants.CLASS_EXTENDS, -1, allTypeAnnotationContexts);
		}
		TypeReference[] superInterfaces = typeDeclaration.superInterfaces;
		if (superInterfaces != null) {
			for (int i = 0; i < superInterfaces.length; i++) {
				TypeReference superInterface = superInterfaces[i];
				if ((superInterface.bits & ASTNode.HasTypeAnnotations) == 0) {
					continue;
				}
				superInterface.getAllAnnotationContexts(AnnotationTargetTypeConstants.CLASS_EXTENDS, i, allTypeAnnotationContexts);
			}
		}
		// TODO: permittedTypes codegen
		TypeParameter[] typeParameters = typeDeclaration.typeParameters;
		if (typeParameters != null) {
			for (int i = 0, max = typeParameters.length; i < max; i++) {
				TypeParameter typeParameter = typeParameters[i];
				if ((typeParameter.bits & ASTNode.HasTypeAnnotations) != 0) {
					typeParameter.getAllAnnotationContexts(AnnotationTargetTypeConstants.CLASS_TYPE_PARAMETER, i, allTypeAnnotationContexts);
				}
			}
		}
		int size = allTypeAnnotationContexts.size();
		attributesNumber = completeRuntimeTypeAnnotations(attributesNumber,
				null,
				(node) -> size > 0,
				() -> allTypeAnnotationContexts);
		return attributesNumber;
	}




	private int generateVarargsAttribute() {
		int localContentsOffset = this.contentsOffset;
		/*
		 * handle of the target jsr14 for varargs in the source
		 * Varargs attribute
		 * Check that there is enough space to write the attribute
		 */
		if (localContentsOffset + 6 >= this.contents.length) {
			resizeContents(6);
		}
		int varargsAttributeNameIndex =
			this.constantPool.literalIndex(AttributeNamesConstants.VarargsName);
		this.contents[localContentsOffset++] = (byte) (varargsAttributeNameIndex >> 8);
		this.contents[localContentsOffset++] = (byte) varargsAttributeNameIndex;
		// the length of a varargs attribute is equals to 0
		this.contents[localContentsOffset++] = 0;
		this.contents[localContentsOffset++] = 0;
		this.contents[localContentsOffset++] = 0;
		this.contents[localContentsOffset++] = 0;

		this.contentsOffset = localContentsOffset;
		return 1;
	}

	/**
	 * EXTERNAL API
	 * Answer the actual bytes of the class file
	 *
	 * This method encodes the receiver structure into a byte array which is the content of the classfile.
	 * Returns the byte array that represents the encoded structure of the receiver.
	 *
	 * @return byte[]
	 */
	public byte[] getBytes() {
		if (this.bytes == null) {
			this.bytes = new byte[this.headerOffset + this.contentsOffset];
			System.arraycopy(this.header, 0, this.bytes, 0, this.headerOffset);
			System.arraycopy(this.contents, 0, this.bytes, this.headerOffset, this.contentsOffset);
		}
		return this.bytes;
	}
	/**
	 * EXTERNAL API
	 * Answer the compound name of the class file.
	 * @return char[][]
	 * e.g. {{java}, {util}, {Hashtable}}.
	 */
	public char[][] getCompoundName() {
		return CharOperation.splitOn('/', fileName());
	}

	private int getParametersCount(char[] methodSignature) {
		int i = CharOperation.indexOf('(', methodSignature);
		i++;
		char currentCharacter = methodSignature[i];
		if (currentCharacter == ')') {
			return 0;
		}
		int result = 0;
		while (true) {
			currentCharacter = methodSignature[i];
			if (currentCharacter == ')') {
				return result;
			}
			switch (currentCharacter) {
				case '[':
					// array type
					int scanType = scanType(methodSignature, i + 1);
					result++;
					i = scanType + 1;
					break;
				case 'L':
					scanType = CharOperation.indexOf(';', methodSignature,
							i + 1);
					result++;
					i = scanType + 1;
					break;
				case 'Z':
				case 'B':
				case 'C':
				case 'D':
				case 'F':
				case 'I':
				case 'J':
				case 'S':
					result++;
					i++;
					break;
				default:
					throw new IllegalArgumentException("Invalid starting type character : " + currentCharacter); //$NON-NLS-1$
			}
		}
	}

	private char[] getReturnType(char[] methodSignature) {
		// skip type parameters
		int paren = CharOperation.lastIndexOf(')', methodSignature);
		// there could be thrown exceptions behind, thus scan one type exactly
		return CharOperation.subarray(methodSignature, paren + 1, methodSignature.length);
	}

	private final int i4At(byte[] reference, int relativeOffset,
			int structOffset) {
		int position = relativeOffset + structOffset;
		return ((reference[position++] & 0xFF) << 24)
				+ ((reference[position++] & 0xFF) << 16)
				+ ((reference[position++] & 0xFF) << 8)
				+ (reference[position] & 0xFF);
	}

	protected void initByteArrays(int members) {
		this.header = new byte[INITIAL_HEADER_SIZE];
		this.contents = new byte[members < 15 ? INITIAL_CONTENTS_SIZE : INITIAL_HEADER_SIZE];
	}

	private void initializeHeader(ClassFile parentClassFile, int accessFlags) {
		// generate the magic numbers inside the header
		this.header[this.headerOffset++] = (byte) (0xCAFEBABEL >> 24);
		this.header[this.headerOffset++] = (byte) (0xCAFEBABEL >> 16);
		this.header[this.headerOffset++] = (byte) (0xCAFEBABEL >> 8);
		this.header[this.headerOffset++] = (byte) (0xCAFEBABEL >> 0);

		long targetVersion = this.targetJDK;
		this.header[this.headerOffset++] = (byte) (targetVersion >> 8); // minor high
		this.header[this.headerOffset++] = (byte) (targetVersion>> 0); // minor low
		this.header[this.headerOffset++] = (byte) (targetVersion >> 24); // major high
		this.header[this.headerOffset++] = (byte) (targetVersion >> 16); // major low

		this.constantPoolOffset = this.headerOffset;
		this.headerOffset += 2;
		this.constantPool.initialize(this);
		this.enclosingClassFile = parentClassFile;

		// now we continue to generate the bytes inside the contents array
		this.contents[this.contentsOffset++] = (byte) (accessFlags >> 8);
		this.contents[this.contentsOffset++] = (byte) accessFlags;
	}

	public void initialize(SourceTypeBinding aType, ClassFile parentClassFile, boolean createProblemType) {

		// Modifier manipulations for classfile
		int accessFlags = aType.getAccessFlags();
		if (aType.isPrivate()) { // rewrite private to non-public
			accessFlags &= ~ClassFileConstants.AccPublic;
		}
		if (aType.isProtected()) { // rewrite protected into public
			accessFlags |= ClassFileConstants.AccPublic;
		}
		// clear all bits that are illegal for a class or an interface
		accessFlags
			&= ~(
				ClassFileConstants.AccStrictfp
					| ClassFileConstants.AccProtected
					| ClassFileConstants.AccPrivate
					| ClassFileConstants.AccStatic
					| ClassFileConstants.AccSynchronized
					| ClassFileConstants.AccNative);

		// set the AccSuper flag (has to be done after clearing AccSynchronized - since same value)
		if (!aType.isInterface()) { // class or enum
			accessFlags |= ClassFileConstants.AccSuper;
		}
		if (aType.isAnonymousType()) {
			accessFlags &= ~ClassFileConstants.AccFinal;
		}
		int finalAbstract = ClassFileConstants.AccFinal | ClassFileConstants.AccAbstract;
		if ((accessFlags & finalAbstract) == finalAbstract) {
			accessFlags &= ~finalAbstract;
		}
		initializeHeader(parentClassFile, accessFlags);
		// innerclasses get their names computed at code gen time

		int classNameIndex = this.constantPool.literalIndexForType(aType);
		this.contents[this.contentsOffset++] = (byte) (classNameIndex >> 8);
		this.contents[this.contentsOffset++] = (byte) classNameIndex;
		int superclassNameIndex;
		if (aType.isInterface()) {
			superclassNameIndex = this.constantPool.literalIndexForType(ConstantPool.JavaLangObjectConstantPoolName);
		} else {
			if (aType.superclass != null) {
				 if ((aType.superclass.tagBits & TagBits.HasMissingType) != 0) {
						superclassNameIndex = this.constantPool.literalIndexForType(ConstantPool.JavaLangObjectConstantPoolName);
				 } else {
						superclassNameIndex = this.constantPool.literalIndexForType(aType.superclass);
				 }
			} else {
				superclassNameIndex = 0;
			}
		}
		this.contents[this.contentsOffset++] = (byte) (superclassNameIndex >> 8);
		this.contents[this.contentsOffset++] = (byte) superclassNameIndex;
		ReferenceBinding[] superInterfacesBinding = aType.superInterfaces();
		int interfacesCount = superInterfacesBinding.length;
		int interfacesCountPosition = this.contentsOffset;
		this.contentsOffset += 2;
		int interfaceCounter = 0;
		for (int i = 0; i < interfacesCount; i++) {
			ReferenceBinding binding = superInterfacesBinding[i];
			if ((binding.tagBits & TagBits.HasMissingType) != 0) {
				continue;
			}
			if (this.contentsOffset + 4 >= this.contents.length) {
				resizeContents(4); // 2 bytes this iteration plus 2 bytes after the loop
			}
			interfaceCounter++;
			int interfaceIndex = this.constantPool.literalIndexForType(binding);
			this.contents[this.contentsOffset++] = (byte) (interfaceIndex >> 8);
			this.contents[this.contentsOffset++] = (byte) interfaceIndex;
		}
		this.contents[interfacesCountPosition++] = (byte) (interfaceCounter >> 8);
		this.contents[interfacesCountPosition] = (byte) interfaceCounter;
		this.creatingProblemType = createProblemType;

		// retrieve the enclosing one guaranteed to be the one matching the propagated flow info
		// 1FF9ZBU: LFCOM:ALL - Local variable attributes busted (Sanity check)
		this.codeStream.maxFieldCount = aType.scope.outerMostClassScope().referenceType().maxFieldCount;
	}

	public void initializeForModule(ModuleBinding module) {
		initializeHeader(null, ClassFileConstants.AccModule);
		int classNameIndex = this.constantPool.literalIndexForType(TypeConstants.MODULE_INFO_NAME);
		this.contents[this.contentsOffset++] = (byte) (classNameIndex >> 8);
		this.contents[this.contentsOffset++] = (byte) classNameIndex;
		this.codeStream.maxFieldCount = 0;
		// superclass:
		this.contents[this.contentsOffset++] = 0;
		this.contents[this.contentsOffset++] = 0;
		// superInterfacesCount
		this.contents[this.contentsOffset++] = 0;
		this.contents[this.contentsOffset++] = 0;
		// fieldsCount
		this.contents[this.contentsOffset++] = 0;
		this.contents[this.contentsOffset++] = 0;
		// methodsCount
		this.contents[this.contentsOffset++] = 0;
		this.contents[this.contentsOffset++] = 0;
	}

	private void initializeDefaultLocals(StackMapFrame frame,
			MethodBinding methodBinding,
			int maxLocals,
			int codeLength) {
		if (maxLocals != 0) {
			int resolvedPosition = 0;
			// take into account enum constructor synthetic name+ordinal
			final boolean isConstructor = methodBinding.isConstructor();
			if (isConstructor || !methodBinding.isStatic()) {
				LocalVariableBinding localVariableBinding = new LocalVariableBinding(ConstantPool.This, methodBinding.declaringClass, 0, false);
				localVariableBinding.resolvedPosition = 0;
				this.codeStream.record(localVariableBinding);
				localVariableBinding.recordInitializationStartPC(0);
				localVariableBinding.recordInitializationEndPC(codeLength);
				frame.putLocal(resolvedPosition, new VerificationTypeInfo(
						isConstructor ? VerificationTypeInfo.ITEM_UNINITIALIZED_THIS : VerificationTypeInfo.ITEM_OBJECT,
						methodBinding.declaringClass));
				resolvedPosition++;
			}

			if (isConstructor) {
				if (methodBinding.declaringClass.isEnum()) {
					LocalVariableBinding localVariableBinding = new LocalVariableBinding(" name".toCharArray(), this.referenceBinding.scope.getJavaLangString(), 0, false); //$NON-NLS-1$
					localVariableBinding.resolvedPosition = resolvedPosition;
					this.codeStream.record(localVariableBinding);
					localVariableBinding.recordInitializationStartPC(0);
					localVariableBinding.recordInitializationEndPC(codeLength);

					frame.putLocal(resolvedPosition, new VerificationTypeInfo(this.referenceBinding.scope.getJavaLangString()));
					resolvedPosition++;

					localVariableBinding = new LocalVariableBinding(" ordinal".toCharArray(), TypeBinding.INT, 0, false); //$NON-NLS-1$
					localVariableBinding.resolvedPosition = resolvedPosition;
					this.codeStream.record(localVariableBinding);
					localVariableBinding.recordInitializationStartPC(0);
					localVariableBinding.recordInitializationEndPC(codeLength);
					frame.putLocal(resolvedPosition, new VerificationTypeInfo(TypeBinding.INT));
					resolvedPosition++;
				}

				// take into account the synthetic parameters
				if (methodBinding.declaringClass.isNestedType()) {
					ReferenceBinding enclosingInstanceTypes[];
					if ((enclosingInstanceTypes = methodBinding.declaringClass.syntheticEnclosingInstanceTypes()) != null) {
						for (int i = 0, max = enclosingInstanceTypes.length; i < max; i++) {
							// an enclosingInstanceType can only be a reference
							// binding. It cannot be
							// LongBinding or DoubleBinding
							LocalVariableBinding localVariableBinding = new LocalVariableBinding((" enclosingType" + i).toCharArray(), enclosingInstanceTypes[i], 0, false); //$NON-NLS-1$
							localVariableBinding.resolvedPosition = resolvedPosition;
							this.codeStream.record(localVariableBinding);
							localVariableBinding.recordInitializationStartPC(0);
							localVariableBinding.recordInitializationEndPC(codeLength);

							frame.putLocal(resolvedPosition,
									new VerificationTypeInfo(enclosingInstanceTypes[i]));
							resolvedPosition++;
						}
					}

					TypeBinding[] arguments;
					if ((arguments = methodBinding.parameters) != null) {
						for (int i = 0, max = arguments.length; i < max; i++) {
							final TypeBinding typeBinding = arguments[i];
							frame.putLocal(resolvedPosition,
									new VerificationTypeInfo(typeBinding));
							switch (typeBinding.id) {
								case TypeIds.T_double:
								case TypeIds.T_long:
									resolvedPosition += 2;
									break;
								default:
									resolvedPosition++;
							}
						}
					}

					SyntheticArgumentBinding syntheticArguments[];
					if ((syntheticArguments = methodBinding.declaringClass.syntheticOuterLocalVariables()) != null) {
						for (int i = 0, max = syntheticArguments.length; i < max; i++) {
							final TypeBinding typeBinding = syntheticArguments[i].type;
							LocalVariableBinding localVariableBinding = new LocalVariableBinding((" synthetic" + i).toCharArray(), typeBinding, 0, false); //$NON-NLS-1$
							localVariableBinding.resolvedPosition = resolvedPosition;
							this.codeStream.record(localVariableBinding);
							localVariableBinding.recordInitializationStartPC(0);
							localVariableBinding.recordInitializationEndPC(codeLength);

							frame.putLocal(resolvedPosition,
									new VerificationTypeInfo(typeBinding));
							switch (typeBinding.id) {
								case TypeIds.T_double:
								case TypeIds.T_long:
									resolvedPosition += 2;
									break;
								default:
									resolvedPosition++;
							}
						}
					}
				} else {
					TypeBinding[] arguments;
					if ((arguments = methodBinding.parameters) != null) {
						for (int i = 0, max = arguments.length; i < max; i++) {
							final TypeBinding typeBinding = arguments[i];
							frame.putLocal(resolvedPosition,
									new VerificationTypeInfo(typeBinding));
							switch (typeBinding.id) {
								case TypeIds.T_double:
								case TypeIds.T_long:
									resolvedPosition += 2;
									break;
								default:
									resolvedPosition++;
							}
						}
					}
				}
			} else {
				TypeBinding[] arguments;
				if ((arguments = methodBinding.parameters) != null) {
					for (int i = 0, max = arguments.length; i < max; i++) {
						final TypeBinding typeBinding = arguments[i];
						// For the branching complexities in the generated $deserializeLambda$ we need the local variable
						LocalVariableBinding localVariableBinding = new LocalVariableBinding((" synthetic"+i).toCharArray(), typeBinding, 0, true); //$NON-NLS-1$
						localVariableBinding.resolvedPosition = i;
						this.codeStream.record(localVariableBinding);
						localVariableBinding.recordInitializationStartPC(0);
						localVariableBinding.recordInitializationEndPC(codeLength);
						frame.putLocal(resolvedPosition,
								new VerificationTypeInfo(typeBinding));
						switch (typeBinding.id) {
							case TypeIds.T_double:
							case TypeIds.T_long:
								resolvedPosition += 2;
								break;
							default:
								resolvedPosition++;
						}
					}
				}
			}
		}
	}

	private void initializeLocals(boolean isStatic, int currentPC, StackMapFrame currentFrame) {
		VerificationTypeInfo[] locals = currentFrame.locals;
		int localsLength = locals.length;
		int i = 0;
		if (!isStatic) {
			// we don't want to reset the first local if the method is not static
			i = 1;
		}
		for (; i < localsLength; i++) {
			locals[i] = null;
		}
		i = 0;
		locals: for (int max = this.codeStream.allLocalsCounter; i < max; i++) {
			LocalVariableBinding localVariable = this.codeStream.locals[i];
			if (localVariable == null) continue;
			int resolvedPosition = localVariable.resolvedPosition;
			final TypeBinding localVariableTypeBinding = localVariable.type;
			inits: for (int j = 0; j < localVariable.initializationCount; j++) {
				int startPC = localVariable.initializationPCs[j << 1];
				int endPC = localVariable.initializationPCs[(j << 1) + 1];
				if (currentPC < startPC) {
					continue inits;
				} else if (currentPC < endPC) {
					// the current local is an active local
					if (currentFrame.locals[resolvedPosition] == null) {
						currentFrame.locals[resolvedPosition] =
								new VerificationTypeInfo(
										localVariableTypeBinding);
					}
					continue locals;
				}
			}
		}
	}
	/**
	 * INTERNAL USE-ONLY
	 * Returns the most enclosing classfile of the receiver. This is used know to store the constant pool name
	 * for all inner types of the receiver.
	 * @return org.eclipse.jdt.internal.compiler.codegen.ClassFile
	 */
	public ClassFile outerMostEnclosingClassFile() {
		ClassFile current = this;
		while (current.enclosingClassFile != null)
			current = current.enclosingClassFile;
		return current;
	}

	public void recordInnerClasses(TypeBinding binding) {
		recordInnerClasses(binding, false);
	}
	public void recordInnerClasses(TypeBinding binding, boolean onBottomForBug445231) {
		if (this.innerClassesBindings == null) {
			this.innerClassesBindings = new HashMap<>(INNER_CLASSES_SIZE);
		}
		ReferenceBinding innerClass = (ReferenceBinding) binding;
		this.innerClassesBindings.put(innerClass.erasure().unannotated(), onBottomForBug445231);  // should not emit yet another inner class for Outer.@Inner Inner.
		ReferenceBinding enclosingType = innerClass.enclosingType();
		while (enclosingType != null
				&& enclosingType.isNestedType()) {
			this.innerClassesBindings.put(enclosingType.erasure().unannotated(), onBottomForBug445231);
			enclosingType = enclosingType.enclosingType();
		}
	}

	public int recordBootstrapMethod(FunctionalExpression expression) {
		if (this.bootstrapMethods == null) {
			this.bootstrapMethods = new ArrayList<>();
		}
		if (expression instanceof ReferenceExpression) {
			for (int i = 0; i < this.bootstrapMethods.size(); i++) {
<<<<<<< HEAD
				FunctionalExpression fexp = this.bootstrapMethods.get(i);
				if (fexp.binding == expression.binding
						&& TypeBinding.equalsEquals(fexp.expectedType(), expression.expectedType()))
					return expression.bootstrapMethodNumber = i;
=======
				ASTNode node = this.bootstrapMethods.get(i);
				if (node instanceof FunctionalExpression) {
					FunctionalExpression fexp = (FunctionalExpression) node;
					if (fexp.binding == expression.binding
							&& TypeBinding.equalsEquals(fexp.expectedType(), expression.expectedType()))
						return expression.bootstrapMethodNumber = i;
				}
>>>>>>> 8d0952bc
			}
		}
		this.bootstrapMethods.add(expression);
		// Record which bootstrap method was assigned to the expression
		return expression.bootstrapMethodNumber = this.bootstrapMethods.size() - 1;
	}

	public void reset(/*@Nullable*/SourceTypeBinding typeBinding, CompilerOptions options) {
		// the code stream is reinitialized for each method
		if (typeBinding != null) {
			this.referenceBinding = typeBinding;
			this.isNestedType = typeBinding.isNestedType();
		} else {
			this.referenceBinding = null;
			this.isNestedType = false;
		}
		this.targetJDK = options.targetJDK;
		this.produceAttributes = options.produceDebugAttributes;
		if (this.targetJDK >= ClassFileConstants.JDK1_6) {
			this.produceAttributes |= ClassFileConstants.ATTR_STACK_MAP_TABLE;
			if (this.targetJDK >= ClassFileConstants.JDK1_8) {
				this.produceAttributes |= ClassFileConstants.ATTR_TYPE_ANNOTATION;
				if (!(this.codeStream instanceof TypeAnnotationCodeStream) && this.referenceBinding != null)
					this.codeStream = new TypeAnnotationCodeStream(this);
				if (options.produceMethodParameters) {
					this.produceAttributes |= ClassFileConstants.ATTR_METHOD_PARAMETERS;
				}
			}
		} else if (this.targetJDK == ClassFileConstants.CLDC_1_1) {
			this.targetJDK = ClassFileConstants.JDK1_1; // put back 45.3
			this.produceAttributes |= ClassFileConstants.ATTR_STACK_MAP;
		}
		this.bytes = null;
		this.constantPool.reset();
		this.codeStream.reset(this);
		this.constantPoolOffset = 0;
		this.contentsOffset = 0;
		this.creatingProblemType = false;
		this.enclosingClassFile = null;
		this.headerOffset = 0;
		this.methodCount = 0;
		this.methodCountOffset = 0;
		if (this.innerClassesBindings != null) {
			this.innerClassesBindings.clear();
		}
		if (this.bootstrapMethods != null) {
			this.bootstrapMethods.clear();
		}
		this.missingTypes = null;
		this.visitedTypes = null;
	}

	/**
	 * Resize the pool contents
	 */
	private final void resizeContents(int minimalSize) {
		int length = this.contents.length;
		int toAdd = length;
		if (toAdd < minimalSize)
			toAdd = minimalSize;
		System.arraycopy(this.contents, 0, this.contents = new byte[length + toAdd], 0, length);
	}

	private VerificationTypeInfo retrieveLocal(int currentPC, int resolvedPosition) {
		for (int i = 0, max = this.codeStream.allLocalsCounter; i < max; i++) {
			LocalVariableBinding localVariable = this.codeStream.locals[i];
			if (localVariable == null) continue;
			if (resolvedPosition == localVariable.resolvedPosition) {
				inits: for (int j = 0; j < localVariable.initializationCount; j++) {
					int startPC = localVariable.initializationPCs[j << 1];
					int endPC = localVariable.initializationPCs[(j << 1) + 1];
					if (currentPC < startPC) {
						continue inits;
					} else if (currentPC < endPC) {
						// the current local is an active local
						return new VerificationTypeInfo(localVariable.type);
					}
				}
			}
		}
		return null;
	}

	private int scanType(char[] methodSignature, int index) {
		switch (methodSignature[index]) {
			case '[':
				// array type
				return scanType(methodSignature, index + 1);
			case 'L':
				return CharOperation.indexOf(';', methodSignature, index + 1);
			case 'Z':
			case 'B':
			case 'C':
			case 'D':
			case 'F':
			case 'I':
			case 'J':
			case 'S':
				return index;
			default:
				throw newIllegalArgumentException(methodSignature, index);
		}
	}

	private static IllegalArgumentException newIllegalArgumentException(char[] string, int index) {
		return new IllegalArgumentException("\"" + String.valueOf(string) + "\" at " + index); //$NON-NLS-1$ //$NON-NLS-2$
	}

	/**
	 * INTERNAL USE-ONLY
	 * This methods leaves the space for method counts recording.
	 */
	public void setForMethodInfos() {
		// leave some space for the methodCount
		this.methodCountOffset = this.contentsOffset;
		this.contentsOffset += 2;
	}

	private List<StackMapFrame> filterFakeFrames(Set<Integer> realJumpTargets, Map<Integer, StackMapFrame> frames, int codeLength) {
		// no more frame to generate
		// filter out "fake" frames
		realJumpTargets.remove(Integer.valueOf(codeLength));
		List<StackMapFrame> result = new ArrayList<>();
		for (Iterator<Integer> iterator = realJumpTargets.iterator(); iterator.hasNext(); ) {
			Integer jumpTarget = iterator.next();
			StackMapFrame frame = frames.get(jumpTarget);
			if (frame != null) {
				result.add(frame);
			}
		}
		Collections.sort(result, new Comparator<StackMapFrame>() {
			@Override
			public int compare(StackMapFrame frame, StackMapFrame frame2) {
				return frame.pc - frame2.pc;
			}
		});
		return result;
	}

	private TypeBinding getTypeBinding(char[] typeConstantPoolName, Scope scope, boolean checkcast) {
		if (typeConstantPoolName.length == 1) {
			// base type
			switch(typeConstantPoolName[0]) {
				case 'Z':
					return TypeBinding.BOOLEAN;
				case 'B':
					return TypeBinding.BYTE;
				case 'C':
					return TypeBinding.CHAR;
				case 'D':
					return TypeBinding.DOUBLE;
				case 'F':
					return TypeBinding.FLOAT;
				case 'I':
					return TypeBinding.INT;
				case 'J':
					return TypeBinding.LONG;
				case 'S':
					return TypeBinding.SHORT;
				default:
					return null;
			}
		} else if (typeConstantPoolName[0] == '[') {
			int dimensions = getDimensions(typeConstantPoolName);
			if (typeConstantPoolName.length - dimensions == 1) {
				// array of base types
				TypeBinding baseType = null;
				switch(typeConstantPoolName[typeConstantPoolName.length - 1]) {
					case 'Z':
						baseType = TypeBinding.BOOLEAN;
						break;
					case 'B':
						baseType = TypeBinding.BYTE;
						break;
					case 'C':
						baseType = TypeBinding.CHAR;
						break;
					case 'D':
						baseType = TypeBinding.DOUBLE;
						break;
					case 'F':
						baseType = TypeBinding.FLOAT;
						break;
					case 'I':
						baseType = TypeBinding.INT;
						break;
					case 'J':
						baseType = TypeBinding.LONG;
						break;
					case 'S':
						baseType = TypeBinding.SHORT;
						break;
					case 'V':
						baseType = TypeBinding.VOID;
				}
				return scope.createArrayType(baseType, dimensions);
			} else {
				// array of object types
				char[] typeName = CharOperation.subarray(typeConstantPoolName, dimensions + 1, typeConstantPoolName.length - 1);
				TypeBinding type = (TypeBinding) scope.getTypeOrPackage(CharOperation.splitOn('/', typeName));
				if (!type.isValidBinding()) {
					ProblemReferenceBinding problemReferenceBinding = (ProblemReferenceBinding) type;
					if ((problemReferenceBinding.problemId() & ProblemReasons.InternalNameProvided) != 0
							|| (problemReferenceBinding.problemId() & ProblemReasons.NotVisible) != 0) {
						type = problemReferenceBinding.closestMatch();
					} else if ((problemReferenceBinding.problemId() & ProblemReasons.NotFound) != 0 && this.innerClassesBindings != null) {
						// check local inner types to see if this is a anonymous type
						Set<TypeBinding> innerTypeBindings = this.innerClassesBindings.keySet();
						for (TypeBinding binding : innerTypeBindings) {
							if (CharOperation.equals(binding.constantPoolName(), typeName)) {
								type = binding;
								break;
							}
						}
					}
				}
				return scope.createArrayType(type, dimensions);
			}
		} else {
			char[] typeName = checkcast ? typeConstantPoolName : CharOperation.subarray(typeConstantPoolName, 1, typeConstantPoolName.length - 1);
			TypeBinding type = (TypeBinding) scope.getTypeOrPackage(CharOperation.splitOn('/', typeName));
			if (!type.isValidBinding()) {
				ProblemReferenceBinding problemReferenceBinding = (ProblemReferenceBinding) type;
				if ((problemReferenceBinding.problemId() & ProblemReasons.InternalNameProvided) != 0
					|| (problemReferenceBinding.problemId() & ProblemReasons.NotVisible) != 0) {
					type = problemReferenceBinding.closestMatch();
				} else if ((problemReferenceBinding.problemId() & ProblemReasons.NotFound) != 0 && this.innerClassesBindings != null) {
					// check local inner types to see if this is a anonymous type
					Set<TypeBinding> innerTypeBindings = this.innerClassesBindings.keySet();
					for (TypeBinding binding : innerTypeBindings) {
						if (CharOperation.equals(binding.constantPoolName(), typeName)) {
							type = binding;
							break;
						}
					}
				}
			}
			return type;
		}
	}

	private TypeBinding getNewTypeBinding(char[] typeConstantPoolName, Scope scope) {
		char[] typeName = typeConstantPoolName;
		if (this.innerClassesBindings != null && isLikelyLocalTypeName(typeName)) {
			// find local type in innerClassesBindings:
			Set<TypeBinding> innerTypeBindings = this.innerClassesBindings.keySet();
			for (TypeBinding binding : innerTypeBindings) {
				if (CharOperation.equals(binding.constantPoolName(), typeName))
					return binding;
			}
		}
		TypeBinding type = (TypeBinding) scope.getTypeOrPackage(CharOperation.splitOn('/', typeName));
		if (!type.isValidBinding()) {
			ProblemReferenceBinding problemReferenceBinding = (ProblemReferenceBinding) type;
			if ((problemReferenceBinding.problemId() & ProblemReasons.InternalNameProvided) != 0
					|| (problemReferenceBinding.problemId() & ProblemReasons.NotVisible) != 0) {
				type = problemReferenceBinding.closestMatch();
			}
		}
		return type;
	}

	private boolean isLikelyLocalTypeName(char[] typeName) {
		int dollarPos = CharOperation.lastIndexOf('$', typeName);
		while (dollarPos != -1 && dollarPos+1 < typeName.length) {
			if (Character.isDigit(typeName[dollarPos+1]))
				return true; // name segment starts with a digit => likely a local type (but still "$0" etc. could be part of the source name)
			dollarPos = CharOperation.lastIndexOf('$', typeName, 0, dollarPos-1);
		}
		return false;
	}

	private TypeBinding getANewArrayTypeBinding(char[] typeConstantPoolName, Scope scope) {
		if (typeConstantPoolName[0] == '[') {
			int dimensions = getDimensions(typeConstantPoolName);
			if (typeConstantPoolName.length - dimensions == 1) {
				// array of base types
				TypeBinding baseType = null;
				switch(typeConstantPoolName[typeConstantPoolName.length - 1]) {
					case 'Z':
						baseType = TypeBinding.BOOLEAN;
						break;
					case 'B':
						baseType = TypeBinding.BYTE;
						break;
					case 'C':
						baseType = TypeBinding.CHAR;
						break;
					case 'D':
						baseType = TypeBinding.DOUBLE;
						break;
					case 'F':
						baseType = TypeBinding.FLOAT;
						break;
					case 'I':
						baseType = TypeBinding.INT;
						break;
					case 'J':
						baseType = TypeBinding.LONG;
						break;
					case 'S':
						baseType = TypeBinding.SHORT;
						break;
					case 'V':
						baseType = TypeBinding.VOID;
				}
				return scope.createArrayType(baseType, dimensions);
			} else {
				// array of object types
				char[] elementTypeClassName = CharOperation.subarray(typeConstantPoolName, dimensions + 1, typeConstantPoolName.length - 1);
				TypeBinding type = (TypeBinding) scope.getTypeOrPackage(
					CharOperation.splitOn('/', elementTypeClassName));
				if (!type.isValidBinding()) {
					ProblemReferenceBinding problemReferenceBinding = (ProblemReferenceBinding) type;
					if ((problemReferenceBinding.problemId() & ProblemReasons.InternalNameProvided) != 0
							|| (problemReferenceBinding.problemId() & ProblemReasons.NotVisible) != 0) {
						type = problemReferenceBinding.closestMatch();
					} else if ((problemReferenceBinding.problemId() & ProblemReasons.NotFound) != 0 && this.innerClassesBindings != null) {
						// check local inner types to see if this is a anonymous type
						Set<TypeBinding> innerTypeBindings = this.innerClassesBindings.keySet();
						for (TypeBinding binding : innerTypeBindings) {
							if (CharOperation.equals(binding.constantPoolName(), elementTypeClassName)) {
								type = binding;
								break;
							}
						}
					}
				}
				return scope.createArrayType(type, dimensions);
			}
		} else {
			TypeBinding type = (TypeBinding) scope.getTypeOrPackage(
				CharOperation.splitOn('/', typeConstantPoolName));
			if (!type.isValidBinding()) {
				ProblemReferenceBinding problemReferenceBinding = (ProblemReferenceBinding) type;
				if ((problemReferenceBinding.problemId() & ProblemReasons.InternalNameProvided) != 0
						|| (problemReferenceBinding.problemId() & ProblemReasons.NotVisible) != 0) {
					type = problemReferenceBinding.closestMatch();
				} else if ((problemReferenceBinding.problemId() & ProblemReasons.NotFound) != 0 && this.innerClassesBindings != null) {
					// check local inner types to see if this is a anonymous type
					Set<TypeBinding> innerTypeBindings = this.innerClassesBindings.keySet();
					for (TypeBinding binding : innerTypeBindings) {
						if (CharOperation.equals(binding.constantPoolName(), typeConstantPoolName)) {
							type = binding;
							break;
						}
					}
				}
			}
			return type;
		}
	}

	public List<StackMapFrame> traverse(
			MethodBinding methodBinding,
			int maxLocals,
			byte[] bytecodes,
			int codeOffset,
			int codeLength,
			Map<Integer, StackMapFrame> frames,
			boolean isClinit,
			Scope scope) {
		Set<Integer> realJumpTarget = new HashSet<>();

		StackMapFrameCodeStream stackMapFrameCodeStream = (StackMapFrameCodeStream) this.codeStream;
		int[] framePositions = stackMapFrameCodeStream.getFramePositions();
		int pc = codeOffset;
		int index;
		int[] constantPoolOffsets = this.constantPool.offsets;
		byte[] poolContents = this.constantPool.poolContent;

		// set initial values for frame positions
		int indexInFramePositions = 0;
		int framePositionsLength = framePositions.length;
		int currentFramePosition = framePositions[0];

		// set initial values for exception markers
		int indexInExceptionMarkers = 0;
		ExceptionMarker[] exceptionMarkers= stackMapFrameCodeStream.getExceptionMarkers();
		int exceptionsMarkersLength = exceptionMarkers == null ? 0 : exceptionMarkers.length;
		boolean hasExceptionMarkers = exceptionsMarkersLength != 0;
		ExceptionMarker exceptionMarker = null;
		if (hasExceptionMarkers) {
			exceptionMarker = exceptionMarkers[0];
		}

		StackMapFrame frame = new StackMapFrame(maxLocals);
		if (!isClinit) {
			initializeDefaultLocals(frame, methodBinding, maxLocals, codeLength);
		}
		frame.pc = -1;
		add(frames, frame.duplicate(), scope);
		addRealJumpTarget(realJumpTarget, -1);
		for (int i = 0, max = this.codeStream.exceptionLabelsCounter; i < max; i++) {
			ExceptionLabel exceptionLabel = this.codeStream.exceptionLabels[i];
			if (exceptionLabel != null) {
				addRealJumpTarget(realJumpTarget, exceptionLabel.position);
			}
		}
		while (true) {
			int currentPC = pc - codeOffset;
			if (hasExceptionMarkers && exceptionMarker.pc == currentPC) {
				frame.numberOfStackItems = 0;
				frame.addStackItem(new VerificationTypeInfo(exceptionMarker.getBinding()));
				indexInExceptionMarkers++;
				if (indexInExceptionMarkers < exceptionsMarkersLength) {
					exceptionMarker = exceptionMarkers[indexInExceptionMarkers];
				} else {
					hasExceptionMarkers = false;
				}
			}
			if (currentFramePosition < currentPC) {
				do {
					indexInFramePositions++;
					if (indexInFramePositions < framePositionsLength) {
						currentFramePosition = framePositions[indexInFramePositions];
					} else {
						currentFramePosition = Integer.MAX_VALUE;
					}
				} while (currentFramePosition < currentPC);
			}
			if (currentFramePosition == currentPC) {
				// need to build a new frame and create a stack map attribute entry
				StackMapFrame currentFrame = frames.get(Integer.valueOf(currentPC));
				if (currentFrame == null) {
					currentFrame = createNewFrame(currentPC, frame, isClinit, methodBinding);
					add(frames, currentFrame, scope);
				} else {
					frame = currentFrame.merge(frame.duplicate(), scope).duplicate();
				}
				indexInFramePositions++;
				if (indexInFramePositions < framePositionsLength) {
					currentFramePosition = framePositions[indexInFramePositions];
				} else {
					currentFramePosition = Integer.MAX_VALUE;
				}
			}
			byte opcode = (byte) u1At(bytecodes, 0, pc);
			switch (opcode) {
				case Opcodes.OPC_nop:
					pc++;
					break;
				case Opcodes.OPC_aconst_null:
					frame.addStackItem(new VerificationTypeInfo(TypeBinding.NULL));
					pc++;
					break;
				case Opcodes.OPC_iconst_m1:
				case Opcodes.OPC_iconst_0:
				case Opcodes.OPC_iconst_1:
				case Opcodes.OPC_iconst_2:
				case Opcodes.OPC_iconst_3:
				case Opcodes.OPC_iconst_4:
				case Opcodes.OPC_iconst_5:
					frame.addStackItem(new VerificationTypeInfo(TypeBinding.INT));
					pc++;
					break;
				case Opcodes.OPC_lconst_0:
				case Opcodes.OPC_lconst_1:
					frame.addStackItem(new VerificationTypeInfo(TypeBinding.LONG));
					pc++;
					break;
				case Opcodes.OPC_fconst_0:
				case Opcodes.OPC_fconst_1:
				case Opcodes.OPC_fconst_2:
					frame.addStackItem(new VerificationTypeInfo(TypeBinding.FLOAT));
					pc++;
					break;
				case Opcodes.OPC_dconst_0:
				case Opcodes.OPC_dconst_1:
					frame.addStackItem(new VerificationTypeInfo(TypeBinding.DOUBLE));
					pc++;
					break;
				case Opcodes.OPC_bipush:
					frame.addStackItem(new VerificationTypeInfo(TypeBinding.BYTE));
					pc += 2;
					break;
				case Opcodes.OPC_sipush:
					frame.addStackItem(new VerificationTypeInfo(TypeBinding.SHORT));
					pc += 3;
					break;
				case Opcodes.OPC_ldc:
					index = u1At(bytecodes, 1, pc);
					switch (u1At(poolContents, 0, constantPoolOffsets[index])) {
						case ClassFileConstants.StringTag:
							frame
									.addStackItem(new VerificationTypeInfo(scope.getJavaLangString()));
							break;
						case ClassFileConstants.IntegerTag:
							frame.addStackItem(new VerificationTypeInfo(TypeBinding.INT));
							break;
						case ClassFileConstants.FloatTag:
							frame.addStackItem(new VerificationTypeInfo(TypeBinding.FLOAT));
							break;
						case ClassFileConstants.ClassTag:
							frame.addStackItem(new VerificationTypeInfo(scope.getJavaLangClass()));
					}
					pc += 2;
					break;
				case Opcodes.OPC_ldc_w:
					index = u2At(bytecodes, 1, pc);
					switch (u1At(poolContents, 0, constantPoolOffsets[index])) {
						case ClassFileConstants.StringTag:
							frame
									.addStackItem(new VerificationTypeInfo(scope.getJavaLangString()));
							break;
						case ClassFileConstants.IntegerTag:
							frame.addStackItem(new VerificationTypeInfo(TypeBinding.INT));
							break;
						case ClassFileConstants.FloatTag:
							frame.addStackItem(new VerificationTypeInfo(TypeBinding.FLOAT));
							break;
						case ClassFileConstants.ClassTag:
							frame.addStackItem(new VerificationTypeInfo(scope.getJavaLangClass()));
					}
					pc += 3;
					break;
				case Opcodes.OPC_ldc2_w:
					index = u2At(bytecodes, 1, pc);
					switch (u1At(poolContents, 0, constantPoolOffsets[index])) {
						case ClassFileConstants.DoubleTag:
							frame.addStackItem(new VerificationTypeInfo(TypeBinding.DOUBLE));
							break;
						case ClassFileConstants.LongTag:
							frame.addStackItem(new VerificationTypeInfo(TypeBinding.LONG));
							break;
					}
					pc += 3;
					break;
				case Opcodes.OPC_iload:
					frame.addStackItem(new VerificationTypeInfo(TypeBinding.INT));
					pc += 2;
					break;
				case Opcodes.OPC_lload:
					frame.addStackItem(new VerificationTypeInfo(TypeBinding.LONG));
					pc += 2;
					break;
				case Opcodes.OPC_fload:
					frame.addStackItem(new VerificationTypeInfo(TypeBinding.FLOAT));
					pc += 2;
					break;
				case Opcodes.OPC_dload:
					frame.addStackItem(new VerificationTypeInfo(TypeBinding.DOUBLE));
					pc += 2;
					break;
				case Opcodes.OPC_aload:
					index = u1At(bytecodes, 1, pc);
					VerificationTypeInfo localsN = retrieveLocal(currentPC, index);
					frame.addStackItem(localsN);
					pc += 2;
					break;
				case Opcodes.OPC_iload_0:
				case Opcodes.OPC_iload_1:
				case Opcodes.OPC_iload_2:
				case Opcodes.OPC_iload_3:
					frame.addStackItem(new VerificationTypeInfo(TypeBinding.INT));
					pc++;
					break;
				case Opcodes.OPC_lload_0:
				case Opcodes.OPC_lload_1:
				case Opcodes.OPC_lload_2:
				case Opcodes.OPC_lload_3:
					frame.addStackItem(new VerificationTypeInfo(TypeBinding.LONG));
					pc++;
					break;
				case Opcodes.OPC_fload_0:
				case Opcodes.OPC_fload_1:
				case Opcodes.OPC_fload_2:
				case Opcodes.OPC_fload_3:
					frame.addStackItem(new VerificationTypeInfo(TypeBinding.FLOAT));
					pc++;
					break;
				case Opcodes.OPC_dload_0:
				case Opcodes.OPC_dload_1:
				case Opcodes.OPC_dload_2:
				case Opcodes.OPC_dload_3:
					frame.addStackItem(new VerificationTypeInfo(TypeBinding.DOUBLE));
					pc++;
					break;
				case Opcodes.OPC_aload_0:
					VerificationTypeInfo locals0 = frame.locals[0];
					if (locals0 == null || locals0.tag != VerificationTypeInfo.ITEM_UNINITIALIZED_THIS) {
						// special case to handle uninitialized object
						locals0 = retrieveLocal(currentPC, 0);
					}
					frame.addStackItem(locals0);
					pc++;
					break;
				case Opcodes.OPC_aload_1:
					VerificationTypeInfo locals1 = retrieveLocal(currentPC, 1);
					frame.addStackItem(locals1);
					pc++;
					break;
				case Opcodes.OPC_aload_2:
					VerificationTypeInfo locals2 = retrieveLocal(currentPC, 2);
					frame.addStackItem(locals2);
					pc++;
					break;
				case Opcodes.OPC_aload_3:
					VerificationTypeInfo locals3 = retrieveLocal(currentPC, 3);
					frame.addStackItem(locals3);
					pc++;
					break;
				case Opcodes.OPC_iaload:
					frame.numberOfStackItems -=2;
					frame.addStackItem(new VerificationTypeInfo(TypeBinding.INT));
					pc++;
					break;
				case Opcodes.OPC_laload:
					frame.numberOfStackItems -=2;
					frame.addStackItem(new VerificationTypeInfo(TypeBinding.LONG));
					pc++;
					break;
				case Opcodes.OPC_faload:
					frame.numberOfStackItems -=2;
					frame.addStackItem(new VerificationTypeInfo(TypeBinding.FLOAT));
					pc++;
					break;
				case Opcodes.OPC_daload:
					frame.numberOfStackItems -=2;
					frame.addStackItem(new VerificationTypeInfo(TypeBinding.DOUBLE));
					pc++;
					break;
				case Opcodes.OPC_aaload:
					frame.numberOfStackItems--;
					frame.replaceWithElementType();
					pc++;
					break;
				case Opcodes.OPC_baload:
					frame.numberOfStackItems -=2;
					frame.addStackItem(new VerificationTypeInfo(TypeBinding.BYTE));
					pc++;
					break;
				case Opcodes.OPC_caload:
					frame.numberOfStackItems -=2;
					frame.addStackItem(new VerificationTypeInfo(TypeBinding.CHAR));
					pc++;
					break;
				case Opcodes.OPC_saload:
					frame.numberOfStackItems -=2;
					frame.addStackItem(new VerificationTypeInfo(TypeBinding.SHORT));
					pc++;
					break;
				case Opcodes.OPC_istore:
				case Opcodes.OPC_lstore:
				case Opcodes.OPC_fstore:
				case Opcodes.OPC_dstore:
					frame.numberOfStackItems--;
					pc += 2;
					break;
				case Opcodes.OPC_astore:
					index = u1At(bytecodes, 1, pc);
					frame.numberOfStackItems--;
					pc += 2;
					break;
				case Opcodes.OPC_astore_0:
					frame.locals[0] = frame.stackItems[frame.numberOfStackItems - 1];
					frame.numberOfStackItems--;
					pc++;
					break;
				case Opcodes.OPC_astore_1:
				case Opcodes.OPC_astore_2:
				case Opcodes.OPC_astore_3:
				case Opcodes.OPC_istore_0:
				case Opcodes.OPC_istore_1:
				case Opcodes.OPC_istore_2:
				case Opcodes.OPC_istore_3:
				case Opcodes.OPC_lstore_0:
				case Opcodes.OPC_lstore_1:
				case Opcodes.OPC_lstore_2:
				case Opcodes.OPC_lstore_3:
				case Opcodes.OPC_fstore_0:
				case Opcodes.OPC_fstore_1:
				case Opcodes.OPC_fstore_2:
				case Opcodes.OPC_fstore_3:
				case Opcodes.OPC_dstore_0:
				case Opcodes.OPC_dstore_1:
				case Opcodes.OPC_dstore_2:
				case Opcodes.OPC_dstore_3:
					frame.numberOfStackItems--;
					pc++;
					break;
				case Opcodes.OPC_iastore:
				case Opcodes.OPC_lastore:
				case Opcodes.OPC_fastore:
				case Opcodes.OPC_dastore:
				case Opcodes.OPC_aastore:
				case Opcodes.OPC_bastore:
				case Opcodes.OPC_castore:
				case Opcodes.OPC_sastore:
					frame.numberOfStackItems-=3;
					pc++;
					break;
				case Opcodes.OPC_pop:
					frame.numberOfStackItems--;
					pc++;
					break;
				case Opcodes.OPC_pop2:
					int numberOfStackItems = frame.numberOfStackItems;
					switch(frame.stackItems[numberOfStackItems - 1].id()) {
						case TypeIds.T_long :
						case TypeIds.T_double :
							frame.numberOfStackItems--;
							break;
						default:
							frame.numberOfStackItems -= 2;
					}
					pc++;
					break;
				case Opcodes.OPC_dup:
					frame.addStackItem(frame.stackItems[frame.numberOfStackItems - 1]);
					pc++;
					break;
				case Opcodes.OPC_dup_x1:
					VerificationTypeInfo info = frame.stackItems[frame.numberOfStackItems - 1];
					frame.numberOfStackItems--;
					VerificationTypeInfo info2 = frame.stackItems[frame.numberOfStackItems - 1];
					frame.numberOfStackItems--;
					frame.addStackItem(info);
					frame.addStackItem(info2);
					frame.addStackItem(info);
					pc++;
					break;
				case Opcodes.OPC_dup_x2:
					info = frame.stackItems[frame.numberOfStackItems - 1];
					frame.numberOfStackItems--;
					info2 = frame.stackItems[frame.numberOfStackItems - 1];
					frame.numberOfStackItems--;
					switch(info2.id()) {
						case TypeIds.T_long :
						case TypeIds.T_double :
							frame.addStackItem(info);
							frame.addStackItem(info2);
							frame.addStackItem(info);
							break;
						default:
							numberOfStackItems = frame.numberOfStackItems;
							VerificationTypeInfo info3 = frame.stackItems[numberOfStackItems - 1];
							frame.numberOfStackItems--;
							frame.addStackItem(info);
							frame.addStackItem(info3);
							frame.addStackItem(info2);
							frame.addStackItem(info);
					}
					pc++;
					break;
				case Opcodes.OPC_dup2:
					info = frame.stackItems[frame.numberOfStackItems - 1];
					frame.numberOfStackItems--;
					switch(info.id()) {
						case TypeIds.T_double :
						case TypeIds.T_long :
							frame.addStackItem(info);
							frame.addStackItem(info);
							break;
						default:
							info2 = frame.stackItems[frame.numberOfStackItems - 1];
							frame.numberOfStackItems--;
							frame.addStackItem(info2);
							frame.addStackItem(info);
							frame.addStackItem(info2);
							frame.addStackItem(info);
					}
					pc++;
					break;
				case Opcodes.OPC_dup2_x1:
					info = frame.stackItems[frame.numberOfStackItems - 1];
					frame.numberOfStackItems--;
					info2 = frame.stackItems[frame.numberOfStackItems - 1];
					frame.numberOfStackItems--;
					switch(info.id()) {
						case TypeIds.T_double :
						case TypeIds.T_long :
							frame.addStackItem(info);
							frame.addStackItem(info2);
							frame.addStackItem(info);
							break;
						default:
							VerificationTypeInfo info3 = frame.stackItems[frame.numberOfStackItems - 1];
							frame.numberOfStackItems--;
							frame.addStackItem(info2);
							frame.addStackItem(info);
							frame.addStackItem(info3);
							frame.addStackItem(info2);
							frame.addStackItem(info);
					}
					pc++;
					break;
				case Opcodes.OPC_dup2_x2:
					numberOfStackItems = frame.numberOfStackItems;
					info = frame.stackItems[numberOfStackItems - 1];
					frame.numberOfStackItems--;
					info2 = frame.stackItems[frame.numberOfStackItems - 1];
					frame.numberOfStackItems--;
					switch(info.id()) {
						case TypeIds.T_long :
						case TypeIds.T_double :
							switch(info2.id()) {
								case TypeIds.T_long :
								case TypeIds.T_double :
									// form 4
									frame.addStackItem(info);
									frame.addStackItem(info2);
									frame.addStackItem(info);
									break;
								default:
									// form 2
									numberOfStackItems = frame.numberOfStackItems;
									VerificationTypeInfo info3 = frame.stackItems[numberOfStackItems - 1];
									frame.numberOfStackItems--;
									frame.addStackItem(info);
									frame.addStackItem(info3);
									frame.addStackItem(info2);
									frame.addStackItem(info);
							}
							break;
						default:
							numberOfStackItems = frame.numberOfStackItems;
							VerificationTypeInfo info3 = frame.stackItems[numberOfStackItems - 1];
							frame.numberOfStackItems--;
							switch(info3.id()) {
								case TypeIds.T_long :
								case TypeIds.T_double :
									// form 3
									frame.addStackItem(info2);
									frame.addStackItem(info);
									frame.addStackItem(info3);
									frame.addStackItem(info2);
									frame.addStackItem(info);
									break;
								default:
									// form 1
									numberOfStackItems = frame.numberOfStackItems;
									VerificationTypeInfo info4 = frame.stackItems[numberOfStackItems - 1];
									frame.numberOfStackItems--;
									frame.addStackItem(info2);
									frame.addStackItem(info);
									frame.addStackItem(info4);
									frame.addStackItem(info3);
									frame.addStackItem(info2);
									frame.addStackItem(info);
							}
					}
					pc++;
					break;
				case Opcodes.OPC_swap:
					numberOfStackItems = frame.numberOfStackItems;
					info = frame.stackItems[numberOfStackItems - 1];
					info2 = frame.stackItems[numberOfStackItems - 2];
					frame.stackItems[numberOfStackItems - 1] = info2;
					frame.stackItems[numberOfStackItems - 2] = info;
					pc++;
					break;
				case Opcodes.OPC_iadd:
				case Opcodes.OPC_ladd:
				case Opcodes.OPC_fadd:
				case Opcodes.OPC_dadd:
				case Opcodes.OPC_isub:
				case Opcodes.OPC_lsub:
				case Opcodes.OPC_fsub:
				case Opcodes.OPC_dsub:
				case Opcodes.OPC_imul:
				case Opcodes.OPC_lmul:
				case Opcodes.OPC_fmul:
				case Opcodes.OPC_dmul:
				case Opcodes.OPC_idiv:
				case Opcodes.OPC_ldiv:
				case Opcodes.OPC_fdiv:
				case Opcodes.OPC_ddiv:
				case Opcodes.OPC_irem:
				case Opcodes.OPC_lrem:
				case Opcodes.OPC_frem:
				case Opcodes.OPC_drem:
				case Opcodes.OPC_ishl:
				case Opcodes.OPC_lshl:
				case Opcodes.OPC_ishr:
				case Opcodes.OPC_lshr:
				case Opcodes.OPC_iushr:
				case Opcodes.OPC_lushr:
				case Opcodes.OPC_iand:
				case Opcodes.OPC_land:
				case Opcodes.OPC_ior:
				case Opcodes.OPC_lor:
				case Opcodes.OPC_ixor:
				case Opcodes.OPC_lxor:
					frame.numberOfStackItems--;
					pc++;
					break;
				case Opcodes.OPC_ineg:
				case Opcodes.OPC_lneg:
				case Opcodes.OPC_fneg:
				case Opcodes.OPC_dneg:
					pc++;
					break;
				case Opcodes.OPC_iinc:
					pc += 3;
					break;
				case Opcodes.OPC_i2l:
					frame.stackItems[frame.numberOfStackItems - 1] = new VerificationTypeInfo(TypeBinding.LONG);
					pc++;
					break;
				case Opcodes.OPC_i2f:
					frame.stackItems[frame.numberOfStackItems - 1] = new VerificationTypeInfo(TypeBinding.FLOAT);
					pc++;
					break;
				case Opcodes.OPC_i2d:
					frame.stackItems[frame.numberOfStackItems - 1] = new VerificationTypeInfo(TypeBinding.DOUBLE);
					pc++;
					break;
				case Opcodes.OPC_l2i:
					frame.stackItems[frame.numberOfStackItems - 1] = new VerificationTypeInfo(TypeBinding.INT);
					pc++;
					break;
				case Opcodes.OPC_l2f:
					frame.stackItems[frame.numberOfStackItems - 1] = new VerificationTypeInfo(TypeBinding.FLOAT);
					pc++;
					break;
				case Opcodes.OPC_l2d:
					frame.stackItems[frame.numberOfStackItems - 1] = new VerificationTypeInfo(TypeBinding.DOUBLE);
					pc++;
					break;
				case Opcodes.OPC_f2i:
					frame.stackItems[frame.numberOfStackItems - 1] = new VerificationTypeInfo(TypeBinding.INT);
					pc++;
					break;
				case Opcodes.OPC_f2l:
					frame.stackItems[frame.numberOfStackItems - 1] = new VerificationTypeInfo(TypeBinding.LONG);
					pc++;
					break;
				case Opcodes.OPC_f2d:
					frame.stackItems[frame.numberOfStackItems - 1] = new VerificationTypeInfo(TypeBinding.DOUBLE);
					pc++;
					break;
				case Opcodes.OPC_d2i:
					frame.stackItems[frame.numberOfStackItems - 1] = new VerificationTypeInfo(TypeBinding.INT);
					pc++;
					break;
				case Opcodes.OPC_d2l:
					frame.stackItems[frame.numberOfStackItems - 1] = new VerificationTypeInfo(TypeBinding.LONG);
					pc++;
					break;
				case Opcodes.OPC_d2f:
					frame.stackItems[frame.numberOfStackItems - 1] = new VerificationTypeInfo(TypeBinding.FLOAT);
					pc++;
					break;
				case Opcodes.OPC_i2b:
					frame.stackItems[frame.numberOfStackItems - 1] = new VerificationTypeInfo(TypeBinding.BYTE);
					pc++;
					break;
				case Opcodes.OPC_i2c:
					frame.stackItems[frame.numberOfStackItems - 1] = new VerificationTypeInfo(TypeBinding.CHAR);
					pc++;
					break;
				case Opcodes.OPC_i2s:
					frame.stackItems[frame.numberOfStackItems - 1] = new VerificationTypeInfo(TypeBinding.SHORT);
					pc++;
					break;
				case Opcodes.OPC_lcmp:
				case Opcodes.OPC_fcmpl:
				case Opcodes.OPC_fcmpg:
				case Opcodes.OPC_dcmpl:
				case Opcodes.OPC_dcmpg:
					frame.numberOfStackItems-=2;
					frame.addStackItem(new VerificationTypeInfo(TypeBinding.INT));
					pc++;
					break;
				case Opcodes.OPC_ifeq:
				case Opcodes.OPC_ifne:
				case Opcodes.OPC_iflt:
				case Opcodes.OPC_ifge:
				case Opcodes.OPC_ifgt:
				case Opcodes.OPC_ifle:
					frame.numberOfStackItems--;
					int jumpPC = currentPC + i2At(bytecodes, 1, pc);
					addRealJumpTarget(realJumpTarget, jumpPC, frames, createNewFrame(jumpPC, frame, isClinit, methodBinding), scope);
					pc += 3;
					break;
				case Opcodes.OPC_if_icmpeq:
				case Opcodes.OPC_if_icmpne:
				case Opcodes.OPC_if_icmplt:
				case Opcodes.OPC_if_icmpge:
				case Opcodes.OPC_if_icmpgt:
				case Opcodes.OPC_if_icmple:
				case Opcodes.OPC_if_acmpeq:
				case Opcodes.OPC_if_acmpne:
					frame.numberOfStackItems -= 2;
					jumpPC = currentPC + i2At(bytecodes, 1, pc);
					addRealJumpTarget(realJumpTarget, jumpPC, frames, createNewFrame(jumpPC, frame, isClinit, methodBinding), scope);
					pc += 3;
					break;
				case Opcodes.OPC_goto:
					jumpPC = currentPC + i2At(bytecodes, 1, pc);
					addRealJumpTarget(realJumpTarget, jumpPC, frames, createNewFrame(jumpPC, frame, isClinit, methodBinding), scope);
					pc += 3;
					addRealJumpTarget(realJumpTarget, pc - codeOffset);
					break;
				case Opcodes.OPC_tableswitch:
					frame.numberOfStackItems--;
					pc++;
					while (((pc - codeOffset) & 0x03) != 0) {
						pc++;
					}
					// default offset
					jumpPC = currentPC + i4At(bytecodes, 0, pc);
					addRealJumpTarget(realJumpTarget, jumpPC, frames, createNewFrame(jumpPC, frame, isClinit, methodBinding), scope);
					pc += 4; // default
					int low = i4At(bytecodes, 0, pc);
					pc += 4;
					int high = i4At(bytecodes, 0, pc);
					pc += 4;
					int length = high - low + 1;
					for (int i = 0; i < length; i++) {
						// pair offset
						jumpPC = currentPC + i4At(bytecodes, 0, pc);
						addRealJumpTarget(realJumpTarget, jumpPC, frames, createNewFrame(jumpPC, frame, isClinit, methodBinding), scope);
						pc += 4;
					}
					break;
				case Opcodes.OPC_lookupswitch:
					frame.numberOfStackItems--;
					pc++;
					while (((pc - codeOffset) & 0x03) != 0) {
						pc++;
					}
					jumpPC = currentPC + i4At(bytecodes, 0, pc);
					addRealJumpTarget(realJumpTarget, jumpPC, frames, createNewFrame(jumpPC, frame, isClinit, methodBinding), scope);
					pc += 4; // default offset
					int npairs = (int) u4At(bytecodes, 0, pc);
					pc += 4; // npair value
					for (int i = 0; i < npairs; i++) {
						pc += 4; // case value
						// pair offset
						jumpPC = currentPC + i4At(bytecodes, 0, pc);
						addRealJumpTarget(realJumpTarget, jumpPC, frames, createNewFrame(jumpPC, frame, isClinit, methodBinding), scope);
						pc += 4;
					}
					break;
				case Opcodes.OPC_ireturn:
				case Opcodes.OPC_lreturn:
				case Opcodes.OPC_freturn:
				case Opcodes.OPC_dreturn:
				case Opcodes.OPC_areturn:
					frame.numberOfStackItems--;
					pc++;
					addRealJumpTarget(realJumpTarget, pc - codeOffset);
					break;
				case Opcodes.OPC_return:
					pc++;
					addRealJumpTarget(realJumpTarget, pc - codeOffset);
					break;
				case Opcodes.OPC_getstatic:
					index = u2At(bytecodes, 1, pc);
					int nameAndTypeIndex = u2At(poolContents, 3,
							constantPoolOffsets[index]);
					int utf8index = u2At(poolContents, 3,
							constantPoolOffsets[nameAndTypeIndex]);
					char[] descriptor = utf8At(poolContents,
							constantPoolOffsets[utf8index] + 3, u2At(
									poolContents, 1,
									constantPoolOffsets[utf8index]));
					TypeBinding typeBinding = getTypeBinding(descriptor, scope, false);
					if (typeBinding != null) {
						frame.addStackItem(new VerificationTypeInfo(typeBinding));
					}
					pc += 3;
					break;
				case Opcodes.OPC_putstatic:
					frame.numberOfStackItems--;
					pc += 3;
					break;
				case Opcodes.OPC_getfield:
					index = u2At(bytecodes, 1, pc);
					nameAndTypeIndex = u2At(poolContents, 3,
							constantPoolOffsets[index]);
					utf8index = u2At(poolContents, 3,
							constantPoolOffsets[nameAndTypeIndex]);
					descriptor = utf8At(poolContents,
							constantPoolOffsets[utf8index] + 3, u2At(
									poolContents, 1,
									constantPoolOffsets[utf8index]));
					frame.numberOfStackItems--;
					typeBinding = getTypeBinding(descriptor, scope, false);
					if (typeBinding != null) {
						frame.addStackItem(new VerificationTypeInfo(typeBinding));
					}
					pc += 3;
					break;
				case Opcodes.OPC_putfield:
					frame.numberOfStackItems -= 2;
					pc += 3;
					break;
				case Opcodes.OPC_invokevirtual:
					index = u2At(bytecodes, 1, pc);
					nameAndTypeIndex = u2At(poolContents, 3,
							constantPoolOffsets[index]);
					utf8index = u2At(poolContents, 3,
							constantPoolOffsets[nameAndTypeIndex]);
					descriptor = utf8At(poolContents,
							constantPoolOffsets[utf8index] + 3, u2At(
									poolContents, 1,
									constantPoolOffsets[utf8index]));
					utf8index = u2At(poolContents, 1,
							constantPoolOffsets[nameAndTypeIndex]);
					char[] name = utf8At(poolContents,
							constantPoolOffsets[utf8index] + 3, u2At(
									poolContents, 1,
									constantPoolOffsets[utf8index]));
					frame.numberOfStackItems -= (getParametersCount(descriptor) + 1);
					char[] returnType = getReturnType(descriptor);
					typeBinding = getTypeBinding(returnType, scope, false);
					if (typeBinding != null) {
						frame.addStackItem(new VerificationTypeInfo(typeBinding));
					}
					pc += 3;
					break;
				case Opcodes.OPC_invokedynamic:
					index = u2At(bytecodes, 1, pc);
					nameAndTypeIndex = u2At(poolContents, 3,
							constantPoolOffsets[index]);
					utf8index = u2At(poolContents, 3,
							constantPoolOffsets[nameAndTypeIndex]);
					descriptor = utf8At(poolContents,
							constantPoolOffsets[utf8index] + 3, u2At(
									poolContents, 1,
									constantPoolOffsets[utf8index]));
					frame.numberOfStackItems -= getParametersCount(descriptor);
					returnType = getReturnType(descriptor);
					typeBinding = getTypeBinding(returnType, scope, false);
					if (typeBinding != null) {
						frame.addStackItem(new VerificationTypeInfo(typeBinding));
					}
					pc += 5;
					break;
				case Opcodes.OPC_invokespecial:
					index = u2At(bytecodes, 1, pc);
					nameAndTypeIndex = u2At(poolContents, 3,
							constantPoolOffsets[index]);
					utf8index = u2At(poolContents, 3,
							constantPoolOffsets[nameAndTypeIndex]);
					descriptor = utf8At(poolContents,
							constantPoolOffsets[utf8index] + 3, u2At(
									poolContents, 1,
									constantPoolOffsets[utf8index]));
					utf8index = u2At(poolContents, 1,
							constantPoolOffsets[nameAndTypeIndex]);
					name = utf8At(poolContents,
							constantPoolOffsets[utf8index] + 3, u2At(
									poolContents, 1,
									constantPoolOffsets[utf8index]));
					frame.numberOfStackItems -= getParametersCount(descriptor);
					if (CharOperation.equals(ConstantPool.Init, name)) {
						// constructor
						frame.stackItems[frame.numberOfStackItems - 1].tag = VerificationTypeInfo.ITEM_OBJECT;
					}
					frame.numberOfStackItems--;
					returnType = getReturnType(descriptor);
					typeBinding = getTypeBinding(returnType, scope, false);
					if (typeBinding != null) {
						frame.addStackItem(new VerificationTypeInfo(typeBinding));
					}
					pc += 3;
					break;
				case Opcodes.OPC_invokestatic:
					index = u2At(bytecodes, 1, pc);
					nameAndTypeIndex = u2At(poolContents, 3,
							constantPoolOffsets[index]);
					utf8index = u2At(poolContents, 3,
							constantPoolOffsets[nameAndTypeIndex]);
					descriptor = utf8At(poolContents,
							constantPoolOffsets[utf8index] + 3, u2At(
									poolContents, 1,
									constantPoolOffsets[utf8index]));
					utf8index = u2At(poolContents, 1,
							constantPoolOffsets[nameAndTypeIndex]);
					name = utf8At(poolContents,
							constantPoolOffsets[utf8index] + 3, u2At(
									poolContents, 1,
									constantPoolOffsets[utf8index]));
					frame.numberOfStackItems -= getParametersCount(descriptor);
					returnType = getReturnType(descriptor);
					typeBinding = getTypeBinding(returnType, scope, false);
					if (typeBinding != null) {
						frame.addStackItem(new VerificationTypeInfo(typeBinding));
					}
					pc += 3;
					break;
				case Opcodes.OPC_invokeinterface:
					index = u2At(bytecodes, 1, pc);
					nameAndTypeIndex = u2At(poolContents, 3,
							constantPoolOffsets[index]);
					utf8index = u2At(poolContents, 3,
							constantPoolOffsets[nameAndTypeIndex]);
					descriptor = utf8At(poolContents,
							constantPoolOffsets[utf8index] + 3, u2At(
									poolContents, 1,
									constantPoolOffsets[utf8index]));
					utf8index = u2At(poolContents, 1,
							constantPoolOffsets[nameAndTypeIndex]);
					name = utf8At(poolContents,
							constantPoolOffsets[utf8index] + 3, u2At(
									poolContents, 1,
									constantPoolOffsets[utf8index]));
					// we don't need count and args
					// u1At(bytecodes, 3, pc); // count
					// u1At(bytecodes, 4, pc); // extra args
					frame.numberOfStackItems -= (getParametersCount(descriptor) + 1);
					returnType = getReturnType(descriptor);
					typeBinding = getTypeBinding(returnType, scope, false);
					if (typeBinding != null) {
						frame.addStackItem(new VerificationTypeInfo(typeBinding));
					}
					pc += 5;
					break;
				case Opcodes.OPC_new:
					index = u2At(bytecodes, 1, pc);
					utf8index = u2At(poolContents, 1,
							constantPoolOffsets[index]);
					char[] className = utf8At(poolContents,
							constantPoolOffsets[utf8index] + 3, u2At(
									poolContents, 1,
									constantPoolOffsets[utf8index]));
					typeBinding =  getNewTypeBinding(className, scope);
					VerificationTypeInfo verificationTypeInfo = new VerificationTypeInfo(VerificationTypeInfo.ITEM_UNINITIALIZED, typeBinding);
					verificationTypeInfo.offset = currentPC;
					frame.addStackItem(verificationTypeInfo);
					pc += 3;
					break;
				case Opcodes.OPC_newarray:
					TypeBinding arrayType = null;
					switch (u1At(bytecodes, 1, pc)) {
						case ClassFileConstants.INT_ARRAY :
							arrayType = scope.createArrayType(TypeBinding.INT, 1);
							break;
						case ClassFileConstants.BYTE_ARRAY :
							arrayType = scope.createArrayType(TypeBinding.BYTE, 1);
							break;
						case ClassFileConstants.BOOLEAN_ARRAY :
							arrayType = scope.createArrayType(TypeBinding.BOOLEAN, 1);
							break;
						case ClassFileConstants.SHORT_ARRAY :
							arrayType = scope.createArrayType(TypeBinding.SHORT, 1);
							break;
						case ClassFileConstants.CHAR_ARRAY :
							arrayType = scope.createArrayType(TypeBinding.CHAR, 1);
							break;
						case ClassFileConstants.LONG_ARRAY :
							arrayType = scope.createArrayType(TypeBinding.LONG, 1);
							break;
						case ClassFileConstants.FLOAT_ARRAY :
							arrayType = scope.createArrayType(TypeBinding.FLOAT, 1);
							break;
						case ClassFileConstants.DOUBLE_ARRAY :
							arrayType = scope.createArrayType(TypeBinding.DOUBLE, 1);
							break;
					}
					frame.stackItems[frame.numberOfStackItems - 1] = new VerificationTypeInfo(arrayType);
					pc += 2;
					break;
				case Opcodes.OPC_anewarray:
					index = u2At(bytecodes, 1, pc);
					utf8index = u2At(poolContents, 1,
							constantPoolOffsets[index]);
					className = utf8At(poolContents,
							constantPoolOffsets[utf8index] + 3, u2At(
									poolContents, 1,
									constantPoolOffsets[utf8index]));
					frame.numberOfStackItems--;
					typeBinding = getANewArrayTypeBinding(className, scope);
					if (typeBinding != null) {
						if (typeBinding.isArrayType()) {
							ArrayBinding arrayBinding = (ArrayBinding) typeBinding;
							frame.addStackItem(new VerificationTypeInfo(scope.createArrayType(arrayBinding.leafComponentType(), arrayBinding.dimensions + 1)));
						} else {
							frame.addStackItem(new VerificationTypeInfo(scope.createArrayType(typeBinding, 1)));
						}
					}
					pc += 3;
					break;
				case Opcodes.OPC_arraylength:
					frame.stackItems[frame.numberOfStackItems - 1] = new VerificationTypeInfo(TypeBinding.INT);
					pc++;
					break;
				case Opcodes.OPC_athrow:
					frame.numberOfStackItems--;
					pc++;
					addRealJumpTarget(realJumpTarget, pc - codeOffset);
					break;
				case Opcodes.OPC_checkcast:
					index = u2At(bytecodes, 1, pc);
					utf8index = u2At(poolContents, 1,
							constantPoolOffsets[index]);
					className = utf8At(poolContents,
							constantPoolOffsets[utf8index] + 3, u2At(
									poolContents, 1,
									constantPoolOffsets[utf8index]));
					typeBinding = getTypeBinding(className, scope, true);
					if (typeBinding != null) {
						frame.stackItems[frame.numberOfStackItems - 1] = new VerificationTypeInfo(typeBinding);
					}
					pc += 3;
					break;
				case Opcodes.OPC_instanceof:
					// no need to know the class index = u2At(bytecodes, 1, pc);
					frame.stackItems[frame.numberOfStackItems - 1] = new VerificationTypeInfo(TypeBinding.INT);
					pc += 3;
					break;
				case Opcodes.OPC_monitorenter:
				case Opcodes.OPC_monitorexit:
					frame.numberOfStackItems--;
					pc++;
					break;
				case Opcodes.OPC_wide:
					opcode = (byte) u1At(bytecodes, 1, pc);
					if (opcode == Opcodes.OPC_iinc) {
						// index = u2At(bytecodes, 2, pc);
						// i2At(bytecodes, 4, pc); // const
						// we don't need the index and the const value
						pc += 6;
					} else {
						index = u2At(bytecodes, 2, pc);
						// need to handle iload, fload, aload, lload, dload, istore, fstore, astore, lstore or dstore
						switch(opcode) {
							case Opcodes.OPC_iload :
								frame.addStackItem(new VerificationTypeInfo(TypeBinding.INT));
								break;
							case Opcodes.OPC_fload :
								frame.addStackItem(new VerificationTypeInfo(TypeBinding.FLOAT));
								break;
							case Opcodes.OPC_aload :
								localsN = frame.locals[index];
								if (localsN == null) {
									localsN = retrieveLocal(currentPC, index);
								}
								frame.addStackItem(localsN);
								break;
							case Opcodes.OPC_lload :
								frame.addStackItem(new VerificationTypeInfo(TypeBinding.LONG));
								break;
							case Opcodes.OPC_dload :
								frame.addStackItem(new VerificationTypeInfo(TypeBinding.DOUBLE));
								break;
							case Opcodes.OPC_istore :
								frame.numberOfStackItems--;
								break;
							case Opcodes.OPC_fstore :
								frame.numberOfStackItems--;
								break;
							case Opcodes.OPC_astore :
								frame.locals[index] = frame.stackItems[frame.numberOfStackItems - 1];
								frame.numberOfStackItems--;
								break;
							case Opcodes.OPC_lstore :
								frame.numberOfStackItems--;
								break;
							case Opcodes.OPC_dstore :
								frame.numberOfStackItems--;
								break;
						}
						pc += 4;
					}
					break;
				case Opcodes.OPC_multianewarray:
					index = u2At(bytecodes, 1, pc);
					utf8index = u2At(poolContents, 1,
							constantPoolOffsets[index]);
					className = utf8At(poolContents,
							constantPoolOffsets[utf8index] + 3, u2At(
									poolContents, 1,
									constantPoolOffsets[utf8index]));
					int dimensions = u1At(bytecodes, 3, pc); // dimensions
					frame.numberOfStackItems -= dimensions;
					// class name is already the name of the right array type with all dimensions
					typeBinding = getTypeBinding(className, scope, false);
					if (typeBinding != null) {
						frame.addStackItem(new VerificationTypeInfo(typeBinding));
					}
					pc += 4;
					break;
				case Opcodes.OPC_ifnull:
				case Opcodes.OPC_ifnonnull:
					frame.numberOfStackItems--;
					jumpPC =  currentPC + i2At(bytecodes, 1, pc);
					addRealJumpTarget(realJumpTarget, jumpPC, frames, createNewFrame(jumpPC, frame, isClinit, methodBinding), scope);
					pc += 3;
					break;
				case Opcodes.OPC_goto_w:
					jumpPC =  currentPC + i4At(bytecodes, 1, pc);
					addRealJumpTarget(realJumpTarget, jumpPC, frames, createNewFrame(jumpPC, frame, isClinit, methodBinding), scope);
					pc += 5;
					addRealJumpTarget(realJumpTarget, pc - codeOffset); // handle infinite loop
					break;
				default: // should not occur
					if (this.codeStream.methodDeclaration != null) {
						this.codeStream.methodDeclaration.scope.problemReporter().abortDueToInternalError(
								Messages.bind(
										Messages.abort_invalidOpcode,
										new Object[] {
												Byte.valueOf(opcode),
												Integer.valueOf(pc),
												new String(methodBinding.shortReadableName()),
										}),
										this.codeStream.methodDeclaration);
					} else {
						this.codeStream.lambdaExpression.scope.problemReporter().abortDueToInternalError(
								Messages.bind(
										Messages.abort_invalidOpcode,
										new Object[] {
												Byte.valueOf(opcode),
												Integer.valueOf(pc),
												new String(methodBinding.shortReadableName()),
										}),
										this.codeStream.lambdaExpression);
					}
				break;
			}
			if (pc >= (codeLength + codeOffset)) {
				break;
			}
		}
		return filterFakeFrames(realJumpTarget, frames, codeLength);
	}

	private StackMapFrame createNewFrame(int currentPC, StackMapFrame frame, boolean isClinit, MethodBinding methodBinding) {
		StackMapFrame newFrame = frame.duplicate();
		newFrame.pc = currentPC;
		// initialize locals
		initializeLocals(isClinit ? true : methodBinding.isStatic(), currentPC, newFrame);
		return newFrame;
	}

	private int getDimensions(char[] returnType) {
		int dimensions = 0;
		while (returnType[dimensions] == '[') {
			dimensions++;
		}
		return dimensions;
	}

	private void addRealJumpTarget(Set<Integer> realJumpTarget, int pc) {
		realJumpTarget.add(Integer.valueOf(pc));
	}

	private void addRealJumpTarget(Set<Integer> realJumpTarget, int pc, Map<Integer, StackMapFrame> frames, StackMapFrame frame, Scope scope) {
		realJumpTarget.add(Integer.valueOf(pc));
		add(frames, frame, scope);
	}

	private void add(Map<Integer, StackMapFrame> frames, StackMapFrame frame, Scope scope) {
		Integer key = Integer.valueOf(frame.pc);
		StackMapFrame existingFrame = frames.get(key);
		if(existingFrame == null) {
			frames.put(key, frame);
		} else {
			// we need to merge
			frames.put(key, existingFrame.merge(frame, scope));
		}
	}

	private final int u1At(byte[] reference, int relativeOffset,
			int structOffset) {
		return (reference[relativeOffset + structOffset] & 0xFF);
	}

	private final int u2At(byte[] reference, int relativeOffset,
			int structOffset) {
		int position = relativeOffset + structOffset;
		return ((reference[position++] & 0xFF) << 8)
				+ (reference[position] & 0xFF);
	}

	private final long u4At(byte[] reference, int relativeOffset,
			int structOffset) {
		int position = relativeOffset + structOffset;
		return (((reference[position++] & 0xFFL) << 24)
				+ ((reference[position++] & 0xFF) << 16)
				+ ((reference[position++] & 0xFF) << 8) + (reference[position] & 0xFF));
	}

	private final int i2At(byte[] reference, int relativeOffset, int structOffset) {
		int position = relativeOffset + structOffset;
		return (reference[position++] << 8) + (reference[position] & 0xFF);
	}

	public char[] utf8At(byte[] reference, int absoluteOffset,
			int bytesAvailable) {
		int length = bytesAvailable;
		char outputBuf[] = new char[bytesAvailable];
		int outputPos = 0;
		int readOffset = absoluteOffset;

		while (length != 0) {
			int x = reference[readOffset++] & 0xFF;
			length--;
			if ((0x80 & x) != 0) {
				if ((x & 0x20) != 0) {
					length -= 2;
					x = ((x & 0xF) << 12)
							| ((reference[readOffset++] & 0x3F) << 6)
							| (reference[readOffset++] & 0x3F);
				} else {
					length--;
					x = ((x & 0x1F) << 6) | (reference[readOffset++] & 0x3F);
				}
			}
			outputBuf[outputPos++] = (char) x;
		}

		if (outputPos != bytesAvailable) {
			System.arraycopy(outputBuf, 0, (outputBuf = new char[outputPos]),
					0, outputPos);
		}
		return outputBuf;
	}
}<|MERGE_RESOLUTION|>--- conflicted
+++ resolved
@@ -166,12 +166,7 @@
 	// that collection contains all the remaining bytes of the .class file
 	public int headerOffset;
 	public Map<TypeBinding, Boolean> innerClassesBindings;
-<<<<<<< HEAD
-	public List<FunctionalExpression> bootstrapMethods = null;
-	public List<TypeBinding> recordBootstrapMethods = null;
-=======
 	public List<ASTNode> bootstrapMethods = null;
->>>>>>> 8d0952bc
 	public int methodCount;
 	public int methodCountOffset;
 	// pool managment
@@ -3564,9 +3559,6 @@
 		return 1;
 	}
 
-<<<<<<< HEAD
-	private int generateBootstrapMethods(List<FunctionalExpression> functionalExpressionList, List<TypeBinding> recordBootstrapMethods2) {
-=======
 	private Map<String, Integer> createInitBootStrapMethodsMap() {
 		Map<String, Integer> fPtr = new HashMap<>(ClassFile.BOOTSTRAP_METHODS.length);
 		for (String key : ClassFile.BOOTSTRAP_METHODS) {
@@ -3575,7 +3567,6 @@
 		return fPtr;
 	}
 	private int generateBootstrapMethods(List<ASTNode> bootStrapMethodsList) {
->>>>>>> 8d0952bc
 		/* See JVM spec 4.7.21
 		   The BootstrapMethods attribute has the following format:
 		   BootstrapMethods_attribute {
@@ -3635,12 +3626,6 @@
 		return 1;
 	}
 
-<<<<<<< HEAD
-	private int generateLambdaMetaFactoryBootStrapMethods(List<FunctionalExpression> functionalExpressionList,
-			int localContentsOffset, final int contentsEntries) {
-		ReferenceBinding javaLangInvokeLambdaMetafactory = this.referenceBinding.scope.getJavaLangInvokeLambdaMetafactory();
-		int numberOfBootstraps = functionalExpressionList.size();
-=======
 	private int addBootStrapLambdaEntry(int localContentsOffset, FunctionalExpression functional, Map<String, Integer> fPtr) {
 		MethodBinding [] bridges = functional.getRequiredBridges();
 		TypeBinding[] markerInterfaces = null;
@@ -3673,39 +3658,15 @@
 			}
 			this.contents[localContentsOffset++] = (byte) (indexForAltMetaFactory >> 8);
 			this.contents[localContentsOffset++] = (byte) indexForAltMetaFactory;
->>>>>>> 8d0952bc
 
 			// u2 num_bootstrap_arguments
 			this.contents[localContentsOffset++] = 0;
 			this.contents[localContentsOffset++] = (byte) (4 + (markerInterfaces==null?0:1+markerInterfaces.length) +
 					                                                   (bridges == null ? 0 : 1 + bridges.length));
 
-<<<<<<< HEAD
-		for (int i = 0; i < numberOfBootstraps; i++) {
-			FunctionalExpression functional = functionalExpressionList.get(i);
-			MethodBinding [] bridges = functional.getRequiredBridges();
-			TypeBinding[] markerInterfaces = null;
-			if ((functional instanceof LambdaExpression
-					&& (((markerInterfaces = ((LambdaExpression) functional).getMarkerInterfaces()) != null))
-					|| bridges != null) || functional.isSerializable) {
-				// may need even more space
-				int extraSpace = 2; // at least 2 more than when the normal metafactory is used, for the bitflags entry
-				if (markerInterfaces != null) {
-					// 2 for the marker interface list size then 2 per marker interface index
-					extraSpace += (2 + 2 * markerInterfaces.length);
-				}
-				if (bridges != null) {
-					// 2 for bridge count then 2 per bridge method type.
-					extraSpace += (2 + 2 * bridges.length);
-				}
-				if (extraSpace + contentsEntries + localContentsOffset >= this.contents.length) {
-					resizeContents(extraSpace + contentsEntries);
-				}
-=======
 			int functionalDescriptorIndex = this.constantPool.literalIndexForMethodType(functional.descriptor.original().signature());
 			this.contents[localContentsOffset++] = (byte) (functionalDescriptorIndex >> 8);
 			this.contents[localContentsOffset++] = (byte) functionalDescriptorIndex;
->>>>>>> 8d0952bc
 
 			int methodHandleIndex = this.constantPool.literalIndexForMethodHandle(functional.binding.original()); // Speak of " implementation" (erased) version here, adaptations described below.
 			this.contents[localContentsOffset++] = (byte) (methodHandleIndex >> 8);
@@ -6076,12 +6037,6 @@
 		}
 		if (expression instanceof ReferenceExpression) {
 			for (int i = 0; i < this.bootstrapMethods.size(); i++) {
-<<<<<<< HEAD
-				FunctionalExpression fexp = this.bootstrapMethods.get(i);
-				if (fexp.binding == expression.binding
-						&& TypeBinding.equalsEquals(fexp.expectedType(), expression.expectedType()))
-					return expression.bootstrapMethodNumber = i;
-=======
 				ASTNode node = this.bootstrapMethods.get(i);
 				if (node instanceof FunctionalExpression) {
 					FunctionalExpression fexp = (FunctionalExpression) node;
@@ -6089,7 +6044,6 @@
 							&& TypeBinding.equalsEquals(fexp.expectedType(), expression.expectedType()))
 						return expression.bootstrapMethodNumber = i;
 				}
->>>>>>> 8d0952bc
 			}
 		}
 		this.bootstrapMethods.add(expression);
