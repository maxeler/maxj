/*******************************************************************************
 * Copyright (c) 2000, 2016 IBM Corporation and others.
 * All rights reserved. This program and the accompanying materials
 * are made available under the terms of the Eclipse Public License v1.0
 * which accompanies this distribution, and is available at
 * http://www.eclipse.org/legal/epl-v10.html
 *
 * Contributors:
 *     IBM Corporation - initial API and implementation
 *     Jesper S Moller - Contributions for
 *								bug 382701 - [1.8][compiler] Implement semantic analysis of Lambda expressions & Reference expression
 *	   Stephan Herrmann - Contribution for
 *								bug 404649 - [1.8][compiler] detect illegal reference to indirect or redundant super
 *								Bug 400874 - [1.8][compiler] Inference infrastructure should evolve to meet JLS8 18.x (Part G of JSR335 spec)
 *								Bug 416182 - [1.8][compiler][null] Contradictory null annotations not rejected
 *******************************************************************************/
package org.eclipse.jdt.internal.compiler.lookup;

public interface ProblemReasons {
	final int NoError = 0;
	final int NotFound = 1;
	final int NotVisible = 2;
	final int Ambiguous = 3;
	final int InternalNameProvided = 4; // used if an internal name is used in source
	final int InheritedNameHidesEnclosingName = 5;
	final int NonStaticReferenceInConstructorInvocation = 6;
	final int NonStaticReferenceInStaticContext = 7;
	final int ReceiverTypeNotVisible = 8;
	final int IllegalSuperTypeVariable = 9;
	final int ParameterBoundMismatch = 10; // for generic method
	final int TypeParameterArityMismatch = 11; // for generic method
	final int ParameterizedMethodTypeMismatch = 12; // for generic method
	final int TypeArgumentsForRawGenericMethod = 13; // for generic method
	final int InvalidTypeForStaticImport = 14;
	final int InvalidTypeForAutoManagedResource = 15;
	final int VarargsElementTypeNotVisible = 16;
	final int NoSuchSingleAbstractMethod = 17;
	final int NotAWellFormedParameterizedType = 18;
	// no longer in use: final int IntersectionHasMultipleFunctionalInterfaces = 19;
	final int NonStaticOrAlienTypeReceiver = 20;
	final int AttemptToBypassDirectSuper = 21; // super access within default method
	final int DefectiveContainerAnnotationType = 22;
	final int InvocationTypeInferenceFailure = 23;
	final int ApplicableMethodOverriddenByInapplicable = 24;
	final int ContradictoryNullAnnotations = 25;
	final int NoSuchMethodOnArray = 26;
	final int InferredApplicableMethodInapplicable = 27; // 18.5.1 ignores arguments not pertinent to applicability. When these are taken into consideration method could fail applicability
	final int NoProperEnclosingInstance = 28;
<<<<<<< HEAD
	
	final int ServiceImplCannotbeAbstract = 29;
	final int DefaultConstructorRequiredForServiceImpl = 30;
	final int ServiceImplDefaultConstructorNotPublic = 31;
=======
	final int InterfaceMethodInvocationNotBelow18 = 29;
>>>>>>> 2d57f4dd
}<|MERGE_RESOLUTION|>--- conflicted
+++ resolved
@@ -46,12 +46,8 @@
 	final int NoSuchMethodOnArray = 26;
 	final int InferredApplicableMethodInapplicable = 27; // 18.5.1 ignores arguments not pertinent to applicability. When these are taken into consideration method could fail applicability
 	final int NoProperEnclosingInstance = 28;
-<<<<<<< HEAD
-	
 	final int ServiceImplCannotbeAbstract = 29;
 	final int DefaultConstructorRequiredForServiceImpl = 30;
 	final int ServiceImplDefaultConstructorNotPublic = 31;
-=======
-	final int InterfaceMethodInvocationNotBelow18 = 29;
->>>>>>> 2d57f4dd
+	final int InterfaceMethodInvocationNotBelow18 = 32;
 }