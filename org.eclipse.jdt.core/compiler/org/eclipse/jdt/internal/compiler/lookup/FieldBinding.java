/*******************************************************************************
 * Copyright (c) 2000, 2015 IBM Corporation and others.
 * All rights reserved. This program and the accompanying materials
 * are made available under the terms of the Eclipse Public License v1.0
 * which accompanies this distribution, and is available at
 * http://www.eclipse.org/legal/epl-v10.html
 *
 * Contributors:
 *     IBM Corporation - initial API and implementation
 *     Stephan Herrmann <stephan@cs.tu-berlin.de> - Contributions for
 *								bug 185682 - Increment/decrement operators mark local variables as read
 *								bug 331649 - [compiler][null] consider null annotations for fields
 *								Bug 417295 - [1.8[[null] Massage type annotated null analysis to gel well with deep encoded type bindings.
 *								Bug 447088 - [null] @Nullable on fully qualified field type is ignored
 *								Bug 435805 - [1.8][compiler][null] Java 8 compiler does not recognize declaration style null annotations
 *								Bug 458396 - NPE in CodeStream.invoke()
 *								Bug 446217 - [null] @NonNullByDefault in package-info.java causes bogus "null type safety" warning
 *     Till Brychcy - Contribution for
 *     						    bug 467094 - [1.8][null] TYPE_USE NullAnnotations of array contents are applied to field.
 *******************************************************************************/
package org.eclipse.jdt.internal.compiler.lookup;

import org.eclipse.jdt.core.compiler.CharOperation;
import org.eclipse.jdt.internal.compiler.IErrorHandlingPolicy;
import org.eclipse.jdt.internal.compiler.ast.ASTNode;
import org.eclipse.jdt.internal.compiler.ast.FieldDeclaration;
import org.eclipse.jdt.internal.compiler.ast.TypeDeclaration;
import org.eclipse.jdt.internal.compiler.classfmt.ClassFileConstants;
import org.eclipse.jdt.internal.compiler.impl.Constant;
import org.eclipse.jdt.internal.compiler.problem.ProblemReporter;

public class FieldBinding extends VariableBinding {
	public ReferenceBinding declaringClass;
	public int compoundUseFlag = 0; // number or accesses via postIncrement or compoundAssignment
	
protected FieldBinding() {
	super(null, null, 0, null);
	// for creating problem field
}
public FieldBinding(char[] name, TypeBinding type, int modifiers, ReferenceBinding declaringClass, Constant constant) {
	super(name, type, modifiers, constant);
	this.declaringClass = declaringClass;
}
// special API used to change field declaring class for runtime visibility check
public FieldBinding(FieldBinding initialFieldBinding, ReferenceBinding declaringClass) {
	super(initialFieldBinding.name, initialFieldBinding.type, initialFieldBinding.modifiers, initialFieldBinding.constant());
	this.declaringClass = declaringClass;
	this.id = initialFieldBinding.id;
	setAnnotations(initialFieldBinding.getAnnotations(), false);
}
/* API
* Answer the receiver's binding type from Binding.BindingID.
*/
public FieldBinding(FieldDeclaration field, TypeBinding type, int modifiers, ReferenceBinding declaringClass) {
	this(field.name, type, modifiers, declaringClass, null);
	field.binding = this; // record binding in declaration
}

public final boolean canBeSeenBy(PackageBinding invocationPackage) {
	if (isPublic()) return true;
	if (isPrivate()) return false;

	// isProtected() or isDefault()
	return invocationPackage == this.declaringClass.getPackage();
}
/* Answer true if the receiver is visible to the type provided by the scope.
* InvocationSite implements isSuperAccess() to provide additional information
* if the receiver is protected.
*
* NOTE: Cannot invoke this method with a compilation unit scope.
*/

public final boolean canBeSeenBy(TypeBinding receiverType, InvocationSite invocationSite, Scope scope) {
	if (isPublic()) return true;

	SourceTypeBinding invocationType = scope.enclosingSourceType();
	if (TypeBinding.equalsEquals(invocationType, this.declaringClass) && TypeBinding.equalsEquals(invocationType, receiverType)) return true;

	if (invocationType == null) // static import call
		return !isPrivate() && scope.getCurrentPackage() == this.declaringClass.fPackage;

	if (isProtected()) {
		// answer true if the invocationType is the declaringClass or they are in the same package
		// OR the invocationType is a subclass of the declaringClass
		//    AND the receiverType is the invocationType or its subclass
		//    OR the method is a static method accessed directly through a type
		//    OR previous assertions are true for one of the enclosing type
		if (TypeBinding.equalsEquals(invocationType, this.declaringClass)) return true;
		if (invocationType.fPackage == this.declaringClass.fPackage) return true;

		ReferenceBinding currentType = invocationType;
		int depth = 0;
		ReferenceBinding receiverErasure = (ReferenceBinding)receiverType.erasure();
		ReferenceBinding declaringErasure = (ReferenceBinding) this.declaringClass.erasure();
		do {
			if (currentType.findSuperTypeOriginatingFrom(declaringErasure) != null) {
				if (invocationSite.isSuperAccess())
					return true;
				// receiverType can be an array binding in one case... see if you can change it
				if (receiverType instanceof ArrayBinding)
					return false;
				if (isStatic()) {
					if (depth > 0) invocationSite.setDepth(depth);
					return true; // see 1FMEPDL - return invocationSite.isTypeAccess();
				}
				if (TypeBinding.equalsEquals(currentType, receiverErasure) || receiverErasure.findSuperTypeOriginatingFrom(currentType) != null) {
					if (depth > 0) invocationSite.setDepth(depth);
					return true;
				}
			}
			depth++;
			currentType = currentType.enclosingType();
		} while (currentType != null);
		return false;
	}

	if (isPrivate()) {
		// answer true if the receiverType is the declaringClass
		// AND the invocationType and the declaringClass have a common enclosingType
		receiverCheck: {
			if (TypeBinding.notEquals(receiverType, this.declaringClass)) {
				// special tolerance for type variable direct bounds, but only if compliance <= 1.6, see: https://bugs.eclipse.org/bugs/show_bug.cgi?id=334622
				if (scope.compilerOptions().complianceLevel <= ClassFileConstants.JDK1_6 && receiverType.isTypeVariable() && ((TypeVariableBinding) receiverType).isErasureBoundTo(this.declaringClass.erasure()))
					break receiverCheck;
				return false;
			}
		}

		if (TypeBinding.notEquals(invocationType, this.declaringClass)) {
			ReferenceBinding outerInvocationType = invocationType;
			ReferenceBinding temp = outerInvocationType.enclosingType();
			while (temp != null) {
				outerInvocationType = temp;
				temp = temp.enclosingType();
			}

			ReferenceBinding outerDeclaringClass = (ReferenceBinding) this.declaringClass.erasure();
			temp = outerDeclaringClass.enclosingType();
			while (temp != null) {
				outerDeclaringClass = temp;
				temp = temp.enclosingType();
			}
			if (TypeBinding.notEquals(outerInvocationType, outerDeclaringClass)) return false;
		}
		return true;
	}

	// isDefault()
	PackageBinding declaringPackage = this.declaringClass.fPackage;
	if (invocationType.fPackage != declaringPackage) return false;

	// receiverType can be an array binding in one case... see if you can change it
	if (receiverType instanceof ArrayBinding)
		return false;
	TypeBinding originalDeclaringClass = this.declaringClass.original();
	ReferenceBinding currentType = (ReferenceBinding) receiverType;
	do {
		if (currentType.isCapture()) { // https://bugs.eclipse.org/bugs/show_bug.cgi?id=285002
			if (TypeBinding.equalsEquals(originalDeclaringClass, currentType.erasure().original())) return true;
		} else {
			if (TypeBinding.equalsEquals(originalDeclaringClass, currentType.original())) return true;
		}
		PackageBinding currentPackage = currentType.fPackage;
		// package could be null for wildcards/intersection types, ignore and recurse in superclass
		if (currentPackage != null && currentPackage != declaringPackage) return false;
	} while ((currentType = currentType.superclass()) != null);
	return false;
}

/*
 * declaringUniqueKey dot fieldName ) returnTypeUniqueKey
 * p.X { X<T> x} --> Lp/X;.x)p/X<TT;>;
 */
@Override
public char[] computeUniqueKey(boolean isLeaf) {
	// declaring key
	char[] declaringKey =
		this.declaringClass == null /*case of length field for an array*/
			? CharOperation.NO_CHAR
			: this.declaringClass.computeUniqueKey(false/*not a leaf*/);
	int declaringLength = declaringKey.length;

	// name
	int nameLength = this.name.length;

	// return type
	char[] returnTypeKey = this.type == null ? new char[] {'V'} : this.type.computeUniqueKey(false/*not a leaf*/);
	int returnTypeLength = returnTypeKey.length;

	char[] uniqueKey = new char[declaringLength + 1 + nameLength + 1 + returnTypeLength];
	int index = 0;
	System.arraycopy(declaringKey, 0, uniqueKey, index, declaringLength);
	index += declaringLength;
	uniqueKey[index++] = '.';
	System.arraycopy(this.name, 0, uniqueKey, index, nameLength);
	index += nameLength;
	uniqueKey[index++] = ')';
	System.arraycopy(returnTypeKey, 0, uniqueKey, index, returnTypeLength);
	return uniqueKey;
}
@Override
public Constant constant() {
	Constant fieldConstant = this.constant;
	if (fieldConstant == null) {
		if (isFinal()) {
			//The field has not been yet type checked.
			//It also means that the field is not coming from a class that
			//has already been compiled. It can only be from a class within
			//compilation units to process. Thus the field is NOT from a BinaryTypeBinbing
			FieldBinding originalField = original();
			if (originalField.declaringClass instanceof SourceTypeBinding) {
				SourceTypeBinding sourceType = (SourceTypeBinding) originalField.declaringClass;
				if (sourceType.scope != null) {
					TypeDeclaration typeDecl = sourceType.scope.referenceContext;
					FieldDeclaration fieldDecl = typeDecl.declarationOf(originalField);
					MethodScope initScope = originalField.isStatic() ? typeDecl.staticInitializerScope : typeDecl.initializerScope;
					boolean old = initScope.insideTypeAnnotation;
					try {
						initScope.insideTypeAnnotation = false;
						fieldDecl.resolve(initScope); //side effect on binding
					} finally {
						initScope.insideTypeAnnotation = old;
					}
					fieldConstant = originalField.constant == null ? Constant.NotAConstant : originalField.constant;
				} else {
					fieldConstant = Constant.NotAConstant; // shouldn't occur per construction (paranoid null check)
				}
			} else {
				fieldConstant = Constant.NotAConstant; // shouldn't occur per construction (paranoid null check)
			}
		} else {
			fieldConstant = Constant.NotAConstant;
		}
		this.constant = fieldConstant;
	}
	return fieldConstant;
}

@Override
public Constant constant(Scope scope) {
	if (this.constant != null)
		return this.constant;
	ProblemReporter problemReporter = scope.problemReporter();
	IErrorHandlingPolicy suspendedPolicy = problemReporter.suspendTempErrorHandlingPolicy();
	try {
		return constant();
	} finally {
		problemReporter.resumeTempErrorHandlingPolicy(suspendedPolicy);
	}
}

public void fillInDefaultNonNullness(FieldDeclaration sourceField, Scope scope) {
	if (this.type == null || this.type.isBaseType())
		return;
	LookupEnvironment environment = scope.environment();
	if (environment.usesNullTypeAnnotations()) {
		if (!this.type.acceptsNonNullDefault())
			return;
		if ( (this.type.tagBits & TagBits.AnnotationNullMASK) == 0) {
			this.type = environment.createAnnotatedType(this.type, new AnnotationBinding[]{environment.getNonNullAnnotation()});
		} else if ((this.type.tagBits & TagBits.AnnotationNonNull) != 0) {
			scope.problemReporter().nullAnnotationIsRedundant(sourceField);
		}
	} else {
		if ( (this.tagBits & TagBits.AnnotationNullMASK) == 0 ) {
			this.tagBits |= TagBits.AnnotationNonNull;
		} else if ((this.tagBits & TagBits.AnnotationNonNull) != 0) {
			scope.problemReporter().nullAnnotationIsRedundant(sourceField);
		}		
	}
}

/**
 * X<T> t   -->  LX<TT;>;
 */
public char[] genericSignature() {
    if ((this.modifiers & ExtraCompilerModifiers.AccGenericSignature) == 0) return null;
    return this.type.genericTypeSignature();
}
public final int getAccessFlags() {
	return this.modifiers & ExtraCompilerModifiers.AccJustFlag;
}

@Override
public AnnotationBinding[] getAnnotations() {
	FieldBinding originalField = original();
	ReferenceBinding declaringClassBinding = originalField.declaringClass;
	if (declaringClassBinding == null) {
		return Binding.NO_ANNOTATIONS;
	}
	return declaringClassBinding.retrieveAnnotations(originalField);
}

/**
 * Compute the tagbits for standard annotations. For source types, these could require
 * lazily resolving corresponding annotation nodes, in case of forward references.
 * @see org.eclipse.jdt.internal.compiler.lookup.Binding#getAnnotationTagBits()
 */
@Override
public long getAnnotationTagBits() {
	FieldBinding originalField = original();
	if ((originalField.tagBits & TagBits.AnnotationResolved) == 0 && originalField.declaringClass instanceof SourceTypeBinding) {
		ClassScope scope = ((SourceTypeBinding) originalField.declaringClass).scope;
		if (scope == null) { // synthetic fields do not have a scope nor any annotations
			this.tagBits |= (TagBits.AnnotationResolved | TagBits.DeprecatedAnnotationResolved);
			return 0;
		}
		TypeDeclaration typeDecl = scope.referenceContext;
		FieldDeclaration fieldDecl = typeDecl.declarationOf(originalField);
		if (fieldDecl != null) {
			MethodScope initializationScope = isStatic() ? typeDecl.staticInitializerScope : typeDecl.initializerScope;
			FieldBinding previousField = initializationScope.initializedField;
			int previousFieldID = initializationScope.lastVisibleFieldID;
			try {
				initializationScope.initializedField = originalField;
				initializationScope.lastVisibleFieldID = originalField.id;
				ASTNode.resolveAnnotations(initializationScope, fieldDecl.annotations, originalField);
			} finally {
				initializationScope.initializedField = previousField;
				initializationScope.lastVisibleFieldID = previousFieldID;
			}
		}
	}
	return originalField.tagBits;
}

public final boolean isDefault() {
	return !isPublic() && !isProtected() && !isPrivate();
}
/* Answer true if the receiver is a deprecated field
*/

/* Answer true if the receiver has default visibility
*/

public final boolean isDeprecated() {
	return (this.modifiers & ClassFileConstants.AccDeprecated) != 0;
}
/* Answer true if the receiver has private visibility
*/

public final boolean isPrivate() {
	return (this.modifiers & ClassFileConstants.AccPrivate) != 0;
}
/* Answer true if the receiver has private visibility or is enclosed by a class that does.
*/

public final boolean isOrEnclosedByPrivateType() {
	if ((this.modifiers & ClassFileConstants.AccPrivate) != 0)
		return true;
	return this.declaringClass != null && this.declaringClass.isOrEnclosedByPrivateType();
}
/* Answer true if the receiver has private visibility and is used locally
*/

public final boolean isProtected() {
	return (this.modifiers & ClassFileConstants.AccProtected) != 0;
}
/* Answer true if the receiver has public visibility
*/

public final boolean isPublic() {
	return (this.modifiers & ClassFileConstants.AccPublic) != 0;
}
/* Answer true if the receiver is a static field
*/

public final boolean isStatic() {
	return (this.modifiers & ClassFileConstants.AccStatic) != 0;
}
/* Answer true if the receiver is not defined in the source of the declaringClass
*/

public final boolean isSynthetic() {
	return (this.modifiers & ClassFileConstants.AccSynthetic) != 0;
}
/* Answer true if the receiver is a transient field
*/

public final boolean isTransient() {
	return (this.modifiers & ClassFileConstants.AccTransient) != 0;
}
/* Answer true if the receiver's declaring type is deprecated (or any of its enclosing types)
*/

public final boolean isUsed() {
	return (this.modifiers & ExtraCompilerModifiers.AccLocallyUsed) != 0 || this.compoundUseFlag > 0;
}
/* Answer true if the only use of this field is in compound assignment or post increment
 */

public final boolean isUsedOnlyInCompound() {
	return (this.modifiers & ExtraCompilerModifiers.AccLocallyUsed) == 0 && this.compoundUseFlag > 0;
}
/* Answer true if the receiver has protected visibility
*/

public final boolean isViewedAsDeprecated() {
	return (this.modifiers & (ClassFileConstants.AccDeprecated | ExtraCompilerModifiers.AccDeprecatedImplicitly)) != 0;
}
/* Answer true if the receiver is a volatile field
*/

@Override
public final boolean isVolatile() {
	return (this.modifiers & ClassFileConstants.AccVolatile) != 0;
}

@Override
public final int kind() {
	return FIELD;
}
/* Answer true if the receiver is visible to the invocationPackage.
*/
/**
 * Returns the original field (as opposed to parameterized instances)
 */
public FieldBinding original() {
	return this;
}
<<<<<<< HEAD
@Override
=======
>>>>>>> a286dada
public void setAnnotations(AnnotationBinding[] annotations, boolean forceStore) {
	this.declaringClass.storeAnnotations(this, annotations, forceStore);
}
public FieldDeclaration sourceField() {
	SourceTypeBinding sourceType;
	try {
		sourceType = (SourceTypeBinding) this.declaringClass;
	} catch (ClassCastException e) {
		return null;
	}

	FieldDeclaration[] fields = sourceType.scope.referenceContext.fields;
	if (fields != null) {
		for (int i = fields.length; --i >= 0;)
			if (this == fields[i].binding)
				return fields[i];
	}
	return null;
}
}<|MERGE_RESOLUTION|>--- conflicted
+++ resolved
@@ -1,5 +1,5 @@
 /*******************************************************************************
- * Copyright (c) 2000, 2015 IBM Corporation and others.
+ * Copyright (c) 2000, 2018 IBM Corporation and others.
  * All rights reserved. This program and the accompanying materials
  * are made available under the terms of the Eclipse Public License v1.0
  * which accompanies this distribution, and is available at
@@ -418,10 +418,7 @@
 public FieldBinding original() {
 	return this;
 }
-<<<<<<< HEAD
-@Override
-=======
->>>>>>> a286dada
+@Override
 public void setAnnotations(AnnotationBinding[] annotations, boolean forceStore) {
 	this.declaringClass.storeAnnotations(this, annotations, forceStore);
 }
