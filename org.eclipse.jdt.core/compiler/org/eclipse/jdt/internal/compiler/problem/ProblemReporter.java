--- conflicted
+++ resolved
@@ -4,11 +4,7 @@
  * are made available under the terms of the Eclipse Public License v1.0
  * which accompanies this distribution, and is available at
  * http://www.eclipse.org/legal/epl-v10.html
-<<<<<<< HEAD
- *
-=======
  * 
->>>>>>> a286dada
  * Contributors:
  *     IBM Corporation - initial API and implementation
  *     Benjamin Muskalla - Contribution for bug 239066
@@ -251,21 +247,15 @@
 		case IProblem.UsingDeprecatedMethod :
 		case IProblem.UsingDeprecatedConstructor :
 		case IProblem.UsingDeprecatedField :
-<<<<<<< HEAD
 		case IProblem.UsingDeprecatedPackage :
 		case IProblem.UsingDeprecatedModule :
-=======
->>>>>>> a286dada
 		case IProblem.OverridingDeprecatedSinceVersionMethod :
 		case IProblem.UsingDeprecatedSinceVersionType :
 		case IProblem.UsingDeprecatedSinceVersionMethod :
 		case IProblem.UsingDeprecatedSinceVersionConstructor :
 		case IProblem.UsingDeprecatedSinceVersionField :
-<<<<<<< HEAD
 		case IProblem.UsingDeprecatedSinceVersionPackage :
 		case IProblem.UsingDeprecatedSinceVersionModule :
-=======
->>>>>>> a286dada
 			return CompilerOptions.UsingDeprecatedAPI;
 
 		case IProblem.OverridingTerminallyDeprecatedMethod :
@@ -273,21 +263,15 @@
 		case IProblem.UsingTerminallyDeprecatedMethod :
 		case IProblem.UsingTerminallyDeprecatedConstructor :
 		case IProblem.UsingTerminallyDeprecatedField :
-<<<<<<< HEAD
 		case IProblem.UsingTerminallyDeprecatedPackage :
 		case IProblem.UsingTerminallyDeprecatedModule :
-=======
->>>>>>> a286dada
 		case IProblem.OverridingTerminallyDeprecatedSinceVersionMethod :
 		case IProblem.UsingTerminallyDeprecatedSinceVersionType :
 		case IProblem.UsingTerminallyDeprecatedSinceVersionMethod :
 		case IProblem.UsingTerminallyDeprecatedSinceVersionConstructor :
 		case IProblem.UsingTerminallyDeprecatedSinceVersionField :
-<<<<<<< HEAD
 		case IProblem.UsingTerminallyDeprecatedSinceVersionPackage :
 		case IProblem.UsingTerminallyDeprecatedSinceVersionModule :
-=======
->>>>>>> a286dada
 			return CompilerOptions.UsingTerminallyDeprecatedAPI;
 
 		case IProblem.LocalVariableIsNeverUsed :
@@ -1866,7 +1850,6 @@
 			nodeSourceEnd(null, location, index));
 	}
 }
-<<<<<<< HEAD
 public void deprecatedPackage(ImportReference pkgRef, PackageBinding resolvedPackage, TypeBinding packageInfo) {
 	String sinceValue = deprecatedSinceValue(() -> packageInfo.isValidBinding() ? packageInfo.getAnnotations() : Binding.NO_ANNOTATIONS);
 	boolean isTerminally = (resolvedPackage.tagBits & TagBits.AnnotationTerminallyDeprecated) != 0;
@@ -1905,8 +1888,6 @@
 				moduleReference.sourceEnd);
 	}
 }
-=======
->>>>>>> a286dada
 String deprecatedSinceValue(Supplier<AnnotationBinding[]> annotations) {
 	if (this.options != null && this.options.complianceLevel >= ClassFileConstants.JDK9) {
 		for (AnnotationBinding annotationBinding : annotations.get()) {
