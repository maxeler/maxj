--- conflicted
+++ resolved
@@ -4,13 +4,7 @@
 # are made available under the terms of the Eclipse Public License v1.0
 # which accompanies this distribution, and is available at
 # http://www.eclipse.org/legal/epl-v10.html
-<<<<<<< HEAD
-=======
 # 
-# This is an implementation of an early-draft specification developed under the Java
-# Community Process (JCP) and is made available for testing and evaluation purposes
-# only. The code is not compatible with any specification of the JCP.
->>>>>>> a286dada
 #
 # Contributors:
 #     IBM Corporation - initial API and implementation
@@ -932,7 +926,6 @@
 1413 = The field {0}.{1} has been deprecated since version {2} and marked for removal
 1414 = The method {0} overrides a method from {1} that has been deprecated since version {2} and marked for removal
 
-<<<<<<< HEAD
 1425 = The package {0} is deprecated
 1426 = The package {0} is deprecated since version {1}
 1427 = The package {0} has been deprecated and marked for removal
@@ -942,8 +935,6 @@
 1431 = The module {0} has been deprecated and marked for removal
 1432 = The module {0} has been deprecated since version {1} and marked for removal
 
-=======
->>>>>>> a286dada
 1450 = The type {0} is not accessible
 1451 = The field {1}.{0} is not accessible
 1452 = The method {1}({2}) from the type {0} is not accessible
