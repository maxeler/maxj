--- conflicted
+++ resolved
@@ -28,7 +28,6 @@
 import java.io.PrintWriter;
 import java.io.StringWriter;
 import java.io.UnsupportedEncodingException;
-<<<<<<< HEAD
 import java.net.URI;
 import java.nio.file.DirectoryStream;
 import java.nio.file.FileSystems;
@@ -36,10 +35,8 @@
 import java.nio.file.FileVisitor;
 import java.nio.file.Files;
 import java.nio.file.attribute.BasicFileAttributes;
+import java.util.ArrayList;
 import java.util.HashMap;
-=======
-import java.util.ArrayList;
->>>>>>> 01fe9b21
 import java.util.HashSet;
 import java.util.List;
 import java.util.Map;
@@ -1270,7 +1267,7 @@
 			StringTokenizer tokenizer = new StringTokenizer(bootclasspathProperty, File.pathSeparator);
 			while (tokenizer.hasMoreTokens()) {
 				filePaths.add(tokenizer.nextToken());
-			}
+				}
 		} else {
 			// try to get all jars inside the lib folder of the java home
 			final File javaHome = getJavaHome();
@@ -1293,14 +1290,14 @@
 						if (current != null) {
 							for (int j = 0, max2 = current.length; j < max2; j++) {
 								filePaths.add(current[j].getAbsolutePath());
+								}
 							}
 						}
 					}
 				}
 			}
-		}
 		return filePaths;
-	}
+		}
 	public static int getParameterCount(char[] methodSignature) {
 		try {
 			int count = 0;
