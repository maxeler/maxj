<?xml version="1.0" encoding="UTF-8"?>
<!--
  Copyright (c) 2012, 2024 Eclipse Foundation and others.
  All rights reserved. This program and the accompanying materials
  are made available under the terms of the Eclipse Distribution License v1.0
  which accompanies this distribution, and is available at
  http://www.eclipse.org/org/documents/edl-v10.php

  Contributors:
     Igor Fedorenko - initial implementation
-->
<project xmlns="http://maven.apache.org/POM/4.0.0" xmlns:xsi="http://www.w3.org/2001/XMLSchema-instance" xsi:schemaLocation="http://maven.apache.org/POM/4.0.0 http://maven.apache.org/xsd/maven-4.0.0.xsd">
  <modelVersion>4.0.0</modelVersion>
  <parent>
    <artifactId>eclipse.jdt.core</artifactId>
    <groupId>org.eclipse.jdt</groupId>
    <version>4.35.0-SNAPSHOT</version>
  </parent>
  <artifactId>org.eclipse.jdt.core</artifactId>
<<<<<<< HEAD
  <version>3.40.50-SNAPSHOT</version>
=======
  <version>3.40.100-SNAPSHOT</version>
>>>>>>> 1cf69bb9
  <packaging>eclipse-plugin</packaging>

  <properties>
    <defaultSigning-excludeInnerJars>true</defaultSigning-excludeInnerJars>
  </properties>

  <build>
    <plugins>
    <plugin>
		<artifactId>maven-antrun-plugin</artifactId>
		<executions>
			<execution>
				<phase>prepare-package</phase>
				<configuration>
					<target>
						<replace token="bundle_qualifier," value="${buildQualifier}," dir="${project.build.directory}/classes">
							<include name="org/eclipse/jdt/internal/compiler/batch/messages.properties"/>
						</replace>
						<replace token="bundle_version" value="${unqualifiedVersion}" dir="${project.build.directory}/classes">
							<include name="org/eclipse/jdt/internal/compiler/batch/messages.properties"/>
						</replace>
						<copy todir="${project.build.directory}/jdtCompilerAdapter.jar-classes">
							<fileset dir="${project.build.directory}/../../org.eclipse.jdt.core.compiler.batch/target/classes">
								<include name="org/eclipse/jdt/core/*.class"/>
								<include name="org/eclipse/jdt/internal/antadapter/**"/>
							</fileset>
						</copy>
					</target>
				</configuration>
				<goals>
					<goal>run</goal>
				</goals>
			</execution>
		</executions>
	  </plugin>
      <plugin>
        <artifactId>maven-resources-plugin</artifactId>
        <executions>
          <execution>
            <id>copy-batch-compiler-source</id>
            <phase>package</phase>
            <goals>
              <goal>copy-resources</goal>
            </goals>
            <configuration>
              <outputDirectory>${project.build.directory}/scripts/source</outputDirectory>
              <resources>
                <resource>
                  <directory>${project.basedir}/scripts/source</directory>
                  <filtering>true</filtering>
                </resource>
              </resources>
            </configuration>
          </execution>
        </executions>
      </plugin>
      <plugin>
        <groupId>org.eclipse.tycho.extras</groupId>
        <artifactId>tycho-custom-bundle-plugin</artifactId>
        <version>${tycho.version}</version>
        <executions>
          <execution>
            <id>antadapter</id>
            <phase>package</phase>
            <goals>
              <goal>custom-bundle</goal>
            </goals>
			<configuration>
				<archive>
					<addMavenDescriptor>false</addMavenDescriptor>
				</archive>
              <bundleLocation>${project.basedir}/scripts/antadapter</bundleLocation>
              <classifier>antadapter</classifier>
              <fileSets>
                <fileSet>
                  <directory>${project.build.directory}/jdtCompilerAdapter.jar-classes</directory>
                  <excludes>
                    <exclude>org/eclipse/jdt/core/CheckDebugAttributes*.*</exclude>
                    <exclude>org/eclipse/jdt/core/BuildJarIndex*.*</exclude>
                  </excludes>
                </fileSet>
              </fileSets>
            </configuration>
          </execution>
        </executions>
      </plugin>
      <plugin>
        <groupId>org.eclipse.tycho</groupId>
        <artifactId>tycho-p2-plugin</artifactId>
        <configuration>
          <baselineMode>warn</baselineMode>
          <baselineReplace>common</baselineReplace>
        </configuration>
        <executions>
          <execution>
            <id>attached-p2-metadata</id>
            <phase>package</phase>
            <goals>
              <goal>p2-metadata</goal>
            </goals>
          </execution>
        </executions>
      </plugin>
    </plugins>
  </build>
</project><|MERGE_RESOLUTION|>--- conflicted
+++ resolved
@@ -17,11 +17,7 @@
     <version>4.35.0-SNAPSHOT</version>
   </parent>
   <artifactId>org.eclipse.jdt.core</artifactId>
-<<<<<<< HEAD
-  <version>3.40.50-SNAPSHOT</version>
-=======
-  <version>3.40.100-SNAPSHOT</version>
->>>>>>> 1cf69bb9
+  <version>3.40.150-SNAPSHOT</version>
   <packaging>eclipse-plugin</packaging>
 
   <properties>
