--- conflicted
+++ resolved
@@ -46,22 +46,16 @@
 			throw new AbortCompilation(true/*silent*/, new OperationCanceledException());
 		}
 	}
-<<<<<<< HEAD
+	public NameEnvironmentAnswer findType(char[] typeName, char[][] packageName, char[] client) {
+		return super.findType(typeName, packageName, client, true);
+	}
 	public NameEnvironmentAnswer findType(char[] typeName, char[][] packageName, IModule[] modules) {
+		return findType(typeName, packageName, modules, true);
+	}
+	public NameEnvironmentAnswer findType(char[] typeName, char[][] packageName, IModule[] modules, boolean searchSecondaryTypes) {
 		checkCanceled();
 		NameEnvironmentAnswer answer = super.findType(typeName, packageName, modules);
-		if (answer == null) {
-=======
-
-	public NameEnvironmentAnswer findType(char[] typeName, char[][] packageName) {
-		return findType(typeName, packageName, true);
-	}
-
-	public NameEnvironmentAnswer findType(char[] typeName, char[][] packageName, boolean searchWithSecondaryTypes) {
-		checkCanceled();
-		NameEnvironmentAnswer answer = super.findType(typeName, packageName);
-		if (answer == null && searchWithSecondaryTypes) {
->>>>>>> 57d85544
+		if (answer == null && searchSecondaryTypes) {
 			NameEnvironmentAnswer suggestedAnswer = null;
 			String qualifiedPackageName = new String(CharOperation.concatWith(packageName, '/'));
 			String qualifiedTypeName = new String(CharOperation.concatWith(packageName, typeName, '/'));
@@ -71,7 +65,7 @@
 				ClasspathDirectory classpathDirectory = (ClasspathDirectory) this.classpaths[i];
 				for (IModule iModule : modules) {
 					if (!classpathDirectory.servesModule(iModule)) continue;
-					answer = classpathDirectory.findSecondaryInClass(typeName, qualifiedPackageName, qualifiedBinaryFileName, iModule);
+					answer = classpathDirectory.findSecondaryInClass(typeName, qualifiedPackageName, qualifiedBinaryFileName);
 					if (answer != null) {
 						if (!answer.ignoreIfBetter()) {
 							if (answer.isBetter(suggestedAnswer))
