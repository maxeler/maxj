pipeline {
	options {
		timeout(time: 90, unit: 'MINUTES')
		buildDiscarder(logRotator(numToKeepStr:'15'))
		disableConcurrentBuilds(abortPrevious: true)
		timestamps()
	}
	agent {
		label "centos-latest"
	}
	tools {
		maven 'apache-maven-latest'
		jdk 'temurin-jdk17-latest'
	}
	stages {
		stage('Build') {
			steps {
					sh """#!/bin/bash -x
					
					# /opt/tools/java/openjdk/jdk-11/latest/bin/java -version
					java -version
					
					mkdir -p $WORKSPACE/tmp
					
					unset JAVA_TOOL_OPTIONS
					unset _JAVA_OPTIONS
					
					# The max heap should be specified for tycho explicitly
					# via configuration/argLine property in pom.xml
					# export MAVEN_OPTS="-Xmx2G"
					
					mvn clean install -f org.eclipse.jdt.core.compiler.batch -DlocalEcjVersion=99.99 -Dmaven.repo.local=$WORKSPACE/.m2/repository
					
					mvn -U clean verify --batch-mode --fail-at-end -Dmaven.repo.local=$WORKSPACE/.m2/repository \
<<<<<<< HEAD
					-Pbuild-individual-bundles -Ptest-on-javase-21 -Pbree-libs -Papi-check \
					-Djava.io.tmpdir=$WORKSPACE/tmp -Dproject.build.sourceEncoding=UTF-8 \
					-Dtycho.surefire.argLine="--add-modules ALL-SYSTEM -Dcompliance=1.8,11,17,19,21 -Djdt.performance.asserts=disabled"
=======
					-Ptest-on-javase-20 -Pbree-libs -Papi-check \
					-Djava.io.tmpdir=$WORKSPACE/tmp -Dproject.build.sourceEncoding=UTF-8 \
					-Dtycho.surefire.argLine="--add-modules ALL-SYSTEM -Dcompliance=1.8,11,17,20 -Djdt.performance.asserts=disabled" \
					-Dcbi-ecj-version=99.99
>>>>>>> 14d8d9a1
					"""
			}
			post {
				always {
					archiveArtifacts artifacts: '*.log,*/target/work/data/.metadata/*.log,*/tests/target/work/data/.metadata/*.log,apiAnalyzer-workspace/.metadata/*.log', allowEmptyArchive: true
					junit '**/target/surefire-reports/*.xml'
					discoverGitReferenceBuild referenceJob: 'eclipse.jdt.core-github/master'
					recordIssues publishAllIssues: true, tools: [java(), mavenConsole(), javaDoc()]
				}
			}
		}
	}
}<|MERGE_RESOLUTION|>--- conflicted
+++ resolved
@@ -32,16 +32,10 @@
 					mvn clean install -f org.eclipse.jdt.core.compiler.batch -DlocalEcjVersion=99.99 -Dmaven.repo.local=$WORKSPACE/.m2/repository
 					
 					mvn -U clean verify --batch-mode --fail-at-end -Dmaven.repo.local=$WORKSPACE/.m2/repository \
-<<<<<<< HEAD
-					-Pbuild-individual-bundles -Ptest-on-javase-21 -Pbree-libs -Papi-check \
+					-Ptest-on-javase-21 -Pbree-libs -Papi-check \
 					-Djava.io.tmpdir=$WORKSPACE/tmp -Dproject.build.sourceEncoding=UTF-8 \
-					-Dtycho.surefire.argLine="--add-modules ALL-SYSTEM -Dcompliance=1.8,11,17,19,21 -Djdt.performance.asserts=disabled"
-=======
-					-Ptest-on-javase-20 -Pbree-libs -Papi-check \
-					-Djava.io.tmpdir=$WORKSPACE/tmp -Dproject.build.sourceEncoding=UTF-8 \
-					-Dtycho.surefire.argLine="--add-modules ALL-SYSTEM -Dcompliance=1.8,11,17,20 -Djdt.performance.asserts=disabled" \
+					-Dtycho.surefire.argLine="--add-modules ALL-SYSTEM -Dcompliance=1.8,11,17,19,21 -Djdt.performance.asserts=disabled" \
 					-Dcbi-ecj-version=99.99
->>>>>>> 14d8d9a1
 					"""
 			}
 			post {
