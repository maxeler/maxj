/*******************************************************************************
 * Copyright (c) 2000, 2025 IBM Corporation and others.
 *
 * This program and the accompanying materials
 * are made available under the terms of the Eclipse Public License 2.0
 * which accompanies this distribution, and is available at
 * https://www.eclipse.org/legal/epl-2.0/
 *
 * SPDX-License-Identifier: EPL-2.0
 *
 * Contributors:
 *     IBM Corporation - initial API and implementation
 *     Stephan Herrmann - Contributions for
 *								bug 186342 - [compiler][null] Using annotations for null checking
 *								bug 365519 - editorial cleanup after bug 186342 and bug 365387
 *								Bug 417295 - [1.8[[null] Massage type annotated null analysis to gel well with deep encoded type bindings.
 *								Bug 392238 - [1.8][compiler][null] Detect semantically invalid null type annotations
 *								Bug 435570 - [1.8][null] @NonNullByDefault illegally tries to affect "throws E"
 *								Bug 438012 - [1.8][null] Bogus Warning: The nullness annotation is redundant with a default that applies to this location
 *								Bug 466713 - Null Annotations: NullPointerException using <int @Nullable []> as Type Param
 *        Andy Clement (GoPivotal, Inc) aclement@gopivotal.com - Contributions for
 *                          Bug 409246 - [1.8][compiler] Type annotations on catch parameters not handled properly
 *******************************************************************************/
package org.eclipse.jdt.internal.compiler.ast;

import org.eclipse.jdt.core.compiler.CharOperation;
import org.eclipse.jdt.internal.compiler.ASTVisitor;
import org.eclipse.jdt.internal.compiler.ast.TypeReference.AnnotationPosition;
import org.eclipse.jdt.internal.compiler.classfmt.ClassFileConstants;
import org.eclipse.jdt.internal.compiler.impl.Constant;
import org.eclipse.jdt.internal.compiler.lookup.*;

public class Argument extends LocalDeclaration {

	// prefix for setter method (to recognize special hiding argument)
	private final static char[] SET = "set".toCharArray(); //$NON-NLS-1$

	public Argument(char[] name, long posNom, TypeReference tr, int modifiers) {

		super(name, (int) (posNom >>> 32), (int) posNom);
		this.declarationSourceEnd = (int) posNom;
		this.modifiers = modifiers;
		this.type = tr;
		if (tr != null) {
			this.bits |= (tr.bits & ASTNode.HasTypeAnnotations);
		}
		this.bits |= (IsLocalDeclarationReachable | IsArgument);
	}

	public Argument(char[] name, long posNom, TypeReference tr, int modifiers, boolean typeElided) {

		super(name, (int) (posNom >>> 32), (int) posNom);
		this.declarationSourceEnd = (int) posNom;
		this.modifiers = modifiers;
		this.type = tr;
		if (tr != null) {
			this.bits |= (tr.bits & ASTNode.HasTypeAnnotations);
		}
		this.bits |= (IsLocalDeclarationReachable | IsArgument | IsTypeElided);
	}

	@Override
	public boolean isRecoveredFromLoneIdentifier() {
		return false;
	}

	public LocalVariableBinding createBinding(MethodScope scope, TypeBinding typeBinding) {
		if (this.binding == null) {
			// for default constructors and fake implementation of abstract methods
			this.binding = new LocalVariableBinding(this, typeBinding, this.modifiers, scope);
		} else if (!this.binding.type.isValidBinding()) {
			AbstractMethodDeclaration methodDecl = scope.referenceMethod();
			if (methodDecl != null) {
				MethodBinding methodBinding = methodDecl.binding;
				if (methodBinding != null) {
					methodBinding.tagBits |= TagBits.HasUnresolvedArguments;
				}
			}
		}
		if ((this.binding.extendedTagBits & ExtendedTagBits.AnnotationResolved) == 0) {
			Annotation[] annots = this.annotations;
			if (annots != null)
				resolveAnnotations(scope, annots, this.binding, true);
<<<<<<< HEAD

=======
>>>>>>> e13b5a97
			Annotation.isTypeUseCompatible(this.type, scope, annots);
			scope.validateNullAnnotation(this.binding.tagBits, this.type, annots);
		}
		this.binding.declaration = this;
		return this.binding; // type might have been updated during resolveAnnotations (for typeAnnotations)
	}

	public TypeBinding bind(MethodScope scope, TypeBinding typeBinding, boolean used) {
		if (this.isUnnamed(scope) && !scope.isLambdaScope()) {
			scope.problemReporter().illegalUseOfUnderscoreAsAnIdentifier(this.sourceStart, this.sourceEnd, scope.compilerOptions().sourceLevel > ClassFileConstants.JDK1_8, true);
		}

		TypeBinding newTypeBinding = createBinding(scope, typeBinding).type; // basically a no-op if createBinding() was called before

		// record the resolved type into the type reference
		Binding existingVariable = scope.getBinding(this.name, Binding.VARIABLE, this, false /*do not resolve hidden field*/);
		if (existingVariable != null && existingVariable.isValidBinding()){
			final boolean localExists = existingVariable instanceof LocalVariableBinding;
			if (localExists && this.hiddenVariableDepth == 0) {
				if (!this.isUnnamed(scope)) {
					if ((this.bits & ASTNode.ShadowsOuterLocal) != 0 && scope.isLambdaSubscope()) {
						scope.problemReporter().lambdaRedeclaresArgument(this);
					} else if (scope.referenceContext instanceof ConstructorDeclaration cd && cd.isCompactConstructor()) {
						// skip error reporting - hidden params - already reported in record components
					} else {
						scope.problemReporter().redefineArgument(this);
					}
				}
			} else {
				boolean isSpecialArgument = false;
				if (existingVariable instanceof FieldBinding) {
					if (scope.isInsideConstructor()) {
						isSpecialArgument = true; // constructor argument
					} else if (!((FieldBinding)existingVariable).isRecordComponent()){
						// there are no setter methods for record components
						AbstractMethodDeclaration methodDecl = scope.referenceMethod();
						if (methodDecl != null && CharOperation.prefixEquals(SET, methodDecl.selector)) {
							isSpecialArgument = true; // setter argument
						}
					}
				}
				scope.problemReporter().localVariableHiding(this, existingVariable, isSpecialArgument);
			}
		}
		scope.addLocalVariable(this.binding);
		this.binding.useFlag = used ? LocalVariableBinding.USED : LocalVariableBinding.UNUSED;
		return newTypeBinding;
	}

	/**
	 * @see org.eclipse.jdt.internal.compiler.ast.AbstractVariableDeclaration#getKind()
	 */
	@Override
	public int getKind() {
		return (this.bits & ASTNode.IsArgument) != 0 ? PARAMETER : LOCAL_VARIABLE;
	}

	@Override
	public boolean isArgument() {
		return true;
	}

	@Override
	public boolean isVarArgs() {
		return this.type != null &&  (this.type.bits & IsVarArgs) != 0;
	}

	public boolean hasElidedType() {
		return (this.bits & IsTypeElided) != 0;
	}

	public boolean hasNullTypeAnnotation(AnnotationPosition position) {
		// parser associates SE8 annotations to the declaration
		return TypeReference.containsNullAnnotation(this.annotations) ||
				(this.type != null && this.type.hasNullTypeAnnotation(position)); // just in case
	}

	@Override
	public StringBuilder print(int indent, StringBuilder output) {

		printIndent(indent, output);
		printModifiers(this.modifiers, output);
		if (this.annotations != null) {
			printAnnotations(this.annotations, output);
			output.append(' ');
		}

		if (this.type == null) {
			output.append("<no type> "); //$NON-NLS-1$
		} else {
			this.type.print(0, output).append(' ');
		}
		return output.append(this.name);
	}

	@Override
	public StringBuilder printStatement(int indent, StringBuilder output) {

		return print(indent, output).append(';');
	}

	public TypeBinding resolveForCatch(BlockScope scope) {
		// resolution on an argument of a catch clause
		// provide the scope with a side effect : insertion of a LOCAL
		// that represents the argument. The type must be from JavaThrowable

		TypeBinding exceptionType = this.type.resolveType(scope, true /* check bounds*/);
		boolean hasError;
		if (exceptionType == null) {
			hasError = true;
		} else {
			hasError = false;
			switch(exceptionType.kind()) {
				case Binding.PARAMETERIZED_TYPE :
					if (exceptionType.isBoundParameterizedType()) {
						hasError = true;
						scope.problemReporter().invalidParameterizedExceptionType(exceptionType, this);
						// fall thru to create the variable - avoids additional errors because the variable is missing
					}
					break;
				case Binding.TYPE_PARAMETER :
					scope.problemReporter().invalidTypeVariableAsException(exceptionType, this);
					hasError = true;
					// fall thru to create the variable - avoids additional errors because the variable is missing
					break;
			}
			if (exceptionType.findSuperTypeOriginatingFrom(TypeIds.T_JavaLangThrowable, true) == null && exceptionType.isValidBinding()) {
				scope.problemReporter().cannotThrowType(this.type, exceptionType);
				hasError = true;
				// fall thru to create the variable - avoids additional errors because the variable is missing
			}
		}
		Binding existingVariable = scope.getBinding(this.name, Binding.VARIABLE, this, false /*do not resolve hidden field*/);
		if (existingVariable != null && existingVariable.isValidBinding() && !isUnnamed(scope)) {
			if (existingVariable instanceof LocalVariableBinding && this.hiddenVariableDepth == 0) {
				scope.problemReporter().redefineArgument(this);
			} else {
				scope.problemReporter().localVariableHiding(this, existingVariable, false);
			}
		}

		if ((this.type.bits & ASTNode.IsUnionType) != 0) {
			this.binding = new CatchParameterBinding(this, exceptionType, this.modifiers | ClassFileConstants.AccFinal, false); // argument decl, but local var  (where isArgument = false)
			this.binding.tagBits |= TagBits.MultiCatchParameter;
		} else {
			this.binding = new CatchParameterBinding(this, exceptionType, this.modifiers, false); // argument decl, but local var  (where isArgument = false)
		}
		resolveAnnotations(scope, this.annotations, this.binding, true);
		Annotation.isTypeUseCompatible(this.type, scope, this.annotations);
		if (scope.compilerOptions().isAnnotationBasedNullAnalysisEnabled &&
				(this.type.hasNullTypeAnnotation(AnnotationPosition.ANY) || TypeReference.containsNullAnnotation(this.annotations)))
		{
			scope.problemReporter().nullAnnotationUnsupportedLocation(this.type);
		}

		scope.addLocalVariable(this.binding);
		this.binding.setConstant(Constant.NotAConstant);
		if (hasError) return null;
		return exceptionType;
	}

	@Override
	public void traverse(ASTVisitor visitor, BlockScope scope) {

		if (visitor.visit(this, scope)) {
			if (this.annotations != null) {
				int annotationsLength = this.annotations.length;
				for (int i = 0; i < annotationsLength; i++)
					this.annotations[i].traverse(visitor, scope);
			}
			if (this.type != null)
				this.type.traverse(visitor, scope);
		}
		visitor.endVisit(this, scope);
	}
	public void traverse(ASTVisitor visitor, ClassScope scope) {

		if (visitor.visit(this, scope)) {
			if (this.annotations != null) {
				int annotationsLength = this.annotations.length;
				for (int i = 0; i < annotationsLength; i++)
					this.annotations[i].traverse(visitor, scope);
			}
			if (this.type != null)
				this.type.traverse(visitor, scope);
		}
		visitor.endVisit(this, scope);
	}
}<|MERGE_RESOLUTION|>--- conflicted
+++ resolved
@@ -81,10 +81,6 @@
 			Annotation[] annots = this.annotations;
 			if (annots != null)
 				resolveAnnotations(scope, annots, this.binding, true);
-<<<<<<< HEAD
-
-=======
->>>>>>> e13b5a97
 			Annotation.isTypeUseCompatible(this.type, scope, annots);
 			scope.validateNullAnnotation(this.binding.tagBits, this.type, annots);
 		}
