/*******************************************************************************
 * Copyright (c) 2000, 2024 IBM Corporation and others.
 *
 * This program and the accompanying materials
 * are made available under the terms of the Eclipse Public License 2.0
 * which accompanies this distribution, and is available at
 * https://www.eclipse.org/legal/epl-2.0/
 *
 * SPDX-License-Identifier: EPL-2.0
 *
 * Contributors:
 *     IBM Corporation - initial API and implementation
 *******************************************************************************/
package org.eclipse.jdt.internal.compiler;

import org.eclipse.jdt.core.compiler.IProblem;
import org.eclipse.jdt.internal.compiler.ast.*;
import org.eclipse.jdt.internal.compiler.lookup.BlockScope;
import org.eclipse.jdt.internal.compiler.lookup.ClassScope;
import org.eclipse.jdt.internal.compiler.lookup.CompilationUnitScope;
import org.eclipse.jdt.internal.compiler.lookup.MethodScope;

/**
 * A visitor for iterating through the parse tree.
 */
public abstract class ASTVisitor {
	public void acceptProblem(IProblem problem) {
		// do nothing by default
	}
	public void endVisit(
		AllocationExpression allocationExpression,
		BlockScope scope) {
		// do nothing by default
	}
	public void endVisit(AND_AND_Expression and_and_Expression, BlockScope scope) {
		// do nothing by default
	}
	public void endVisit(
			AnnotationMethodDeclaration annotationTypeDeclaration,
			ClassScope classScope) {
			// do nothing by default
	}
	public void endVisit(TypePattern anyPattern, BlockScope scope) {
		// do nothing by default
	}
	public void endVisit(Argument argument, BlockScope scope) {
		// do nothing by default
	}
	public void endVisit(Argument argument,ClassScope scope) {
		// do nothing by default
	}
	public void endVisit(
    		ArrayAllocationExpression arrayAllocationExpression,
    		BlockScope scope) {
		// do nothing by default
	}
	public void endVisit(ArrayInitializer arrayInitializer, BlockScope scope) {
		// do nothing by default
	}
	public void endVisit(ArrayInitializer arrayInitializer, ClassScope scope) {
		// do nothing by default
	}
	public void endVisit(
		ArrayQualifiedTypeReference arrayQualifiedTypeReference,
		BlockScope scope) {
		// do nothing by default
	}
	public void endVisit(
		ArrayQualifiedTypeReference arrayQualifiedTypeReference,
		ClassScope scope) {
		// do nothing by default
	}
	public void endVisit(CompositeArrayReference arrayReference, BlockScope scope) {
		// do nothing by default
	}
	public void endVisit(ArrayReference arrayReference, BlockScope scope) {
		// do nothing by default
	}
	public void endVisit(ArrayTypeReference arrayTypeReference, BlockScope scope) {
		// do nothing by default
	}
	public void endVisit(ArrayTypeReference arrayTypeReference, ClassScope scope) {
		// do nothing by default
	}
	public void endVisit(AssertStatement assertStatement, BlockScope scope) {
		// do nothing by default
	}
	public void endVisit(Assignment assignment, BlockScope scope) {
		// do nothing by default
	}
	public void endVisit(BinaryExpression binaryExpression, BlockScope scope) {
		// do nothing by default
	}
	public void endVisit(Block block, BlockScope scope) {
		// do nothing by default
	}
	public void endVisit(BreakStatement breakStatement, BlockScope scope) {
		// do nothing by default
	}
	public void endVisit(CaseStatement caseStatement, BlockScope scope) {
		// do nothing by default
	}
	public void endVisit(CASE_Statement caseStatement, BlockScope scope) {
		// do nothing by default
	}
	public void endVisit(CastExpression castExpression, BlockScope scope) {
		// do nothing by default
	}
	public void endVisit(CharLiteral charLiteral, BlockScope scope) {
		// do nothing by default
	}
	public void endVisit(ClassLiteralAccess classLiteral, BlockScope scope) {
		// do nothing by default
	}
	public void endVisit(Clinit clinit, ClassScope scope) {
		// do nothing by default
	}
<<<<<<< HEAD
	public void endVisit(CompactConstructorDeclaration ccd, ClassScope scope) {
		// do nothing by default
	}
	public void endVisit(ConnectCompoundAssignment compoundAssignment, BlockScope scope) {
		// do nothing by default
	}
=======
>>>>>>> f595c2f1
	public void endVisit(
		CompilationUnitDeclaration compilationUnitDeclaration,
		CompilationUnitScope scope) {
		// do nothing by default
	}
	public void endVisit(CompoundAssignment compoundAssignment, BlockScope scope) {
		// do nothing by default
	}
	public void endVisit(
			ConditionalExpression conditionalExpression,
			BlockScope scope) {
		// do nothing by default
	}
	public void endVisit(
		ConstructorDeclaration constructorDeclaration,
		ClassScope scope) {
		// do nothing by default
	}
	public void endVisit(ContinueStatement continueStatement, BlockScope scope) {
		// do nothing by default
	}
	public void endVisit(DoStatement doStatement, BlockScope scope) {
		// do nothing by default
	}
	public void endVisit(DoubleLiteral doubleLiteral, BlockScope scope) {
		// do nothing by default
	}
	public void endVisit(EmptyStatement emptyStatement, BlockScope scope) {
		// do nothing by default
	}
	public void endVisit(EqualExpression equalExpression, BlockScope scope) {
		// do nothing by default
	}
	public void endVisit(
		ExplicitConstructorCall explicitConstructor,
		BlockScope scope) {
		// do nothing by default
	}
	public void endVisit(
		ExtendedStringLiteral extendedStringLiteral,
		BlockScope scope) {
		// do nothing by default
	}
	public void endVisit(FakeDefaultLiteral fakeDefaultLiteral, BlockScope scope) {
		// do nothing by default
	}
	public void endVisit(FalseLiteral falseLiteral, BlockScope scope) {
		// do nothing by default
	}
	public void endVisit(FieldDeclaration fieldDeclaration, MethodScope scope) {
		// do nothing by default
	}
	public void endVisit(FieldReference fieldReference, BlockScope scope) {
		// do nothing by default
	}
	public void endVisit(FieldReference fieldReference, ClassScope scope) {
		// do nothing by default
	}
	public void endVisit(FloatLiteral floatLiteral, BlockScope scope) {
		// do nothing by default
	}
	public void endVisit(ForeachStatement forStatement, BlockScope scope) {
		// do nothing by default
	}
	public void endVisit(ForStatement forStatement, BlockScope scope) {
		// do nothing by default
	}
	public void endVisit(GuardedPattern guardedPattern, BlockScope scope) {
		// do nothing by default, keep traversing
	}
	public void endVisit(IfStatement ifStatement, BlockScope scope) {
		// do nothing by default
	}
	public void endVisit(IF_Statement ifStatement, BlockScope scope) {
		// do nothing by default
	}
	public void endVisit(ImportReference importRef, CompilationUnitScope scope) {
		// do nothing by default
	}
	public void endVisit(Initializer initializer, MethodScope scope) {
		// do nothing by default
	}
	public void endVisit(
    		InstanceOfExpression instanceOfExpression,
    		BlockScope scope) {
		// do nothing by default
	}
	public void endVisit(IntLiteral intLiteral, BlockScope scope) {
		// do nothing by default
	}
	public void endVisit(Javadoc javadoc, BlockScope scope) {
		// do nothing by default
	}
	public void endVisit(Javadoc javadoc, ClassScope scope) {
		// do nothing by default
	}
	public void endVisit(JavadocAllocationExpression expression, BlockScope scope) {
		// do nothing by default
	}
	public void endVisit(JavadocAllocationExpression expression, ClassScope scope) {
		// do nothing by default
	}
	public void endVisit(JavadocArgumentExpression expression, BlockScope scope) {
		// do nothing by default
	}
	public void endVisit(JavadocArgumentExpression expression, ClassScope scope) {
		// do nothing by default
	}
	public void endVisit(JavadocArrayQualifiedTypeReference typeRef, BlockScope scope) {
		// do nothing by default
	}
	public void endVisit(JavadocArrayQualifiedTypeReference typeRef, ClassScope scope) {
		// do nothing by default
	}
	public void endVisit(JavadocArraySingleTypeReference typeRef, BlockScope scope) {
		// do nothing by default
	}
	public void endVisit(JavadocArraySingleTypeReference typeRef, ClassScope scope) {
		// do nothing by default
	}
	public void endVisit(JavadocFieldReference fieldRef, BlockScope scope) {
		// do nothing by default
	}
	public void endVisit(JavadocFieldReference fieldRef, ClassScope scope) {
		// do nothing by default
	}
	public void endVisit(JavadocImplicitTypeReference implicitTypeReference, BlockScope scope) {
		// do nothing by default
	}
	public void endVisit(JavadocImplicitTypeReference implicitTypeReference, ClassScope scope) {
		// do nothing by default
	}
	public void endVisit(JavadocMessageSend messageSend, BlockScope scope) {
		// do nothing by default
	}
	public void endVisit(JavadocMessageSend messageSend, ClassScope scope) {
		// do nothing by default
	}
	public void endVisit(JavadocQualifiedTypeReference typeRef, BlockScope scope) {
		// do nothing by default
	}
	public void endVisit(JavadocQualifiedTypeReference typeRef, ClassScope scope) {
		// do nothing by default
	}
	public void endVisit(JavadocModuleReference moduleRef, BlockScope scope) {
		// do nothing by default
	}
	public void endVisit(JavadocModuleReference moduleRef, ClassScope scope) {
		// do nothing by default
	}
	public void endVisit(JavadocReturnStatement statement, BlockScope scope) {
		// do nothing by default
	}
	public void endVisit(JavadocReturnStatement statement, ClassScope scope) {
		// do nothing by default
	}
	public void endVisit(JavadocSingleNameReference argument, BlockScope scope) {
		// do nothing by default
	}
	public void endVisit(JavadocSingleNameReference argument, ClassScope scope) {
		// do nothing by default
	}
	public void endVisit(JavadocSingleTypeReference typeRef, BlockScope scope) {
		// do nothing by default
	}
	public void endVisit(JavadocSingleTypeReference typeRef, ClassScope scope) {
		// do nothing by default
	}
	public void endVisit(LabeledStatement labeledStatement, BlockScope scope) {
		// do nothing by default
	}
	public void endVisit(LocalDeclaration localDeclaration, BlockScope scope) {
		// do nothing by default
	}
	public void endVisit(LongLiteral longLiteral, BlockScope scope) {
		// do nothing by default
	}
	/**
	 * @since 3.1
	 */
	public void endVisit(MarkerAnnotation annotation, BlockScope scope) {
		// do nothing by default
	}
	public void endVisit(MarkerAnnotation annotation, ClassScope scope) {
		// do nothing by default
	}
	public void endVisit(MemberValuePair pair, BlockScope scope) {
		// do nothing by default
	}
	public void endVisit(MemberValuePair pair, ClassScope scope) {
		// do nothing by default
	}
	public void endVisit(MessageSend messageSend, BlockScope scope) {
		// do nothing by default
	}
	public void endVisit(MethodDeclaration methodDeclaration, ClassScope scope) {
		// do nothing by default
	}
	public void endVisit(StringLiteralConcatenation literal, BlockScope scope) {
		// do nothing by default
	}
	/**
	 * @since 3.1
	 */
	public void endVisit(NormalAnnotation annotation, BlockScope scope) {
		// do nothing by default
	}
	public void endVisit(NormalAnnotation annotation, ClassScope scope) {
		// do nothing by default
	}
	public void endVisit(NullLiteral nullLiteral, BlockScope scope) {
		// do nothing by default
	}
	public void endVisit(OR_OR_Expression or_or_Expression, BlockScope scope) {
		// do nothing by default
	}
	public void endVisit(Pattern patternExpression, BlockScope scope) {
		// do nothing by default
	}
	public void endVisit(ParameterizedQualifiedTypeReference parameterizedQualifiedTypeReference, BlockScope scope) {
		// do nothing by default
	}
	public void endVisit(ParameterizedQualifiedTypeReference parameterizedQualifiedTypeReference, ClassScope scope) {
		// do nothing by default
	}
	public void endVisit(ParameterizedSingleTypeReference parameterizedSingleTypeReference, BlockScope scope) {
		// do nothing by default
	}
	public void endVisit(ParameterizedSingleTypeReference parameterizedSingleTypeReference, ClassScope scope) {
		// do nothing by default
	}
	public void endVisit(PostfixExpression postfixExpression, BlockScope scope) {
		// do nothing by default
	}
	public void endVisit(PrefixExpression prefixExpression, BlockScope scope) {
		// do nothing by default
	}
	public void endVisit(
    		QualifiedAllocationExpression qualifiedAllocationExpression,
    		BlockScope scope) {
		// do nothing by default
	}
	public void endVisit(
		QualifiedNameReference qualifiedNameReference,
		BlockScope scope) {
		// do nothing by default
	}
	public void endVisit(
			QualifiedNameReference qualifiedNameReference,
			ClassScope scope) {
		// do nothing by default
	}
	public void endVisit(
    		QualifiedSuperReference qualifiedSuperReference,
    		BlockScope scope) {
		// do nothing by default
	}
	public void endVisit(
    		QualifiedSuperReference qualifiedSuperReference,
    		ClassScope scope) {
		// do nothing by default
	}
	public void endVisit(
    		QualifiedThisReference qualifiedThisReference,
    		BlockScope scope) {
		// do nothing by default
	}
	public void endVisit(
    		QualifiedThisReference qualifiedThisReference,
    		ClassScope scope) {
		// do nothing by default
	}
	public void endVisit(
    		QualifiedTypeReference qualifiedTypeReference,
    		BlockScope scope) {
		// do nothing by default
	}
	public void endVisit(
    		QualifiedTypeReference qualifiedTypeReference,
    		ClassScope scope) {
		// do nothing by default
	}
	public void endVisit(RecordPattern recordPattern, BlockScope scope) {
		// do nothing by default
	}
	public void endVisit(ReturnStatement returnStatement, BlockScope scope) {
		// do nothing by default
	}
	/**
	 * @since 3.1
	 */
	public void endVisit(SingleMemberAnnotation annotation, BlockScope scope) {
		// do nothing by default
	}
	public void endVisit(SingleMemberAnnotation annotation, ClassScope scope) {
		// do nothing by default
	}
	public void endVisit(
    		SingleNameReference singleNameReference,
    		BlockScope scope) {
		// do nothing by default
	}
	public void endVisit(
			SingleNameReference singleNameReference,
			ClassScope scope) {
			// do nothing by default
	}
	public void endVisit(
    		SingleTypeReference singleTypeReference,
    		BlockScope scope) {
		// do nothing by default
	}
	public void endVisit(
    		SingleTypeReference singleTypeReference,
    		ClassScope scope) {
		// do nothing by default
	}
	public void endVisit(StringLiteral stringLiteral, BlockScope scope) {
		// do nothing by default
	}
	public void endVisit(SuperReference superReference, BlockScope scope) {
		// do nothing by default
	}
	public void endVisit(SwitchStatement switchStatement, BlockScope scope) {
		// do nothing by default
	}
	public void endVisit(SWITCH_Statement switchStatement, BlockScope scope) {
		// do nothing by default
	}
	public void endVisit(
		SynchronizedStatement synchronizedStatement,
		BlockScope scope) {
		// do nothing by default
	}
	public void endVisit(ThisReference thisReference, BlockScope scope) {
		// do nothing by default
	}
	public void endVisit(ThisReference thisReference, ClassScope scope) {
		// do nothing by default
	}
	public void endVisit(ThrowStatement throwStatement, BlockScope scope) {
		// do nothing by default
	}
	public void endVisit(TrueLiteral trueLiteral, BlockScope scope) {
		// do nothing by default
	}
	public void endVisit(TryStatement tryStatement, BlockScope scope) {
		// do nothing by default
	}
	public void endVisit(
		TypeDeclaration localTypeDeclaration,
		BlockScope scope) {
		// do nothing by default
	}
	public void endVisit(
		TypeDeclaration memberTypeDeclaration,
		ClassScope scope) {
		// do nothing by default
	}
	public void endVisit(
		TypeDeclaration typeDeclaration,
		CompilationUnitScope scope) {
		// do nothing by default
	}
	public void endVisit(TypeParameter typeParameter, BlockScope scope) {
		// do nothing by default
	}
	public void endVisit(TypeParameter typeParameter, ClassScope scope) {
		// do nothing by default
	}
	public void endVisit(UnaryExpression unaryExpression, BlockScope scope) {
		// do nothing by default
	}
	public void endVisit(
			UnionTypeReference unionTypeReference,
			BlockScope scope) {
		// do nothing by default
	}
	public void endVisit(
			UnionTypeReference unionTypeReference,
			ClassScope scope) {
		// do nothing by default
	}
	public void endVisit(YieldStatement yieldStatement, BlockScope scope) {
		// do nothing by default
	}
	public void endVisit(WhileStatement whileStatement, BlockScope scope) {
		// do nothing by default
	}
	public void endVisit(Wildcard wildcard, BlockScope scope) {
		// do nothing by default
	}
	public void endVisit(Wildcard wildcard, ClassScope scope) {
		// do nothing by default
	}
	public void endVisit(LambdaExpression lambdaExpression, BlockScope blockScope) {
		// do nothing by default
	}
	public void endVisit(ReferenceExpression referenceExpression, BlockScope blockScope) {
		// do nothing by default
	}
	public void endVisit(IntersectionCastTypeReference intersectionCastTypeReference, ClassScope scope) {
		// do nothing by default
	}
	public void endVisit(IntersectionCastTypeReference intersectionCastTypeReference, BlockScope scope) {
		// do nothing by default
	}
	public void endVisit(SwitchExpression switchExpression,	BlockScope scope) {
		// do nothing by default
	}
	public void endVisit(RecordComponent recordComponent, BlockScope scope) {
		// do nothing by default, keep traversing
	}
	public boolean visit(RecordPattern recordPattern, BlockScope scope) {
		return true; // do nothing by default, keep traversing
	}
	public boolean visit(
    		AllocationExpression allocationExpression,
    		BlockScope scope) {
		return true; // do nothing by default, keep traversing
	}
	public boolean visit(AND_AND_Expression and_and_Expression, BlockScope scope) {
		return true; // do nothing by default, keep traversing
	}
	public boolean visit(
			AnnotationMethodDeclaration annotationTypeDeclaration,
			ClassScope classScope) {
		return true; // do nothing by default, keep traversing
	}
	public boolean visit(TypePattern anyPattern, BlockScope scope) {
		return true; // do nothing by default, keep traversing
	}
	public boolean visit(Argument argument, BlockScope scope) {
		return true; // do nothing by default, keep traversing
	}
	public boolean visit(Argument argument, ClassScope scope) {
		return true; // do nothing by default, keep traversing
	}
	public boolean visit(
		ArrayAllocationExpression arrayAllocationExpression,
		BlockScope scope) {
		return true; // do nothing by default, keep traversing
	}
	public boolean visit(ArrayInitializer arrayInitializer, BlockScope scope) {
		return true; // do nothing by default, keep traversing
	}
	public boolean visit(ArrayInitializer arrayInitializer, ClassScope scope) {
		return true; // do nothing by default, keep traversing
	}
	public boolean visit(
		ArrayQualifiedTypeReference arrayQualifiedTypeReference,
		BlockScope scope) {
		return true; // do nothing by default, keep traversing
	}
	public boolean visit(
		ArrayQualifiedTypeReference arrayQualifiedTypeReference,
		ClassScope scope) {
		return true; // do nothing by default, keep traversing
	}
	public boolean visit(CompositeArrayReference arrayReference, BlockScope scope) {
		return true; // do nothing by default, keep traversing
	}
	public boolean visit(ArrayReference arrayReference, BlockScope scope) {
		return true; // do nothing by default, keep traversing
	}
	public boolean visit(ArrayTypeReference arrayTypeReference, BlockScope scope) {
		return true; // do nothing by default, keep traversing
	}
	public boolean visit(ArrayTypeReference arrayTypeReference, ClassScope scope) {
		return true; // do nothing by default, keep traversing
	}
	public boolean visit(AssertStatement assertStatement, BlockScope scope) {
		return true; // do nothing by default, keep traversing
	}
	public boolean visit(Assignment assignment, BlockScope scope) {
		return true; // do nothing by default, keep traversing
	}
	public boolean visit(BinaryExpression binaryExpression, BlockScope scope) {
		return true; // do nothing by default, keep traversing
	}
	public boolean visit(Block block, BlockScope scope) {
		return true; // do nothing by default, keep traversing
	}
	public boolean visit(BreakStatement breakStatement, BlockScope scope) {
		return true; // do nothing by default, keep traversing
	}
	public boolean visit(CaseStatement caseStatement, BlockScope scope) {
		return true; // do nothing by default, keep traversing
	}
	public boolean visit(CASE_Statement caseStatement, BlockScope scope) {
		return true; // do nothing by default, keep traversing
	}
	public boolean visit(CastExpression castExpression, BlockScope scope) {
		return true; // do nothing by default, keep traversing
	}
	public boolean visit(CharLiteral charLiteral, BlockScope scope) {
		return true; // do nothing by default, keep traversing
	}
	public boolean visit(ClassLiteralAccess classLiteral, BlockScope scope) {
		return true; // do nothing by default, keep traversing
	}
	public boolean visit(Clinit clinit, ClassScope scope) {
		return true; // do nothing by default, keep traversing
	}
	public boolean visit(ModuleDeclaration module, CompilationUnitScope scope) {
		return true;
	}
	public boolean visit(
		CompilationUnitDeclaration compilationUnitDeclaration,
		CompilationUnitScope scope) {
		return true; // do nothing by default, keep traversing
	}
	public boolean visit(CompoundAssignment compoundAssignment, BlockScope scope) {
		return true; // do nothing by default, keep traversing
	}
	public boolean visit(ConnectCompoundAssignment compoundAssignment, BlockScope scope) {
		return true; // do nothing by default, keep traversing
	}
	public boolean visit(
    		ConditionalExpression conditionalExpression,
    		BlockScope scope) {
		return true; // do nothing by default, keep traversing
	}
	public boolean visit(
		ConstructorDeclaration constructorDeclaration,
		ClassScope scope) {
		return true; // do nothing by default, keep traversing
	}
	public boolean visit(ContinueStatement continueStatement, BlockScope scope) {
		return true; // do nothing by default, keep traversing
	}
	public boolean visit(DoStatement doStatement, BlockScope scope) {
		return true; // do nothing by default, keep traversing
	}
	public boolean visit(DoubleLiteral doubleLiteral, BlockScope scope) {
		return true; // do nothing by default, keep traversing
	}
	public boolean visit(EmptyStatement emptyStatement, BlockScope scope) {
		return true; // do nothing by default, keep traversing
	}
	public boolean visit(EqualExpression equalExpression, BlockScope scope) {
		return true; // do nothing by default, keep traversing
	}
	public boolean visit(
		ExplicitConstructorCall explicitConstructor,
		BlockScope scope) {
		return true; // do nothing by default, keep traversing
	}
	public boolean visit(
		ExtendedStringLiteral extendedStringLiteral,
		BlockScope scope) {
		return true; // do nothing by default, keep traversing
	}
	public boolean visit(FakeDefaultLiteral fakeDefaultLiteral, BlockScope scope) {
		return true; // do nothing by default, keep traversing
	}
	public boolean visit(FalseLiteral falseLiteral, BlockScope scope) {
		return true; // do nothing by default, keep traversing
	}
	public boolean visit(FieldDeclaration fieldDeclaration, MethodScope scope) {
		return true; // do nothing by default, keep traversing
	}
	public boolean visit(FieldReference fieldReference, BlockScope scope) {
		return true; // do nothing by default, keep traversing
	}
	public boolean visit(FieldReference fieldReference, ClassScope scope) {
		return true; // do nothing by default, keep traversing
	}
	public boolean visit(FloatLiteral floatLiteral, BlockScope scope) {
		return true; // do nothing by default, keep traversing
	}
	public boolean visit(ForeachStatement forStatement, BlockScope scope) {
		return true; // do nothing by default, keep traversing
	}
	public boolean visit(ForStatement forStatement, BlockScope scope) {
		return true; // do nothing by default, keep traversing
	}
	public boolean visit(GuardedPattern guardedPattern, BlockScope scope) {
		return true; // do nothing by default, keep traversing
	}
	public boolean visit(IfStatement ifStatement, BlockScope scope) {
		return true; // do nothing by default, keep traversing
	}
	public boolean visit(IF_Statement ifStatement, BlockScope scope) {
		return true; // do nothing by default, keep traversing
	}
	public boolean visit(ImportReference importRef, CompilationUnitScope scope) {
		return true; // do nothing by default, keep traversing
	}
	public boolean visit(Initializer initializer, MethodScope scope) {
		return true; // do nothing by default, keep traversing
	}
	public boolean visit(
    		InstanceOfExpression instanceOfExpression,
    		BlockScope scope) {
		return true; // do nothing by default, keep traversing
	}
	public boolean visit(IntLiteral intLiteral, BlockScope scope) {
		return true; // do nothing by default, keep traversing
	}
	public boolean visit(Javadoc javadoc, BlockScope scope) {
		return true; // do nothing by default, keep traversing
	}
	public boolean visit(Javadoc javadoc, ClassScope scope) {
		return true; // do nothing by default, keep traversing
	}
	public boolean visit(JavadocAllocationExpression expression, BlockScope scope) {
		return true; // do nothing by default, keep traversing
	}
	public boolean visit(JavadocAllocationExpression expression, ClassScope scope) {
		return true; // do nothing by default, keep traversing
	}
	public boolean visit(JavadocArgumentExpression expression, BlockScope scope) {
		return true; // do nothing by default, keep traversing
	}
	public boolean visit(JavadocArgumentExpression expression, ClassScope scope) {
		return true; // do nothing by default, keep traversing
	}
	public boolean visit(JavadocArrayQualifiedTypeReference typeRef, BlockScope scope) {
		return true; // do nothing by default, keep traversing
	}
	public boolean visit(JavadocArrayQualifiedTypeReference typeRef, ClassScope scope) {
		return true; // do nothing by default, keep traversing
	}
	public boolean visit(JavadocArraySingleTypeReference typeRef, BlockScope scope) {
		return true; // do nothing by default, keep traversing
	}
	public boolean visit(JavadocArraySingleTypeReference typeRef, ClassScope scope) {
		return true; // do nothing by default, keep traversing
	}
	public boolean visit(JavadocFieldReference fieldRef, BlockScope scope) {
		return true; // do nothing by default, keep traversing
	}
	public boolean visit(JavadocFieldReference fieldRef, ClassScope scope) {
		return true; // do nothing by default, keep traversing
	}
	public boolean visit(JavadocImplicitTypeReference implicitTypeReference, BlockScope scope) {
		return true; // do nothing by default, keep traversing
	}
	public boolean visit(JavadocImplicitTypeReference implicitTypeReference, ClassScope scope) {
		return true; // do nothing by default, keep traversing
	}
	public boolean visit(JavadocMessageSend messageSend, BlockScope scope) {
		return true; // do nothing by default, keep traversing
	}
	public boolean visit(JavadocMessageSend messageSend, ClassScope scope) {
		return true; // do nothing by default, keep traversing
	}
	public boolean visit(JavadocQualifiedTypeReference typeRef, BlockScope scope) {
		return true; // do nothing by default, keep traversing
	}
	public boolean visit(JavadocQualifiedTypeReference typeRef, ClassScope scope) {
		return true; // do nothing by default, keep traversing
	}
	public boolean visit(JavadocModuleReference moduleRef, BlockScope scope) {
		return true; // do nothing by default, keep traversing
	}
	public boolean visit(JavadocModuleReference moduleRef, ClassScope scope) {
		return true; // do nothing by default, keep traversing
	}
	public boolean visit(JavadocReturnStatement statement, BlockScope scope) {
		return true; // do nothing by default, keep traversing
	}
	public boolean visit(JavadocReturnStatement statement, ClassScope scope) {
		return true; // do nothing by default, keep traversing
	}
	public boolean visit(JavadocSingleNameReference argument, BlockScope scope) {
		return true; // do nothing by default, keep traversing
	}
	public boolean visit(JavadocSingleNameReference argument, ClassScope scope) {
		return true; // do nothing by default, keep traversing
	}
	public boolean visit(JavadocSingleTypeReference typeRef, BlockScope scope) {
		return true; // do nothing by default, keep traversing
	}
	public boolean visit(JavadocSingleTypeReference typeRef, ClassScope scope) {
		return true; // do nothing by default, keep traversing
	}
	public boolean visit(LabeledStatement labeledStatement, BlockScope scope) {
		return true; // do nothing by default, keep traversing
	}
	public boolean visit(LocalDeclaration localDeclaration, BlockScope scope) {
		return true; // do nothing by default, keep traversing
	}
	public boolean visit(LongLiteral longLiteral, BlockScope scope) {
		return true; // do nothing by default, keep traversing
	}
	/**
	 * @since 3.1
	 */
	public boolean visit(MarkerAnnotation annotation, BlockScope scope) {
		return true;
	}
	public boolean visit(MarkerAnnotation annotation, ClassScope scope) {
		return true;
	}
	/**
	 * @since 3.1
	 */
	public boolean visit(MemberValuePair pair, BlockScope scope) {
		return true;
	}
	public boolean visit(MemberValuePair pair, ClassScope scope) {
		return true;
	}
	public boolean visit(MessageSend messageSend, BlockScope scope) {
		return true; // do nothing by default, keep traversing
	}
	public boolean visit(MethodDeclaration methodDeclaration, ClassScope scope) {
		return true; // do nothing by default, keep traversing
	}
	public boolean visit(
			StringLiteralConcatenation literal,
			BlockScope scope) {
		return true; // do nothing by default, keep traversing
	}
	/**
	 * @since 3.1
	 */
	public boolean visit(NormalAnnotation annotation, BlockScope scope) {
		return true;
	}
	public boolean visit(NormalAnnotation annotation, ClassScope scope) {
		return true;
	}
	public boolean visit(NullLiteral nullLiteral, BlockScope scope) {
		return true; // do nothing by default, keep traversing
	}
	public boolean visit(OR_OR_Expression or_or_Expression, BlockScope scope) {
		return true; // do nothing by default, keep traversing
	}
	public boolean visit(ParameterizedQualifiedTypeReference parameterizedQualifiedTypeReference, BlockScope scope) {
		return true; // do nothing by default, keep traversing
	}
	public boolean visit(ParameterizedQualifiedTypeReference parameterizedQualifiedTypeReference, ClassScope scope) {
		return true; // do nothing by default, keep traversing
	}
	public boolean visit(ParameterizedSingleTypeReference parameterizedSingleTypeReference, BlockScope scope) {
		return true; // do nothing by default, keep traversing
	}
	public boolean visit(ParameterizedSingleTypeReference parameterizedSingleTypeReference, ClassScope scope) {
		return true; // do nothing by default, keep traversing
	}
	public boolean visit(Pattern patternExpression, BlockScope scope) {
		return true; // do nothing by default, keep traversing
	}
	public boolean visit(PostfixExpression postfixExpression, BlockScope scope) {
		return true; // do nothing by default, keep traversing
	}
	public boolean visit(PrefixExpression prefixExpression, BlockScope scope) {
		return true; // do nothing by default, keep traversing
	}
	public boolean visit(
    		QualifiedAllocationExpression qualifiedAllocationExpression,
    		BlockScope scope) {
		return true; // do nothing by default, keep traversing
	}
	public boolean visit(
			QualifiedNameReference qualifiedNameReference,
			BlockScope scope) {
		return true; // do nothing by default, keep traversing
	}
	public boolean visit(
			QualifiedNameReference qualifiedNameReference,
			ClassScope scope) {
		return true; // do nothing by default, keep traversing
	}
	public boolean visit(
    		QualifiedSuperReference qualifiedSuperReference,
    		BlockScope scope) {
		return true; // do nothing by default, keep traversing
	}
	public boolean visit(
    		QualifiedSuperReference qualifiedSuperReference,
    		ClassScope scope) {
		return true; // do nothing by default, keep traversing
	}
	public boolean visit(
			QualifiedThisReference qualifiedThisReference,
			BlockScope scope) {
		return true; // do nothing by default, keep traversing
	}
	public boolean visit(
			QualifiedThisReference qualifiedThisReference,
			ClassScope scope) {
		return true; // do nothing by default, keep traversing
	}
	public boolean visit(
    		QualifiedTypeReference qualifiedTypeReference,
    		BlockScope scope) {
		return true; // do nothing by default, keep traversing
	}
	public boolean visit(
    		QualifiedTypeReference qualifiedTypeReference,
    		ClassScope scope) {
		return true; // do nothing by default, keep traversing
	}
	public boolean visit(ReturnStatement returnStatement, BlockScope scope) {
		return true; // do nothing by default, keep traversing
	}
	/**
	 * @since 3.1
	 */
	public boolean visit(SingleMemberAnnotation annotation, BlockScope scope) {
		return true;
	}
	public boolean visit(SingleMemberAnnotation annotation, ClassScope scope) {
		return true;
	}
	public boolean visit(
		SingleNameReference singleNameReference,
		BlockScope scope) {
		return true; // do nothing by default, keep traversing
	}
	public boolean visit(
			SingleNameReference singleNameReference,
			ClassScope scope) {
		return true; // do nothing by default, keep traversing
	}
	public boolean visit(
    		SingleTypeReference singleTypeReference,
    		BlockScope scope) {
		return true; // do nothing by default, keep traversing
	}
	public boolean visit(
    		SingleTypeReference singleTypeReference,
    		ClassScope scope) {
		return true; // do nothing by default, keep traversing
	}
	public boolean visit(StringLiteral stringLiteral, BlockScope scope) {
		return true; // do nothing by default, keep traversing
	}
	public boolean visit(SuperReference superReference, BlockScope scope) {
		return true; // do nothing by default, keep traversing
	}
	public boolean visit(SwitchStatement switchStatement, BlockScope scope) {
		return true; // do nothing by default, keep traversing
	}
	public boolean visit(SWITCH_Statement switchStatement, BlockScope scope) {
		return true; // do nothing by default, keep traversing
	}
	public boolean visit(
		SynchronizedStatement synchronizedStatement,
		BlockScope scope) {
		return true; // do nothing by default, keep traversing
	}
	public boolean visit(ThisReference thisReference, BlockScope scope) {
		return true; // do nothing by default, keep traversing
	}
	public boolean visit(ThisReference thisReference, ClassScope scope) {
		return true; // do nothing by default, keep traversing
	}
	public boolean visit(ThrowStatement throwStatement, BlockScope scope) {
		return true; // do nothing by default, keep traversing
	}
	public boolean visit(TrueLiteral trueLiteral, BlockScope scope) {
		return true; // do nothing by default, keep traversing
	}
	public boolean visit(TryStatement tryStatement, BlockScope scope) {
		return true; // do nothing by default, keep traversing
	}
	public boolean visit(
		TypeDeclaration localTypeDeclaration,
		BlockScope scope) {
		return true; // do nothing by default, keep traversing
	}
	public boolean visit(
		TypeDeclaration memberTypeDeclaration,
		ClassScope scope) {
		return true; // do nothing by default, keep traversing
	}
	public boolean visit(
		TypeDeclaration typeDeclaration,
		CompilationUnitScope scope) {
		return true; // do nothing by default, keep traversing
	}
	public boolean visit(TypeParameter typeParameter, BlockScope scope) {
		return true; // do nothing by default, keep traversing
	}
	public boolean visit(TypeParameter typeParameter, ClassScope scope) {
		return true; // do nothing by default, keep traversing
	}
	public boolean visit(UnaryExpression unaryExpression, BlockScope scope) {
		return true; // do nothing by default, keep traversing
	}
	public boolean visit(
			UnionTypeReference unionTypeReference,
			BlockScope scope) {
		return true; // do nothing by default, keep traversing
	}
	public boolean visit(
			UnionTypeReference unionTypeReference,
			ClassScope scope) {
		return true; // do nothing by default, keep traversing
	}
	public boolean visit(YieldStatement yieldStatement, BlockScope scope) {
		return true; // do nothing by default, keep traversing
	}
	public boolean visit(WhileStatement whileStatement, BlockScope scope) {
		return true; // do nothing by default, keep traversing
	}
	public boolean visit(Wildcard wildcard, BlockScope scope) {
		return true; // do nothing by default, keep traversing
	}
	public boolean visit(Wildcard wildcard, ClassScope scope) {
		return true; // do nothing by default, keep traversing
	}
	public boolean visit(LambdaExpression lambdaExpression, BlockScope blockScope) {
		return true; // do nothing by default, keep traversing
	}
	public boolean visit(ReferenceExpression referenceExpression, BlockScope blockScope) {
		return true; // do nothing by default, keep traversing
	}
	public boolean visit(IntersectionCastTypeReference intersectionCastTypeReference, ClassScope scope) {
		return true; // do nothing by default, keep traversing
	}
	public boolean visit(IntersectionCastTypeReference intersectionCastTypeReference, BlockScope scope) {
		return true; // do nothing by default, keep traversing
	}
	public boolean visit(SwitchExpression switchExpression, BlockScope blockScope) {
		return true; // do nothing by default, keep traversing
	}
	public  boolean visit(RecordComponent recordComponent, BlockScope scope) {
		return true; // do nothing by default, keep traversing
	}
}<|MERGE_RESOLUTION|>--- conflicted
+++ resolved
@@ -115,15 +115,9 @@
 	public void endVisit(Clinit clinit, ClassScope scope) {
 		// do nothing by default
 	}
-<<<<<<< HEAD
-	public void endVisit(CompactConstructorDeclaration ccd, ClassScope scope) {
-		// do nothing by default
-	}
 	public void endVisit(ConnectCompoundAssignment compoundAssignment, BlockScope scope) {
 		// do nothing by default
 	}
-=======
->>>>>>> f595c2f1
 	public void endVisit(
 		CompilationUnitDeclaration compilationUnitDeclaration,
 		CompilationUnitScope scope) {
