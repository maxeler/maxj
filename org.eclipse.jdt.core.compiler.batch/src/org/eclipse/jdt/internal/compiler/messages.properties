###############################################################################
# Copyright (c) 2000, 2024 IBM Corporation and others.
#
# This program and the accompanying materials
# are made available under the terms of the Eclipse Public License 2.0
# which accompanies this distribution, and is available at
# https://www.eclipse.org/legal/epl-2.0/
#
# SPDX-License-Identifier: EPL-2.0
#
# Contributors:
#     IBM Corporation - initial API and implementation
###############################################################################
### compiler messages.

### compilation
compilation_unresolvedProblem =  Unresolved compilation problem: \n
compilation_unresolvedProblems = Unresolved compilation problems: \n
compilation_request    = [parsing    {2} - #{0}/{1}]
compilation_loadBinary = [reading    {0}.class]
compilation_process    = [analyzing  {2} - #{0}/{1}]
compilation_write      = [writing    {1} - #{0}]
compilation_done       = [completed  {2} - #{0}/{1}]
compilation_units      = [{0} units compiled]
compilation_unit       = [{0} unit compiled]
compilation_internalError = Internal compiler error: {0}
compilation_beginningToCompile=Beginning to compile
compilation_processing=Processing {0}

### output
output_isFile =  Regular file {0} cannot be used as output directory
output_notValidAll =  Could not create output directory {0}
output_notValid = Could not create subdirectory {0} into output directory {1}

### problem
problem_noSourceInformation =
problem_atLine = (at line {0})

### abort
abort_invalidAttribute = SANITY CHECK: Invalid attribute for local variable {0}
abort_invalidExceptionAttribute = SANITY CHECK: Invalid attribute for exception attribute for {0}
abort_missingCode = Missing code implementation in the compiler
abort_againstSourceModel = Cannot compile against source model {0} issued from {1}
abort_invalidOpcode = SANITY CHECK: Invalid opcode {0} at pc {1} for stackmap table attribute for method {2}
abort_externaAnnotationFile = Failed to read external annotations for {0} from {1} due to an exception: {2}

### accept
accept_cannot = Cannot accept the compilation unit:

### parser
parser_incorrectPath = The path for the javadcl.java file is incorrect
parser_moveFiles = MOVE FILES IN THE Runtime DIRECTORY OF Parser.class
parser_syntaxRecovery = SYNTAX RECOVERY
parser_regularParse = REGULAR PARSE
parser_missingFile = missing file {0}
parser_corruptedFile = corrupted file {0}
parser_endOfFile = end of file
parser_endOfConstructor = end of constructor
parser_endOfMethod = end of method
parser_endOfInitializer = end of initializer

### ast
ast_missingCode = Missing code gen implementation

### constant
constant_cannotCastedInto =  {0} constant cannot be casted into {1}
constant_cannotConvertedTo = {0} constant cannot be converted to {1}

### Java Language Features
switch_expression = Switch Expressions
text_block = Text Blocks
pattern_matching_instanceof = Type Patterns
records = Records
sealed_types = Sealed Types
pattern_matching_switch = Pattern Matching in Switch
record_patterns = Record Pattern
unnamed_patterns_and_vars = Unnamed Patterns and Variables
implicit_classes_and_instance_main_methods = Implicitly Declared Classes and Instance Main Methods
<<<<<<< HEAD
primitives_in_patterns = Primitives In Patterns
module_imports = Module Import Declarations
=======
string_templates = String Template
statements_before_super = Statements Before Super
>>>>>>> 4b00e199
<|MERGE_RESOLUTION|>--- conflicted
+++ resolved
@@ -1,85 +1,82 @@
-###############################################################################
-# Copyright (c) 2000, 2024 IBM Corporation and others.
-#
-# This program and the accompanying materials
-# are made available under the terms of the Eclipse Public License 2.0
-# which accompanies this distribution, and is available at
-# https://www.eclipse.org/legal/epl-2.0/
-#
-# SPDX-License-Identifier: EPL-2.0
-#
-# Contributors:
-#     IBM Corporation - initial API and implementation
-###############################################################################
-### compiler messages.
-
-### compilation
-compilation_unresolvedProblem =  Unresolved compilation problem: \n
-compilation_unresolvedProblems = Unresolved compilation problems: \n
-compilation_request    = [parsing    {2} - #{0}/{1}]
-compilation_loadBinary = [reading    {0}.class]
-compilation_process    = [analyzing  {2} - #{0}/{1}]
-compilation_write      = [writing    {1} - #{0}]
-compilation_done       = [completed  {2} - #{0}/{1}]
-compilation_units      = [{0} units compiled]
-compilation_unit       = [{0} unit compiled]
-compilation_internalError = Internal compiler error: {0}
-compilation_beginningToCompile=Beginning to compile
-compilation_processing=Processing {0}
-
-### output
-output_isFile =  Regular file {0} cannot be used as output directory
-output_notValidAll =  Could not create output directory {0}
-output_notValid = Could not create subdirectory {0} into output directory {1}
-
-### problem
-problem_noSourceInformation =
-problem_atLine = (at line {0})
-
-### abort
-abort_invalidAttribute = SANITY CHECK: Invalid attribute for local variable {0}
-abort_invalidExceptionAttribute = SANITY CHECK: Invalid attribute for exception attribute for {0}
-abort_missingCode = Missing code implementation in the compiler
-abort_againstSourceModel = Cannot compile against source model {0} issued from {1}
-abort_invalidOpcode = SANITY CHECK: Invalid opcode {0} at pc {1} for stackmap table attribute for method {2}
-abort_externaAnnotationFile = Failed to read external annotations for {0} from {1} due to an exception: {2}
-
-### accept
-accept_cannot = Cannot accept the compilation unit:
-
-### parser
-parser_incorrectPath = The path for the javadcl.java file is incorrect
-parser_moveFiles = MOVE FILES IN THE Runtime DIRECTORY OF Parser.class
-parser_syntaxRecovery = SYNTAX RECOVERY
-parser_regularParse = REGULAR PARSE
-parser_missingFile = missing file {0}
-parser_corruptedFile = corrupted file {0}
-parser_endOfFile = end of file
-parser_endOfConstructor = end of constructor
-parser_endOfMethod = end of method
-parser_endOfInitializer = end of initializer
-
-### ast
-ast_missingCode = Missing code gen implementation
-
-### constant
-constant_cannotCastedInto =  {0} constant cannot be casted into {1}
-constant_cannotConvertedTo = {0} constant cannot be converted to {1}
-
-### Java Language Features
-switch_expression = Switch Expressions
-text_block = Text Blocks
-pattern_matching_instanceof = Type Patterns
-records = Records
-sealed_types = Sealed Types
-pattern_matching_switch = Pattern Matching in Switch
-record_patterns = Record Pattern
-unnamed_patterns_and_vars = Unnamed Patterns and Variables
-implicit_classes_and_instance_main_methods = Implicitly Declared Classes and Instance Main Methods
-<<<<<<< HEAD
-primitives_in_patterns = Primitives In Patterns
-module_imports = Module Import Declarations
-=======
-string_templates = String Template
-statements_before_super = Statements Before Super
->>>>>>> 4b00e199
+###############################################################################
+# Copyright (c) 2000, 2024 IBM Corporation and others.
+#
+# This program and the accompanying materials
+# are made available under the terms of the Eclipse Public License 2.0
+# which accompanies this distribution, and is available at
+# https://www.eclipse.org/legal/epl-2.0/
+#
+# SPDX-License-Identifier: EPL-2.0
+#
+# Contributors:
+#     IBM Corporation - initial API and implementation
+###############################################################################
+### compiler messages.
+
+### compilation
+compilation_unresolvedProblem =  Unresolved compilation problem: \n
+compilation_unresolvedProblems = Unresolved compilation problems: \n
+compilation_request    = [parsing    {2} - #{0}/{1}]
+compilation_loadBinary = [reading    {0}.class]
+compilation_process    = [analyzing  {2} - #{0}/{1}]
+compilation_write      = [writing    {1} - #{0}]
+compilation_done       = [completed  {2} - #{0}/{1}]
+compilation_units      = [{0} units compiled]
+compilation_unit       = [{0} unit compiled]
+compilation_internalError = Internal compiler error: {0}
+compilation_beginningToCompile=Beginning to compile
+compilation_processing=Processing {0}
+
+### output
+output_isFile =  Regular file {0} cannot be used as output directory
+output_notValidAll =  Could not create output directory {0}
+output_notValid = Could not create subdirectory {0} into output directory {1}
+
+### problem
+problem_noSourceInformation =
+problem_atLine = (at line {0})
+
+### abort
+abort_invalidAttribute = SANITY CHECK: Invalid attribute for local variable {0}
+abort_invalidExceptionAttribute = SANITY CHECK: Invalid attribute for exception attribute for {0}
+abort_missingCode = Missing code implementation in the compiler
+abort_againstSourceModel = Cannot compile against source model {0} issued from {1}
+abort_invalidOpcode = SANITY CHECK: Invalid opcode {0} at pc {1} for stackmap table attribute for method {2}
+abort_externaAnnotationFile = Failed to read external annotations for {0} from {1} due to an exception: {2}
+
+### accept
+accept_cannot = Cannot accept the compilation unit:
+
+### parser
+parser_incorrectPath = The path for the javadcl.java file is incorrect
+parser_moveFiles = MOVE FILES IN THE Runtime DIRECTORY OF Parser.class
+parser_syntaxRecovery = SYNTAX RECOVERY
+parser_regularParse = REGULAR PARSE
+parser_missingFile = missing file {0}
+parser_corruptedFile = corrupted file {0}
+parser_endOfFile = end of file
+parser_endOfConstructor = end of constructor
+parser_endOfMethod = end of method
+parser_endOfInitializer = end of initializer
+
+### ast
+ast_missingCode = Missing code gen implementation
+
+### constant
+constant_cannotCastedInto =  {0} constant cannot be casted into {1}
+constant_cannotConvertedTo = {0} constant cannot be converted to {1}
+
+### Java Language Features
+switch_expression = Switch Expressions
+text_block = Text Blocks
+pattern_matching_instanceof = Type Patterns
+records = Records
+sealed_types = Sealed Types
+pattern_matching_switch = Pattern Matching in Switch
+record_patterns = Record Pattern
+unnamed_patterns_and_vars = Unnamed Patterns and Variables
+implicit_classes_and_instance_main_methods = Implicitly Declared Classes and Instance Main Methods
+statements_before_super = Statements Before Super
+primitives_in_patterns = Primitives In Patterns
+module_imports = Module Import Declarations
+