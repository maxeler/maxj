--- conflicted
+++ resolved
@@ -4343,22 +4343,13 @@
 			attributesNumber += generateSignatureAttribute(genericSignature);
 		}
 		AbstractMethodDeclaration methodDeclaration = methodBinding.sourceMethod();
-<<<<<<< HEAD
-		if (methodBinding instanceof SyntheticMethodBinding) {
-			SyntheticMethodBinding syntheticMethod = (SyntheticMethodBinding) methodBinding;
-=======
 		if (methodBinding instanceof SyntheticMethodBinding syntheticMethod) {
->>>>>>> e13b5a97
 			if (syntheticMethod.purpose == SyntheticMethodBinding.BridgeMethod
 					|| (syntheticMethod.purpose == SyntheticMethodBinding.SuperMethodAccess
 							&& CharOperation.equals(syntheticMethod.selector, syntheticMethod.targetMethod.selector))) {
 				methodDeclaration = ((SyntheticMethodBinding) methodBinding).targetMethod.sourceMethod();
 			}
 			if (syntheticMethod.recordComponentBinding != null) {
-<<<<<<< HEAD
-				assert methodDeclaration == null;
-=======
->>>>>>> e13b5a97
 				long rcMask = TagBits.AnnotationForMethod | TagBits.AnnotationForTypeUse;
 				// record component (field) accessor method
 				ReferenceBinding declaringClass = methodBinding.declaringClass;
@@ -4396,14 +4387,8 @@
 				attributesNumber += generateRuntimeAnnotations(annotations, methodBinding.isConstructor() ? TagBits.AnnotationForConstructor : TagBits.AnnotationForMethod);
 			}
 			if ((methodBinding.tagBits & TagBits.HasParameterAnnotations) != 0) {
-<<<<<<< HEAD
-				Argument[] arguments = methodDeclaration.arguments;
-				if (arguments != null) {
-					propagateRecordComponentArguments(methodDeclaration);
-=======
 				AbstractVariableDeclaration[] arguments = methodDeclaration.arguments(true);
 				if (arguments != null) {
->>>>>>> e13b5a97
 					attributesNumber += generateRuntimeAnnotationsForParameters(arguments);
 				}
 			}
