--- conflicted
+++ resolved
@@ -162,18 +162,6 @@
 	this.isImplicit = this.prototype.isImplicit;
 }
 
-<<<<<<< HEAD
-private void addDefaultAbstractMethods() {
-
-	if (!isPrototype()) throw new IllegalStateException();
-
-	if ((this.tagBits & TagBits.KnowsDefaultAbstractMethods) != 0) return;
-
-	this.tagBits |= TagBits.KnowsDefaultAbstractMethods;
-}
-
-=======
->>>>>>> e13b5a97
 /* Add a new synthetic field for <actualOuterLocalVariable>.
 *	Answer the new field or the existing field if one already existed.
 */
@@ -1812,28 +1800,6 @@
 			}
 		}
 
-<<<<<<< HEAD
-		// find & report collision cases
-		int recordCanonIndex = -1;
-		if (this.isRecordDeclaration) {
-			recordCanonIndex = getImplicitCanonicalConstructor();
-			computeRecordComponents();
-			MethodBinding recordExplicitCanon = checkAndGetExplicitCanonicalConstructors();
-			if (recordExplicitCanon != null) {
-				if (recordCanonIndex != -1 && resolvedMethods[recordCanonIndex] instanceof SyntheticMethodBinding) {
-					removeSyntheticRecordCanonicalConstructor((SyntheticMethodBinding) resolvedMethods[recordCanonIndex]);
-					resolvedMethods[recordCanonIndex] = null;
-					failed++;
-				}
-			} else if (recordCanonIndex != -1 && this.isVarArgs)  {
-				// cannot say that implicit constructor is present - if there are errors
-				checkAndFlagHeapPollutionForRecordImplicit(resolvedMethods[recordCanonIndex], this.scope.referenceContext);
-			}
-		}
-		int recordEqualsIndex = getImplicitMethod(resolvedMethods, TypeConstants.EQUALS);
-
-=======
->>>>>>> e13b5a97
 		for (int i = 0, length = this.methods.length; i < length; i++) {
 			int severity = ProblemSeverities.Error;
 			MethodBinding method = resolvedMethods[i];
@@ -2319,14 +2285,6 @@
 		} else if (!method.isStatic() && !method.isFinal() && !method.isConstructor()
 				&& !(sourceLevel >= ClassFileConstants.JDK9 && method.isPrivate())) {
 			methodDecl.scope.problemReporter().safeVarargsOnNonFinalInstanceMethod(method);
-<<<<<<< HEAD
-		}
-	} else {
-		/* https://github.com/eclipse-jdt/eclipse.jdt.core/issues/365 */
-		if (!this.isRecordDeclaration) {
-			checkAndFlagHeapPollution(method, methodDecl);
-=======
->>>>>>> e13b5a97
 		}
 	} else {
 		AbstractVariableDeclaration [] argv = methodDecl.arguments(true);
