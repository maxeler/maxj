/*******************************************************************************
 * Copyright (c) 2000, 2025 IBM Corporation and others.
 *
 * This program and the accompanying materials
 * are made available under the terms of the Eclipse Public License 2.0
 * which accompanies this distribution, and is available at
 * https://www.eclipse.org/legal/epl-2.0/
 *
 * SPDX-License-Identifier: EPL-2.0
 *
 * Contributors:
 *     IBM Corporation - initial API and implementation
 *     IBM Corporation - added the following constants
 *								   NonStaticAccessToStaticField
 *								   NonStaticAccessToStaticMethod
 *								   Task
 *								   ExpressionShouldBeAVariable
 *								   AssignmentHasNoEffect
 *     IBM Corporation - added the following constants
 *								   TooManySyntheticArgumentSlots
 *								   TooManyArrayDimensions
 *								   TooManyBytesForStringConstant
 *								   TooManyMethods
 *								   TooManyFields
 *								   NonBlankFinalLocalAssignment
 *								   ObjectCannotHaveSuperTypes
 *								   MissingSemiColon
 *								   InvalidParenthesizedExpression
 *								   EnclosingInstanceInConstructorCall
 *								   BytecodeExceeds64KLimitForConstructor
 *								   IncompatibleReturnTypeForNonInheritedInterfaceMethod
 *								   UnusedPrivateMethod
 *								   UnusedPrivateConstructor
 *								   UnusedPrivateType
 *								   UnusedPrivateField
 *								   IncompatibleExceptionInThrowsClauseForNonInheritedInterfaceMethod
 *								   InvalidExplicitConstructorCall
 *     IBM Corporation - added the following constants
 *								   PossibleAccidentalBooleanAssignment
 *								   SuperfluousSemicolon
 *								   IndirectAccessToStaticField
 *								   IndirectAccessToStaticMethod
 *								   IndirectAccessToStaticType
 *								   BooleanMethodThrowingException
 *								   UnnecessaryCast
 *								   UnnecessaryArgumentCast
 *								   UnnecessaryInstanceof
 *								   FinallyMustCompleteNormally
 *								   UnusedMethodDeclaredThrownException
 *								   UnusedConstructorDeclaredThrownException
 *								   InvalidCatchBlockSequence
 *								   UnqualifiedFieldAccess
 *     IBM Corporation - added the following constants
 *								   Javadoc
 *								   JavadocUnexpectedTag
 *								   JavadocMissingParamTag
 *								   JavadocMissingParamName
 *								   JavadocDuplicateParamName
 *								   JavadocInvalidParamName
 *								   JavadocMissingReturnTag
 *								   JavadocDuplicateReturnTag
 *								   JavadocMissingThrowsTag
 *								   JavadocMissingThrowsClassName
 *								   JavadocInvalidThrowsClass
 *								   JavadocDuplicateThrowsClassName
 *								   JavadocInvalidThrowsClassName
 *								   JavadocMissingSeeReference
 *								   JavadocInvalidSeeReference
 *								   JavadocInvalidSeeHref
 *								   JavadocInvalidSeeArgs
 *								   JavadocMissing
 *								   JavadocInvalidTag
 *								   JavadocMessagePrefix
 *								   EmptyControlFlowStatement
 *     IBM Corporation - added the following constants
 *								   IllegalUsageOfQualifiedTypeReference
 *								   InvalidDigit
 *     IBM Corporation - added the following constants
 *								   ParameterAssignment
 *								   FallthroughCase
 *     IBM Corporation - added the following constants
 *                                 UnusedLabel
 *                                 UnnecessaryNLSTag
 *                                 LocalVariableMayBeNull
 *                                 EnumConstantsCannotBeSurroundedByParenthesis
 *                                 JavadocMissingIdentifier
 *                                 JavadocNonStaticTypeFromStaticInvocation
 *                                 RawTypeReference
 *                                 NoAdditionalBoundAfterTypeVariable
 *                                 UnsafeGenericArrayForVarargs
 *                                 IllegalAccessFromTypeVariable
 *                                 AnnotationValueMustBeArrayInitializer
 *                                 InvalidEncoding
 *                                 CannotReadSource
 *                                 EnumStaticFieldInInInitializerContext
 *                                 ExternalProblemNotFixable
 *                                 ExternalProblemFixable
 *     IBM Corporation - added the following constants
 *                                 AnnotationValueMustBeAnEnumConstant
 *                                 OverridingMethodWithoutSuperInvocation
 *                                 MethodMustOverrideOrImplement
 *                                 TypeHidingTypeParameterFromType
 *                                 TypeHidingTypeParameterFromMethod
 *                                 TypeHidingType
 *     IBM Corporation - added the following constants
 *								   NullLocalVariableReference
 *								   PotentialNullLocalVariableReference
 *								   RedundantNullCheckOnNullLocalVariable
 * 								   NullLocalVariableComparisonYieldsFalse
 * 								   RedundantLocalVariableNullAssignment
 * 								   NullLocalVariableInstanceofYieldsFalse
 * 								   RedundantNullCheckOnNonNullLocalVariable
 * 								   NonNullLocalVariableComparisonYieldsFalse
 *     IBM Corporation - added the following constants
 *                                 InvalidUsageOfTypeParametersForAnnotationDeclaration
 *                                 InvalidUsageOfTypeParametersForEnumDeclaration
 *     IBM Corporation - added the following constants
 *								   RedundantSuperinterface
 *		Benjamin Muskalla - added the following constants
 *									MissingSynchronizedModifierInInheritedMethod
 *		Stephan Herrmann  - added the following constants
 *									UnusedObjectAllocation
 *									PotentiallyUnclosedCloseable
 *									PotentiallyUnclosedCloseableAtExit
 *									UnclosedCloseable
 *									UnclosedCloseableAtExit
 *									ExplicitlyClosedAutoCloseable
 * 								    RequiredNonNullButProvidedNull
 * 									RequiredNonNullButProvidedPotentialNull
 * 									RequiredNonNullButProvidedUnknown
 * 									NullAnnotationNameMustBeQualified
 * 									IllegalReturnNullityRedefinition
 * 									IllegalRedefinitionToNonNullParameter
 * 									IllegalDefinitionToNonNullParameter
 * 									ParameterLackingNonNullAnnotation
 * 									ParameterLackingNullableAnnotation
 * 									PotentialNullMessageSendReference
 * 									RedundantNullCheckOnNonNullMessageSend
 * 									CannotImplementIncompatibleNullness
 * 									RedundantNullAnnotation
 *									RedundantNullDefaultAnnotation
 *									RedundantNullDefaultAnnotationPackage
 *									RedundantNullDefaultAnnotationType
 *									RedundantNullDefaultAnnotationMethod
 *									ContradictoryNullAnnotations
 *									IllegalAnnotationForBaseType
 *									RedundantNullCheckOnSpecdNonNullLocalVariable
 *									SpecdNonNullLocalVariableComparisonYieldsFalse
 *									RequiredNonNullButProvidedSpecdNullable
 *									MissingDefaultCase
 *									MissingEnumConstantCaseDespiteDefault
 *									UninitializedLocalVariableHintMissingDefault
 *									UninitializedBlankFinalFieldHintMissingDefault
 *									ShouldReturnValueHintMissingDefault
 *									IllegalModifierForInterfaceDefaultMethod
 *									InheritedDefaultMethodConflictsWithOtherInherited
 *									ConflictingNullAnnotations
 *									ConflictingInheritedNullAnnotations
 *									UnsafeElementTypeConversion
 *									ArrayReferencePotentialNullReference
 *									DereferencingNullableExpression
 *									NullityMismatchingTypeAnnotation
 *									NullityMismatchingTypeAnnotationSuperHint
 *									NullityUncheckedTypeAnnotationDetail
 *									NullityUncheckedTypeAnnotationDetailSuperHint
 *									NullableFieldReference
 *									UninitializedNonNullField
 *									UninitializedNonNullFieldHintMissingDefault
 *									NonNullMessageSendComparisonYieldsFalse
 *									RedundantNullCheckOnNonNullSpecdField
 *									NonNullSpecdFieldComparisonYieldsFalse
 *									NonNullExpressionComparisonYieldsFalse
 *									RedundantNullCheckOnNonNullExpression
 *									ReferenceExpressionParameterNullityMismatch
 *									ReferenceExpressionParameterNullityUnchecked
 *									ReferenceExpressionReturnNullRedef
 *									ReferenceExpressionReturnNullRedefUnchecked
 *									DuplicateInheritedDefaultMethods
 *									SuperAccessCannotBypassDirectSuper
 *									SuperCallCannotBypassOverride
 *									ConflictingNullAnnotations
 *									ConflictingInheritedNullAnnotations
 *									UnsafeElementTypeConversion
 *									PotentialNullUnboxing
 *									NullUnboxing
 *									NullExpressionReference
 *									PotentialNullExpressionReference
 *									RedundantNullCheckAgainstNonNullType
 *									NullAnnotationUnsupportedLocation
 *									NullAnnotationUnsupportedLocationAtType
 *									NullityMismatchTypeArgument
 *									ContradictoryNullAnnotationsOnBound
 *									UnsafeNullnessCast
 *									ContradictoryNullAnnotationsInferred
 *									NonNullDefaultDetailIsNotEvaluated
 *									NullNotCompatibleToFreeTypeVariable
 *									NullityMismatchAgainstFreeTypeVariable
 *									ImplicitObjectBoundNoNullDefault
 *									IllegalParameterNullityRedefinition
 *									ContradictoryNullAnnotationsInferredFunctionType
 *									IllegalReturnNullityRedefinitionFreeTypeVariable
 *									UnlikelyCollectionMethodArgumentType
 *									UnlikelyEqualsArgumentType
 *      Jesper S Moller  - added the following constants
 *									TargetTypeNotAFunctionalInterface
 *									OuterLocalMustBeEffectivelyFinal
 *									IllegalModifiersForPackage
 *									DuplicateAnnotationNotMarkedRepeatable
 *									DisallowedTargetForContainerAnnotation
 *									RepeatedAnnotationWithContainerAnnotation
 *									ContainingAnnotationMustHaveValue
 *									ContainingAnnotationHasNonDefaultMembers
 *									ContainingAnnotationHasWrongValueType
 *								 	ContainingAnnotationHasShorterRetention
 *									RepeatableAnnotationHasTargets
 *									RepeatableAnnotationTargetMismatch
 *									RepeatableAnnotationIsDocumented
 *									RepeatableAnnotationIsInherited
 *									RepeatableAnnotationWithRepeatingContainerAnnotation
 *									VarLocalMultipleDeclarators
 *									VarLocalCannotBeArray
 *									VarLocalReferencesItself
 *									VarLocalWithoutInitizalier
 *									VarLocalInitializedToNull
 *									VarLocalCannotBeArrayInitalizers
 *									VarLocalCannotBeLambda
 *									VarLocalCannotBeMethodReference
 *									VarIsReserved
 *									VarIsReservedInFuture
 *									VarIsNotAllowedHere
******************************************************************************/
package org.eclipse.jdt.core.compiler;

import org.eclipse.jdt.internal.compiler.lookup.ProblemReasons;

/**
 * Description of a Java problem, as detected by the compiler or some of the underlying
 * technology reusing the compiler.
 * A problem provides access to:
 * <ul>
 * <li> its location (originating source file name, source position, line number) </li>
 * <li> its message description </li>
 * <li> predicates to check its severity (error, warning, or info) </li>
 * <li> its ID : a number identifying the very nature of this problem. All possible IDs are listed
 * as constants on this interface. </li>
 * </ul>
 *
 * Note: the compiler produces IProblems internally, which are turned into markers by the JavaBuilder
 * so as to persist problem descriptions. This explains why there is no API allowing to reach IProblem detected
 * when compiling. However, the Java problem markers carry equivalent information to IProblem, in particular
 * their ID (attribute "id") is set to one of the IDs defined on this interface.
 *
 * @since 2.0
 * @noimplement This interface is not intended to be implemented by clients.
 * @noextend This interface is not intended to be extended by clients.
 */
public interface IProblem {

/**
 * Answer back the original arguments recorded into the problem.
 * @return the original arguments recorded into the problem
 */
String[] getArguments();

/**
 * Returns the problem id
 *
 * @return the problem id
 */
int getID();

/**
 * Answer a localized, human-readable message string which describes the problem.
 *
 * @return a localized, human-readable message string which describes the problem
 */
String getMessage();

/**
 * Answer the file name in which the problem was found.
 *
 * @return the file name in which the problem was found
 */
char[] getOriginatingFileName();

/**
 * Answer the end position of the problem (inclusive), or -1 if unknown.
 *
 * @return the end position of the problem (inclusive), or -1 if unknown
 */
int getSourceEnd();

/**
 * Answer the line number in source where the problem begins.
 *
 * @return the line number in source where the problem begins
 */
int getSourceLineNumber();

/**
 * Answer the start position of the problem (inclusive), or -1 if unknown.
 *
 * @return the start position of the problem (inclusive), or -1 if unknown
 */
int getSourceStart();

/**
 * Returns whether the severity of this problem is 'Error'.
 *
 * @return true if the severity of this problem is 'Error', false otherwise
 */
boolean isError();

/**
 * Returns whether the severity of this problem is 'Warning'.
 *
 * @return true if the severity of this problem is 'Warning', false otherwise
 */
boolean isWarning();

/**
 * Returns whether the severity of this problem is 'Info'.
 *
 * @return true if the severity of this problem is 'Info', false otherwise
 * @since 3.12
 */
boolean isInfo();

/**
 * Set the end position of the problem (inclusive), or -1 if unknown.
 * Used for shifting problem positions.
 *
 * @param sourceEnd the given end position
 */
void setSourceEnd(int sourceEnd);

/**
 * Set the line number in source where the problem begins.
 *
 * @param lineNumber the given line number
 */
void setSourceLineNumber(int lineNumber);

/**
 * Set the start position of the problem (inclusive), or -1 if unknown.
 * Used for shifting problem positions.
 *
 * @param sourceStart the given start position
 */
void setSourceStart(int sourceStart);


	/**
	 * Problem Categories
	 * The high bits of a problem ID contains information about the category of a problem.
	 * For example, (problemID &amp; TypeRelated) != 0, indicates that this problem is type related.
	 *
	 * A problem category can help to implement custom problem filters. Indeed, when numerous problems
	 * are listed, focusing on import related problems first might be relevant.
	 *
	 * When a problem is tagged as Internal, it means that no change other than a local source code change
	 * can  fix the corresponding problem. A type related problem could be addressed by changing the type
	 * involved in it.
	 */
	int TypeRelated = 0x01000000;
	int FieldRelated = 0x02000000;
	int MethodRelated = 0x04000000;
	int ConstructorRelated = 0x08000000;
	int ImportRelated = 0x10000000;
	int Internal = 0x20000000;
	int Syntax = 0x40000000;
	/** @since 3.0 */
	int Javadoc = 0x80000000;
	/** @since 3.14 */
	int ModuleRelated = 0x00800000;
	/** @since 3.18 */
	int Compliance = 0x00400000;
	/** @since 3.20 */
	int PreviewRelated = 0x00200000;

	/**
	 * Mask to use in order to filter out the category portion of the problem ID.
	 */
	int IgnoreCategoriesMask = 0x1FFFFF;

	/*
	 * Below are listed all available problem IDs. Note that this list could be augmented in the future,
	 * as new features are added to the Java core implementation.
	 *
	 * Problem IDs must be kept unique even when their mask is stripped, since
	 * the bare integer literal is used for message lookup in
	 * /org.eclipse.jdt.core/compiler/org/eclipse/jdt/internal/compiler/problem/messages.properties.
	 * Use this regex to find duplicates: (?s)(\+ \d+)\b.*\1\b
	 */

	/**
	 * ID reserved for referencing an internal error inside the JavaCore implementation which
	 * may be surfaced as a problem associated with the compilation unit which caused it to occur.
	 */
	int Unclassified = 0;

	/**
	 * General type related problems
	 */
	int ObjectHasNoSuperclass = TypeRelated + 1;
	int UndefinedType = TypeRelated + 2;
	int NotVisibleType = TypeRelated + 3;
	int AmbiguousType = TypeRelated + 4;
	int UsingDeprecatedType = TypeRelated + 5;
	int InternalTypeNameProvided = TypeRelated + 6;
	/** @since 2.1 */
	int UnusedPrivateType = Internal + TypeRelated + 7;

	int IncompatibleTypesInEqualityOperator = TypeRelated + 15;
	int IncompatibleTypesInConditionalOperator = TypeRelated + 16;
	int TypeMismatch = TypeRelated + 17;
	/** @since 3.0 */
	int IndirectAccessToStaticType = Internal + TypeRelated + 18;

	/** @since 3.10 */
	int ReturnTypeMismatch = TypeRelated + 19;

	/**
	 * Inner types related problems
	 */
	int MissingEnclosingInstanceForConstructorCall = TypeRelated + 20;
	int MissingEnclosingInstance = TypeRelated + 21;
	int IncorrectEnclosingInstanceReference = TypeRelated + 22;
	int IllegalEnclosingInstanceSpecification = TypeRelated + 23;
	int CannotDefineStaticInitializerInLocalType = Internal + 24;
	/** @deprecated - problem is no longer generated, use {@link #OuterLocalMustBeEffectivelyFinal} instead */
	int OuterLocalMustBeFinal = Internal + 25;
	int CannotDefineInterfaceInLocalType = Internal + 26;
	int IllegalPrimitiveOrArrayTypeForEnclosingInstance = TypeRelated + 27;
	/** @since 2.1 */
	int EnclosingInstanceInConstructorCall = Internal + 28;
	int AnonymousClassCannotExtendFinalClass = TypeRelated + 29;
	/** @since 3.1 */
	int CannotDefineAnnotationInLocalType = Internal + 30;
	/** @since 3.1 */
	int CannotDefineEnumInLocalType = Internal + 31;
	/** @since 3.1 */
	int NonStaticContextForEnumMemberType = Internal + 32;
	/** @since 3.3 */
	int TypeHidingType = TypeRelated + 33;
	/** @since 3.11 */
	int NotAnnotationType = TypeRelated + 34;

	// variables
	int UndefinedName = Internal + FieldRelated + 50;
	int UninitializedLocalVariable = Internal + 51;
	int VariableTypeCannotBeVoid = Internal + 52;
	/** @deprecated - problem is no longer generated, use {@link #CannotAllocateVoidArray} instead */
	int VariableTypeCannotBeVoidArray = Internal + 53;
	int CannotAllocateVoidArray = Internal + 54;
	// local variables
	int RedefinedLocal = Internal + 55;
	int RedefinedArgument = Internal + 56;
	// final local variables
	int DuplicateFinalLocalInitialization = Internal + 57;
	/** @since 2.1 */
	int NonBlankFinalLocalAssignment = Internal + 58;
	/** @since 3.2 */
	int ParameterAssignment = Internal + 59;
	int FinalOuterLocalAssignment = Internal + 60;
	int LocalVariableIsNeverUsed = Internal + 61;
	int ArgumentIsNeverUsed = Internal + 62;
	int BytecodeExceeds64KLimit = Internal + 63;
	int BytecodeExceeds64KLimitForClinit = Internal + 64;
	int TooManyArgumentSlots = Internal + 65;
	int TooManyLocalVariableSlots = Internal + 66;
	/** @since 2.1 */
	int TooManySyntheticArgumentSlots = Internal + 67;
	/** @since 2.1 */
	int TooManyArrayDimensions = Internal + 68;
	/** @since 2.1 */
	int BytecodeExceeds64KLimitForConstructor = Internal + 69;

	// fields
	int UndefinedField = FieldRelated + 70;
	int NotVisibleField = FieldRelated + 71;
	int AmbiguousField = FieldRelated + 72;
	int UsingDeprecatedField = FieldRelated + 73;
	int NonStaticFieldFromStaticInvocation = FieldRelated + 74;
	int ReferenceToForwardField = FieldRelated + Internal + 75;
	/** @since 2.1 */
	int NonStaticAccessToStaticField = Internal + FieldRelated + 76;
	/** @since 2.1 */
	int UnusedPrivateField = Internal + FieldRelated + 77;
	/** @since 3.0 */
	int IndirectAccessToStaticField = Internal + FieldRelated + 78;
	/** @since 3.0 */
	int UnqualifiedFieldAccess = Internal + FieldRelated + 79;
	int FinalFieldAssignment = FieldRelated + 80;
	int UninitializedBlankFinalField = FieldRelated + 81;
	int DuplicateBlankFinalFieldInitialization = FieldRelated + 82;
	/** @since 3.6 */
	int UnresolvedVariable = FieldRelated + 83;
	/** @since 3.10 */
	int NonStaticOrAlienTypeReceiver = MethodRelated + 84;

	/** @since 3.11 */
	int ExceptionParameterIsNeverUsed = Internal + 85;
	/** @since 3.17 */
	int BytecodeExceeds64KLimitForSwitchTable = Internal + 86;
	/** @since 3.38 */
	int OperandStackExceeds64KLimit = Internal + 87;
	/** @since 3.38 */
	int OperandStackSizeInappropriate = Internal + 88;

	// variable hiding
	/** @since 3.0 */
	int LocalVariableHidingLocalVariable = Internal + 90;
	/** @since 3.0 */
	int LocalVariableHidingField = Internal + FieldRelated + 91;
	/** @since 3.0 */
	int FieldHidingLocalVariable = Internal + FieldRelated + 92;
	/** @since 3.0 */
	int FieldHidingField = Internal + FieldRelated + 93;
	/** @since 3.0 */
	int ArgumentHidingLocalVariable = Internal + 94;
	/** @since 3.0 */
	int ArgumentHidingField = Internal + 95;
	/** @since 3.1 */
	int MissingSerialVersion = Internal + 96;
	/** @since 3.10 */
	int LambdaRedeclaresArgument = Internal + 97;
	/** @since 3.10 */
	int LambdaRedeclaresLocal = Internal + 98;
	/** @since 3.10 */
	int LambdaDescriptorMentionsUnmentionable = 99;

	// methods
	int UndefinedMethod = MethodRelated + 100;
	int NotVisibleMethod = MethodRelated + 101;
	int AmbiguousMethod = MethodRelated + 102;
	int UsingDeprecatedMethod = MethodRelated + 103;
	int DirectInvocationOfAbstractMethod = MethodRelated + 104;
	int VoidMethodReturnsValue = MethodRelated + 105;
	int MethodReturnsVoid = MethodRelated + 106;
	int MethodRequiresBody = Internal + MethodRelated + 107;
	int ShouldReturnValue = Internal + MethodRelated + 108;
	int MethodButWithConstructorName = MethodRelated + 110;
	int MissingReturnType = TypeRelated + 111;
	int BodyForNativeMethod = Internal + MethodRelated + 112;
	int BodyForAbstractMethod = Internal + MethodRelated + 113;
	int NoMessageSendOnBaseType = MethodRelated + 114;
	int ParameterMismatch = MethodRelated + 115;
	int NoMessageSendOnArrayType = MethodRelated + 116;
	/** @since 2.1 */
    int NonStaticAccessToStaticMethod = Internal + MethodRelated + 117;
	/** @since 2.1 */
	int UnusedPrivateMethod = Internal + MethodRelated + 118;
	/** @since 3.0 */
	int IndirectAccessToStaticMethod = Internal + MethodRelated + 119;
	/** @since 3.4 */
	int MissingTypeInMethod = MethodRelated + 120;
	/** @since 3.7 */
	int MethodCanBeStatic = Internal + MethodRelated + 121;
	/** @since 3.7 */
	int MethodCanBePotentiallyStatic = Internal + MethodRelated + 122;
	/** @since 3.10 */
	int MethodReferenceSwingsBothWays = Internal + MethodRelated + 123;
	/** @since 3.10 */
	int StaticMethodShouldBeAccessedStatically = Internal + MethodRelated + 124;
	/** @since 3.10 */
	int InvalidArrayConstructorReference = Internal + MethodRelated + 125;
	/** @since 3.10 */
	int ConstructedArrayIncompatible = Internal + MethodRelated + 126;
	/** @since 3.10 */
	int DanglingReference = Internal + MethodRelated + 127;
	/** @since 3.10 */
	int IncompatibleMethodReference = Internal + MethodRelated + 128;

	// constructors
	/** @since 3.4 */
	int MissingTypeInConstructor = ConstructorRelated + 129;
	int UndefinedConstructor = ConstructorRelated + 130;
	int NotVisibleConstructor = ConstructorRelated + 131;
	int AmbiguousConstructor = ConstructorRelated + 132;
	int UsingDeprecatedConstructor = ConstructorRelated + 133;
	/** @since 2.1 */
	int UnusedPrivateConstructor = Internal + MethodRelated + 134;
	// explicit constructor calls
	int InstanceFieldDuringConstructorInvocation = ConstructorRelated + 135;
	int InstanceMethodDuringConstructorInvocation = ConstructorRelated + 136;
	int RecursiveConstructorInvocation = ConstructorRelated + 137;
	int ThisSuperDuringConstructorInvocation = ConstructorRelated + 138;
	/** @since 3.0 */
	int InvalidExplicitConstructorCall = ConstructorRelated + Syntax + 139;
	// implicit constructor calls
	int UndefinedConstructorInDefaultConstructor = ConstructorRelated + 140;
	int NotVisibleConstructorInDefaultConstructor = ConstructorRelated + 141;
	int AmbiguousConstructorInDefaultConstructor = ConstructorRelated + 142;
	int UndefinedConstructorInImplicitConstructorCall = ConstructorRelated + 143;
	int NotVisibleConstructorInImplicitConstructorCall = ConstructorRelated + 144;
	int AmbiguousConstructorInImplicitConstructorCall = ConstructorRelated + 145;
	int UnhandledExceptionInDefaultConstructor = TypeRelated + 146;
	int UnhandledExceptionInImplicitConstructorCall = TypeRelated + 147;

	// expressions
	/** @since 3.6 */
	int UnusedObjectAllocation = Internal + 148;
	/** @since 3.5 */
	int DeadCode = Internal + 149;
	int ArrayReferenceRequired = Internal + 150;
	int NoImplicitStringConversionForCharArrayExpression = Internal + 151;
	// constant expressions
	int StringConstantIsExceedingUtf8Limit = Internal + 152;
	int NonConstantExpression = Internal + 153;
	int NumericValueOutOfRange = Internal + 154;
	// cast expressions
	int IllegalCast = TypeRelated + 156;
	// allocations
	int InvalidClassInstantiation = TypeRelated + 157;
	int CannotDefineDimensionExpressionsWithInit = Internal + 158;
	int MustDefineEitherDimensionExpressionsOrInitializer = Internal + 159;
	// operators
	int InvalidOperator = Internal + 160;
	// statements
	int CodeCannotBeReached = Internal + 161;
	int CannotReturnInInitializer = Internal + 162;
	int InitializerMustCompleteNormally = Internal + 163;
	// assert
	int InvalidVoidExpression = Internal + 164;
	// try
	int MaskedCatch = TypeRelated + 165;
	int DuplicateDefaultCase = Internal + 166;
	int UnreachableCatch = TypeRelated + MethodRelated + 167;
	int UnhandledException = TypeRelated + 168;
	// switch
	int IncorrectSwitchType = TypeRelated + 169;
	int DuplicateCase = FieldRelated + 170;

	// labelled
	int DuplicateLabel = Internal + 171;
	int InvalidBreak = Internal + 172;
	int InvalidContinue = Internal + 173;
	int UndefinedLabel = Internal + 174;
	//synchronized
	int InvalidTypeToSynchronized = Internal + 175;
	int InvalidNullToSynchronized = Internal + 176;
	// throw
	int CannotThrowNull = Internal + 177;
	// assignment
	/** @since 2.1 */
	int AssignmentHasNoEffect = Internal + 178;
	/** @since 3.0 */
	int PossibleAccidentalBooleanAssignment = Internal + 179;
	/** @since 3.0 */
	int SuperfluousSemicolon = Internal + 180;
	/** @since 3.0 */
	int UnnecessaryCast = Internal + TypeRelated + 181;
	/** @deprecated - no longer generated, use {@link #UnnecessaryCast} instead
	 *   @since 3.0 */
	int UnnecessaryArgumentCast = Internal + TypeRelated + 182;
	/** @since 3.0 */
	int UnnecessaryInstanceof = Internal + TypeRelated + 183;
	/** @since 3.0 */
	int FinallyMustCompleteNormally = Internal + 184;
	/** @since 3.0 */
	int UnusedMethodDeclaredThrownException = Internal + 185;
	/** @since 3.0 */
	int UnusedConstructorDeclaredThrownException = Internal + 186;
	/** @since 3.0 */
	int InvalidCatchBlockSequence = Internal + TypeRelated + 187;
	/** @since 3.0 */
	int EmptyControlFlowStatement = Internal + TypeRelated + 188;
	/** @since 3.0 */
	int UnnecessaryElse = Internal + 189;

	// inner emulation
	int NeedToEmulateFieldReadAccess = FieldRelated + 190;
	int NeedToEmulateFieldWriteAccess = FieldRelated + 191;
	int NeedToEmulateMethodAccess = MethodRelated + 192;
	int NeedToEmulateConstructorAccess = MethodRelated + 193;

	/** @since 3.2 */
	int FallthroughCase = Internal + 194;

	//inherited name hides enclosing name (sort of ambiguous)
	int InheritedMethodHidesEnclosingName = MethodRelated + 195;
	int InheritedFieldHidesEnclosingName = FieldRelated + 196;
	int InheritedTypeHidesEnclosingName = TypeRelated + 197;

	/** @since 3.1 */
	int IllegalUsageOfQualifiedTypeReference = Internal + Syntax + 198;

	// miscellaneous
	/** @since 3.2 */
	int UnusedLabel = Internal + 199;
	int ThisInStaticContext = Internal + 200;
	int StaticMethodRequested = Internal + MethodRelated + 201;
	int IllegalDimension = Internal + 202;
	/** @deprecated - problem is no longer generated */
	int InvalidTypeExpression = Internal + 203;
	int ParsingError = Syntax + Internal + 204;
	int ParsingErrorNoSuggestion = Syntax + Internal + 205;
	int InvalidUnaryExpression = Syntax + Internal + 206;

	// syntax errors
	int InterfaceCannotHaveConstructors = Syntax + Internal + 207;
	int ArrayConstantsOnlyInArrayInitializers = Syntax + Internal + 208;
	int ParsingErrorOnKeyword = Syntax + Internal + 209;
	int ParsingErrorOnKeywordNoSuggestion = Syntax + Internal + 210;

	/** @since 3.5 */
	int ComparingIdentical = Internal + 211;

	/** @since 3.22
	 * @noreference preview feature error */
	int UnsafeCast = TypeRelated + 212;

	int UnmatchedBracket = Syntax + Internal + 220;
	int NoFieldOnBaseType = FieldRelated + 221;
	int InvalidExpressionAsStatement = Syntax + Internal + 222;
	/** @since 2.1 */
	int ExpressionShouldBeAVariable = Syntax + Internal + 223;
	/** @since 2.1 */
	int MissingSemiColon = Syntax + Internal + 224;
	/** @since 2.1 */
	int InvalidParenthesizedExpression = Syntax + Internal + 225;

	/** @since 3.10 */
	int NoSuperInInterfaceContext = Syntax + Internal + 226;

	/** @since 3.0 */
	int ParsingErrorInsertTokenBefore = Syntax + Internal + 230;
	/** @since 3.0 */
	int ParsingErrorInsertTokenAfter = Syntax + Internal + 231;
	/** @since 3.0 */
    int ParsingErrorDeleteToken = Syntax + Internal + 232;
    /** @since 3.0 */
    int ParsingErrorDeleteTokens = Syntax + Internal + 233;
    /** @since 3.0 */
    int ParsingErrorMergeTokens = Syntax + Internal + 234;
    /** @since 3.0 */
    int ParsingErrorInvalidToken = Syntax + Internal + 235;
    /** @since 3.0 */
    int ParsingErrorMisplacedConstruct = Syntax + Internal + 236;
    /** @since 3.0 */
    int ParsingErrorReplaceTokens = Syntax + Internal + 237;
    /** @since 3.0 */
    int ParsingErrorNoSuggestionForTokens = Syntax + Internal + 238;
    /** @since 3.0 */
    int ParsingErrorUnexpectedEOF = Syntax + Internal + 239;
    /** @since 3.0 */
    int ParsingErrorInsertToComplete = Syntax + Internal + 240;
    /** @since 3.0 */
    int ParsingErrorInsertToCompleteScope = Syntax + Internal + 241;
    /** @since 3.0 */
    int ParsingErrorInsertToCompletePhrase = Syntax + Internal + 242;

	// scanner errors
	int EndOfSource = Syntax + Internal + 250;
	int InvalidHexa = Syntax + Internal + 251;
	int InvalidOctal = Syntax + Internal + 252;
	int InvalidCharacterConstant = Syntax + Internal + 253;
	int InvalidEscape = Syntax + Internal + 254;
	int InvalidInput = Syntax + Internal + 255;
	int InvalidUnicodeEscape = Syntax + Internal + 256;
	int InvalidFloat = Syntax + Internal + 257;
	int NullSourceString = Syntax + Internal + 258;
	int UnterminatedString = Syntax + Internal + 259;
	int UnterminatedComment = Syntax + Internal + 260;
	int NonExternalizedStringLiteral = Internal + 261;
	/** @since 3.1 */
	int InvalidDigit = Syntax + Internal + 262;
	/** @since 3.1 */
	int InvalidLowSurrogate = Syntax + Internal + 263;
	/** @since 3.1 */
	int InvalidHighSurrogate = Syntax + Internal + 264;
	/** @since 3.2 */
	int UnnecessaryNLSTag = Internal + 265;
	/** @since 3.7.1 */
	int InvalidBinary = Syntax + Internal + 266;
	/** @since 3.7.1 */
	int BinaryLiteralNotBelow17 = Syntax + Internal + 267;
	/** @since 3.7.1 */
	int IllegalUnderscorePosition = Syntax + Internal + 268;
	/** @since 3.7.1 */
	int UnderscoresInLiteralsNotBelow17 = Syntax + Internal + 269;
	/** @since 3.7.1 */
	int IllegalHexaLiteral = Syntax + Internal + 270;

	/** @since 3.10 */
	int MissingTypeInLambda = MethodRelated + 271;
	/** @since 3.23  */
	int UnterminatedTextBlock = PreviewRelated + 272;
	// type related problems
	/** @since 3.1 */
	int DiscouragedReference = TypeRelated + 280;

	/**
	 * @since 3.40
	 */
	int LambdaParameterIsNeverUsed = Internal + 281;

	int InterfaceCannotHaveInitializers = TypeRelated + 300;
	int DuplicateModifierForType = TypeRelated + 301;
	int IllegalModifierForClass = TypeRelated + 302;
	int IllegalModifierForInterface = TypeRelated + 303;
	int IllegalModifierForMemberClass = TypeRelated + 304;
	int IllegalModifierForMemberInterface = TypeRelated + 305;
	int IllegalModifierForLocalClass = TypeRelated + 306;
	/** @since 3.1 */
	int ForbiddenReference = TypeRelated + 307;
	int IllegalModifierCombinationFinalAbstractForClass = TypeRelated + 308;
	int IllegalVisibilityModifierForInterfaceMemberType = TypeRelated + 309;
	int IllegalVisibilityModifierCombinationForMemberType = TypeRelated + 310;
	int IllegalStaticModifierForMemberType = TypeRelated + 311;
	int SuperclassMustBeAClass = TypeRelated + 312;
	int ClassExtendFinalClass = TypeRelated + 313;
	int DuplicateSuperInterface = TypeRelated + 314;
	int SuperInterfaceMustBeAnInterface = TypeRelated + 315;
	int HierarchyCircularitySelfReference = TypeRelated + 316;
	int HierarchyCircularity = TypeRelated + 317;
	int HidingEnclosingType = TypeRelated + 318;
	int DuplicateNestedType = TypeRelated + 319;
	int CannotThrowType = TypeRelated + 320;
	int PackageCollidesWithType = TypeRelated + 321;
	int TypeCollidesWithPackage = TypeRelated + 322;
	int DuplicateTypes = TypeRelated + 323;
	int IsClassPathCorrect = TypeRelated + 324; // see also IsClasspathCorrectWithReferencingType below
	int PublicClassMustMatchFileName = TypeRelated + 325;
	/** @deprecated - problem is no longer generated */
	int MustSpecifyPackage = Internal + 326;
	int HierarchyHasProblems = TypeRelated + 327;
	int PackageIsNotExpectedPackage = Internal + 328;
	/** @since 2.1 */
	int ObjectCannotHaveSuperTypes = Internal + 329;
	/** @since 3.1 */
	int ObjectMustBeClass = Internal + 330;
	/** @since 3.4 */
	int RedundantSuperinterface = TypeRelated + 331;
	/** @since 3.5 */
	int ShouldImplementHashcode = TypeRelated + 332;
	/** @since 3.5 */
	int AbstractMethodsInConcreteClass = TypeRelated + 333;
	/** @since 3.40 */
	int IllegalModifierCombinationForType = TypeRelated + 334;

	/** @deprecated - problem is no longer generated, use {@link #UndefinedType} instead */
	@Deprecated
	int SuperclassNotFound =  TypeRelated + 329 + ProblemReasons.NotFound; // TypeRelated + 330
	/** @deprecated - problem is no longer generated, use {@link #NotVisibleType} instead */
	@Deprecated
	int SuperclassNotVisible =  TypeRelated + 329 + ProblemReasons.NotVisible; // TypeRelated + 331
	/** @deprecated - problem is no longer generated, use {@link #AmbiguousType} instead */
	@Deprecated
	int SuperclassAmbiguous =  TypeRelated + 329 + ProblemReasons.Ambiguous; // TypeRelated + 332
	/** @deprecated - problem is no longer generated, use {@link #InternalTypeNameProvided} instead */
	@Deprecated
	int SuperclassInternalNameProvided =  TypeRelated + 329 + ProblemReasons.InternalNameProvided; // TypeRelated + 333
	/** @deprecated - problem is no longer generated, use {@link #InheritedTypeHidesEnclosingName} instead */
	@Deprecated
	int SuperclassInheritedNameHidesEnclosingName =  TypeRelated + 329 + ProblemReasons.InheritedNameHidesEnclosingName; // TypeRelated + 334

	/** @deprecated - problem is no longer generated, use {@link #UndefinedType} instead */
	@Deprecated
	int InterfaceNotFound =  TypeRelated + 334 + ProblemReasons.NotFound; // TypeRelated + 335
	/** @deprecated - problem is no longer generated, use {@link #NotVisibleType} instead */
	@Deprecated
	int InterfaceNotVisible =  TypeRelated + 334 + ProblemReasons.NotVisible; // TypeRelated + 336
	/** @deprecated - problem is no longer generated, use {@link #AmbiguousType} instead */
	@Deprecated
	int InterfaceAmbiguous =  TypeRelated + 334 + ProblemReasons.Ambiguous; // TypeRelated + 337
	/** @deprecated - problem is no longer generated, use {@link #InternalTypeNameProvided} instead */
	@Deprecated
	int InterfaceInternalNameProvided =  TypeRelated + 334 + ProblemReasons.InternalNameProvided; // TypeRelated + 338
	/** @deprecated - problem is no longer generated, use {@link #InheritedTypeHidesEnclosingName} instead */
	@Deprecated
	int InterfaceInheritedNameHidesEnclosingName =  TypeRelated + 334 + ProblemReasons.InheritedNameHidesEnclosingName; // TypeRelated + 339

	// field related problems
	int DuplicateField = FieldRelated + 340;
	int DuplicateModifierForField = FieldRelated + 341;
	int IllegalModifierForField = FieldRelated + 342;
	int IllegalModifierForInterfaceField = FieldRelated + 343;
	int IllegalVisibilityModifierCombinationForField = FieldRelated + 344;
	int IllegalModifierCombinationFinalVolatileForField = FieldRelated + 345;
	int UnexpectedStaticModifierForField = FieldRelated + 346;
	/** @since 3.32 */
	int IsClassPathCorrectWithReferencingType = TypeRelated + 347;

	/** @deprecated - problem is no longer generated, use {@link #UndefinedType} instead */
	int FieldTypeNotFound =  FieldRelated + 349 + ProblemReasons.NotFound; // FieldRelated + 350
	/** @deprecated - problem is no longer generated, use {@link #NotVisibleType} instead */
	int FieldTypeNotVisible =  FieldRelated + 349 + ProblemReasons.NotVisible; // FieldRelated + 351
	/** @deprecated - problem is no longer generated, use {@link #AmbiguousType} instead */
	int FieldTypeAmbiguous =  FieldRelated + 349 + ProblemReasons.Ambiguous; // FieldRelated + 352
	/** @deprecated - problem is no longer generated, use {@link #InternalTypeNameProvided} instead */
	int FieldTypeInternalNameProvided =  FieldRelated + 349 + ProblemReasons.InternalNameProvided; // FieldRelated + 353
	/** @deprecated - problem is no longer generated, use {@link #InheritedTypeHidesEnclosingName} instead */
	int FieldTypeInheritedNameHidesEnclosingName =  FieldRelated + 349 + ProblemReasons.InheritedNameHidesEnclosingName; // FieldRelated + 354

	// method related problems
	int DuplicateMethod = MethodRelated + 355;
	int IllegalModifierForArgument = MethodRelated + 356;
	int DuplicateModifierForMethod = MethodRelated + 357;
	int IllegalModifierForMethod = MethodRelated + 358;
	int IllegalModifierForInterfaceMethod = MethodRelated + 359;
	int IllegalVisibilityModifierCombinationForMethod = MethodRelated + 360;
	int UnexpectedStaticModifierForMethod = MethodRelated + 361;
	int IllegalAbstractModifierCombinationForMethod = MethodRelated + 362;
	int AbstractMethodInAbstractClass = MethodRelated + 363;
	int ArgumentTypeCannotBeVoid = MethodRelated + 364;
	/** @deprecated - problem is no longer generated, use {@link #CannotAllocateVoidArray} instead */
	@Deprecated
	int ArgumentTypeCannotBeVoidArray = MethodRelated + 365;
	/** @deprecated - problem is no longer generated, use {@link #CannotAllocateVoidArray} instead */
	@Deprecated
	int ReturnTypeCannotBeVoidArray = MethodRelated + 366;
	int NativeMethodsCannotBeStrictfp = MethodRelated + 367;
	int DuplicateModifierForArgument = MethodRelated + 368;
	/** @since 3.5 */
	int IllegalModifierForConstructor = MethodRelated + 369;

	/** @deprecated - problem is no longer generated, use {@link #UndefinedType} instead */
	@Deprecated
	int ArgumentTypeNotFound =  MethodRelated + 369 + ProblemReasons.NotFound; // MethodRelated + 370
	/** @deprecated - problem is no longer generated, use {@link #NotVisibleType} instead */
	@Deprecated
	int ArgumentTypeNotVisible =  MethodRelated + 369 + ProblemReasons.NotVisible; // MethodRelated + 371
	/** @deprecated - problem is no longer generated, use {@link #AmbiguousType} instead */
	@Deprecated
	int ArgumentTypeAmbiguous =  MethodRelated + 369 + ProblemReasons.Ambiguous; // MethodRelated + 372
	/** @deprecated - problem is no longer generated, use {@link #InternalTypeNameProvided} instead */
	@Deprecated
	int ArgumentTypeInternalNameProvided =  MethodRelated + 369 + ProblemReasons.InternalNameProvided; // MethodRelated + 373
	/** @deprecated - problem is no longer generated, use {@link #InheritedTypeHidesEnclosingName} instead */
	@Deprecated
	int ArgumentTypeInheritedNameHidesEnclosingName =  MethodRelated + 369 + ProblemReasons.InheritedNameHidesEnclosingName; // MethodRelated + 374

	/** @deprecated - problem is no longer generated, use {@link #UndefinedType} instead */
	@Deprecated
	int ExceptionTypeNotFound =  MethodRelated + 374 + ProblemReasons.NotFound; // MethodRelated + 375
	/** @deprecated - problem is no longer generated, use {@link #NotVisibleType} instead */
	@Deprecated
	int ExceptionTypeNotVisible =  MethodRelated + 374 + ProblemReasons.NotVisible; // MethodRelated + 376
	/** @deprecated - problem is no longer generated, use {@link #AmbiguousType} instead */
	@Deprecated
	int ExceptionTypeAmbiguous =  MethodRelated + 374 + ProblemReasons.Ambiguous; // MethodRelated + 377
	/** @deprecated - problem is no longer generated, use {@link #InternalTypeNameProvided} instead */
	@Deprecated
	int ExceptionTypeInternalNameProvided =  MethodRelated + 374 + ProblemReasons.InternalNameProvided; // MethodRelated + 378
	/** @deprecated - problem is no longer generated, use {@link #InheritedTypeHidesEnclosingName} instead */
	@Deprecated
	int ExceptionTypeInheritedNameHidesEnclosingName =  MethodRelated + 374 + ProblemReasons.InheritedNameHidesEnclosingName; // MethodRelated + 379

	/** @deprecated - problem is no longer generated, use {@link #UndefinedType} instead */
	@Deprecated
	int ReturnTypeNotFound =  MethodRelated + 379 + ProblemReasons.NotFound; // MethodRelated + 380
	/** @deprecated - problem is no longer generated, use {@link #NotVisibleType} instead */
	@Deprecated
	int ReturnTypeNotVisible =  MethodRelated + 379 + ProblemReasons.NotVisible; // MethodRelated + 381
	/** @deprecated - problem is no longer generated, use {@link #AmbiguousType} instead */
	@Deprecated
	int ReturnTypeAmbiguous =  MethodRelated + 379 + ProblemReasons.Ambiguous; // MethodRelated + 382
	/** @deprecated - problem is no longer generated, use {@link #InternalTypeNameProvided} instead */
	@Deprecated
	int ReturnTypeInternalNameProvided =  MethodRelated + 379 + ProblemReasons.InternalNameProvided; // MethodRelated + 383
	/** @deprecated - problem is no longer generated, use {@link #InheritedTypeHidesEnclosingName} instead */
	@Deprecated
	int ReturnTypeInheritedNameHidesEnclosingName =  MethodRelated + 379 + ProblemReasons.InheritedNameHidesEnclosingName; // MethodRelated + 384

	// import related problems
	int ConflictingImport = ImportRelated + 385;
	int DuplicateImport = ImportRelated + 386;
	int CannotImportPackage = ImportRelated + 387;
	int UnusedImport = ImportRelated + 388;

	int ImportNotFound =  ImportRelated + 389 + ProblemReasons.NotFound; // ImportRelated + 390
	/** @deprecated - problem is no longer generated, use {@link #NotVisibleType} instead */
	@Deprecated
	int ImportNotVisible =  ImportRelated + 389 + ProblemReasons.NotVisible; // ImportRelated + 391
	/** @deprecated - problem is no longer generated, use {@link #AmbiguousType} instead */
	@Deprecated
	int ImportAmbiguous =  ImportRelated + 389 + ProblemReasons.Ambiguous; // ImportRelated + 392
	/** @deprecated - problem is no longer generated, use {@link #InternalTypeNameProvided} instead */
	@Deprecated
	int ImportInternalNameProvided =  ImportRelated + 389 + ProblemReasons.InternalNameProvided; // ImportRelated + 393
	/** @deprecated - problem is no longer generated, use {@link #InheritedTypeHidesEnclosingName} instead */
	@Deprecated
	int ImportInheritedNameHidesEnclosingName =  ImportRelated + 389 + ProblemReasons.InheritedNameHidesEnclosingName; // ImportRelated + 394

	/** @since 3.1 */
	int InvalidTypeForStaticImport =  ImportRelated + 391;

	// local variable related problems
	int DuplicateModifierForVariable = MethodRelated + 395;
	int IllegalModifierForVariable = MethodRelated + 396;
	/** @deprecated - problem is no longer generated, use {@link #RedundantNullCheckOnNonNullLocalVariable} instead */
	@Deprecated
	int LocalVariableCannotBeNull = Internal + 397; // since 3.3: semantics are LocalVariableRedundantCheckOnNonNull
	/** @deprecated - problem is no longer generated, use {@link #NullLocalVariableReference}, {@link #RedundantNullCheckOnNullLocalVariable} or {@link #RedundantLocalVariableNullAssignment} instead */
	@Deprecated
	int LocalVariableCanOnlyBeNull = Internal + 398; // since 3.3: split with LocalVariableRedundantCheckOnNull depending on context
	/** @deprecated - problem is no longer generated, use {@link #PotentialNullLocalVariableReference} instead */
	@Deprecated
	int LocalVariableMayBeNull = Internal + 399;

	// method verifier problems
	int AbstractMethodMustBeImplemented = MethodRelated + 400;
	int FinalMethodCannotBeOverridden = MethodRelated + 401;
	int IncompatibleExceptionInThrowsClause = MethodRelated + 402;
	int IncompatibleExceptionInInheritedMethodThrowsClause = MethodRelated + 403;
	int IncompatibleReturnType = MethodRelated + 404;
	int InheritedMethodReducesVisibility = MethodRelated + 405;
	int CannotOverrideAStaticMethodWithAnInstanceMethod = MethodRelated + 406;
	int CannotHideAnInstanceMethodWithAStaticMethod = MethodRelated + 407;
	int StaticInheritedMethodConflicts = MethodRelated + 408;
	int MethodReducesVisibility = MethodRelated + 409;
	int OverridingNonVisibleMethod = MethodRelated + 410;
	int AbstractMethodCannotBeOverridden = MethodRelated + 411;
	int OverridingDeprecatedMethod = MethodRelated + 412;
	/** @since 2.1 */
	int IncompatibleReturnTypeForNonInheritedInterfaceMethod = MethodRelated + 413;
	/** @since 2.1 */
	int IncompatibleExceptionInThrowsClauseForNonInheritedInterfaceMethod = MethodRelated + 414;
	/** @since 3.1 */
	int IllegalVararg = MethodRelated + 415;
	/** @since 3.3 */
	int OverridingMethodWithoutSuperInvocation = MethodRelated + 416;
	/** @since 3.5 */
	int MissingSynchronizedModifierInInheritedMethod= MethodRelated + 417;
	/** @since 3.5 */
	int AbstractMethodMustBeImplementedOverConcreteMethod = MethodRelated + 418;
	/** @since 3.5 */
	int InheritedIncompatibleReturnType = MethodRelated + 419;

	// code snippet support
	int CodeSnippetMissingClass = Internal + 420;
	int CodeSnippetMissingMethod = Internal + 421;
	int CannotUseSuperInCodeSnippet = Internal + 422;

	//constant pool
	int TooManyConstantsInConstantPool = Internal + 430;
	/** @since 2.1 */
	int TooManyBytesForStringConstant = Internal + 431;

	// static constraints
	/** @since 2.1 */
	int TooManyFields = Internal + 432;
	/** @since 2.1 */
	int TooManyMethods = Internal + 433;
	/** @since 3.7 */
	int TooManyParametersForSyntheticMethod = Internal + 434;

	// 1.4 features
	// assertion warning
	int UseAssertAsAnIdentifier = Internal + 440;

	// 1.5 features
	int UseEnumAsAnIdentifier = Internal + 441;
	/** @since 3.2 */
	int EnumConstantsCannotBeSurroundedByParenthesis = Syntax + Internal + 442;

	/** @since 3.10 */
	int IllegalUseOfUnderscoreAsAnIdentifier = Syntax + Internal + 443;
	 /** @since 3.10 */
	int UninternedIdentityComparison = Syntax + Internal + 444;
	 /** @since 3.24 */
	int ErrorUseOfUnderscoreAsAnIdentifier = Syntax + Internal + 445;

	// detected task
	/** @since 2.1 */
	int Task = Internal + 450;

	// local variables related problems, cont'd
	/** @since 3.3 */
	int NullLocalVariableReference = Internal + 451;
	/** @since 3.3 */
	int PotentialNullLocalVariableReference = Internal + 452;
	/** @since 3.3 */
	int RedundantNullCheckOnNullLocalVariable = Internal + 453;
	/** @since 3.3 */
	int NullLocalVariableComparisonYieldsFalse = Internal + 454;
	/** @since 3.3 */
	int RedundantLocalVariableNullAssignment = Internal + 455;
	/** @since 3.3 */
	int NullLocalVariableInstanceofYieldsFalse = Internal + 456;
	/** @since 3.3 */
	int RedundantNullCheckOnNonNullLocalVariable = Internal + 457;
	/** @since 3.3 */
	int NonNullLocalVariableComparisonYieldsFalse = Internal + 458;
	/** @since 3.9 */
	int PotentialNullUnboxing = Internal + 459;
	/** @since 3.9 */
	int NullUnboxing = Internal + 461;

	// block
	/** @since 3.0 */
	int UndocumentedEmptyBlock = Internal + 460;

	/*
	 * Javadoc comments
	 */
	/**
	 * Problem signaled on an invalid URL reference.
	 * Valid syntax example: @see "http://www.eclipse.org/"
	 * @since 3.4
	 */
	int JavadocInvalidSeeUrlReference = Javadoc + Internal + 462;
	/**
	 * Problem warned on missing tag description.
	 * @since 3.4
	 */
	int JavadocMissingTagDescription = Javadoc + Internal + 463;
	/**
	 * Problem warned on duplicated tag.
	 * @since 3.3
	 */
	int JavadocDuplicateTag = Javadoc + Internal + 464;
	/**
	 * Problem signaled on an hidden reference due to a too low visibility level.
	 * @since 3.3
	 */
	int JavadocHiddenReference = Javadoc + Internal + 465;
	/**
	 * Problem signaled on an invalid qualification for member type reference.
	 * @since 3.3
	 */
	int JavadocInvalidMemberTypeQualification = Javadoc + Internal + 466;
	/** @since 3.2 */
	int JavadocMissingIdentifier = Javadoc + Internal + 467;
	/** @since 3.2 */
	int JavadocNonStaticTypeFromStaticInvocation = Javadoc + Internal + 468;
	/** @since 3.1 */
	int JavadocInvalidParamTagTypeParameter = Javadoc + Internal + 469;
	/** @since 3.0 */
	int JavadocUnexpectedTag = Javadoc + Internal + 470;
	/** @since 3.0 */
	int JavadocMissingParamTag = Javadoc + Internal + 471;
	/** @since 3.0 */
	int JavadocMissingParamName = Javadoc + Internal + 472;
	/** @since 3.0 */
	int JavadocDuplicateParamName = Javadoc + Internal + 473;
	/** @since 3.0 */
	int JavadocInvalidParamName = Javadoc + Internal + 474;
	/** @since 3.0 */
	int JavadocMissingReturnTag = Javadoc + Internal + 475;
	/** @since 3.0 */
	int JavadocDuplicateReturnTag = Javadoc + Internal + 476;
	/** @since 3.0 */
	int JavadocMissingThrowsTag = Javadoc + Internal + 477;
	/** @since 3.0 */
	int JavadocMissingThrowsClassName = Javadoc + Internal + 478;
	/** @since 3.0 */
	int JavadocInvalidThrowsClass = Javadoc + Internal + 479;
	/** @since 3.0 */
	int JavadocDuplicateThrowsClassName = Javadoc + Internal + 480;
	/** @since 3.0 */
	int JavadocInvalidThrowsClassName = Javadoc + Internal + 481;
	/** @since 3.0 */
	int JavadocMissingSeeReference = Javadoc + Internal + 482;
	/** @since 3.0 */
	int JavadocInvalidSeeReference = Javadoc + Internal + 483;
	/**
	 * Problem signaled on an invalid URL reference that does not conform to the href syntax.
	 * Valid syntax example: @see <a href="http://www.eclipse.org/">Eclipse Home Page</a>
	 * @since 3.0
	 */
	int JavadocInvalidSeeHref = Javadoc + Internal + 484;
	/** @since 3.0 */
	int JavadocInvalidSeeArgs = Javadoc + Internal + 485;
	/** @since 3.0 */
	int JavadocMissing = Javadoc + Internal + 486;
	/** @since 3.0 */
	int JavadocInvalidTag = Javadoc + Internal + 487;
	/*
	 * ID for field errors in Javadoc
	 */
	/** @since 3.0 */
	int JavadocUndefinedField = Javadoc + Internal + 488;
	/** @since 3.0 */
	int JavadocNotVisibleField = Javadoc + Internal + 489;
	/** @since 3.0 */
	int JavadocAmbiguousField = Javadoc + Internal + 490;
	/** @since 3.0 */
	int JavadocUsingDeprecatedField = Javadoc + Internal + 491;
	/*
	 * IDs for constructor errors in Javadoc
	 */
	/** @since 3.0 */
	int JavadocUndefinedConstructor = Javadoc + Internal + 492;
	/** @since 3.0 */
	int JavadocNotVisibleConstructor = Javadoc + Internal + 493;
	/** @since 3.0 */
	int JavadocAmbiguousConstructor = Javadoc + Internal + 494;
	/** @since 3.0 */
	int JavadocUsingDeprecatedConstructor = Javadoc + Internal + 495;
	/*
	 * IDs for method errors in Javadoc
	 */
	/** @since 3.0 */
	int JavadocUndefinedMethod = Javadoc + Internal + 496;
	/** @since 3.0 */
	int JavadocNotVisibleMethod = Javadoc + Internal + 497;
	/** @since 3.0 */
	int JavadocAmbiguousMethod = Javadoc + Internal + 498;
	/** @since 3.0 */
	int JavadocUsingDeprecatedMethod = Javadoc + Internal + 499;
	/** @since 3.0 */
	int JavadocNoMessageSendOnBaseType = Javadoc + Internal + 500;
	/** @since 3.0 */
	int JavadocParameterMismatch = Javadoc + Internal + 501;
	/** @since 3.0 */
	int JavadocNoMessageSendOnArrayType = Javadoc + Internal + 502;
	/*
	 * IDs for type errors in Javadoc
	 */
	/** @since 3.0 */
	int JavadocUndefinedType = Javadoc + Internal + 503;
	/** @since 3.0 */
	int JavadocNotVisibleType = Javadoc + Internal + 504;
	/** @since 3.0 */
	int JavadocAmbiguousType = Javadoc + Internal + 505;
	/** @since 3.0 */
	int JavadocUsingDeprecatedType = Javadoc + Internal + 506;
	/** @since 3.0 */
	int JavadocInternalTypeNameProvided = Javadoc + Internal + 507;
	/** @since 3.0 */
	int JavadocInheritedMethodHidesEnclosingName = Javadoc + Internal + 508;
	/** @since 3.0 */
	int JavadocInheritedFieldHidesEnclosingName = Javadoc + Internal + 509;
	/** @since 3.0 */
	int JavadocInheritedNameHidesEnclosingTypeName = Javadoc + Internal + 510;
	/** @since 3.0 */
	int JavadocAmbiguousMethodReference = Javadoc + Internal + 511;
	/** @since 3.0 */
	int JavadocUnterminatedInlineTag = Javadoc + Internal + 512;
	/** @since 3.0 */
	int JavadocMalformedSeeReference = Javadoc + Internal + 513;
	/** @since 3.0 */
	int JavadocMessagePrefix = Internal + 514;

	/** @since 3.1 */
	int JavadocMissingHashCharacter = Javadoc + Internal + 515;
	/** @since 3.1 */
	int JavadocEmptyReturnTag = Javadoc + Internal + 516;
	/** @since 3.1 */
	int JavadocInvalidValueReference = Javadoc + Internal + 517;
	/** @since 3.1 */
	int JavadocUnexpectedText = Javadoc + Internal + 518;
	/** @since 3.1 */
	int JavadocInvalidParamTagName = Javadoc + Internal + 519;

	// see also JavadocNotAccessibleType below

	/*
	 * IDs for module errors in Javadoc
	 */
	/** @since 3.20 */
	int JavadocMissingUsesTag = Javadoc + Internal + 1800;
	/** @since 3.20 */
	int JavadocDuplicateUsesTag = Javadoc + Internal + 1801;
	/** @since 3.20 */
	int JavadocMissingUsesClassName = Javadoc + Internal + 1802;
	/** @since 3.20 */
	int JavadocInvalidUsesClassName = Javadoc + Internal + 1803;
	/** @since 3.20 */
	int JavadocInvalidUsesClass = Javadoc + Internal + 1804;
	/** @since 3.20 */
	int JavadocMissingProvidesTag = Javadoc + Internal + 1805;
	/** @since 3.20 */
	int JavadocDuplicateProvidesTag = Javadoc + Internal + 1806;
	/** @since 3.20 */
	int JavadocMissingProvidesClassName = Javadoc + Internal + 1807;
	/** @since 3.20 */
	int JavadocInvalidProvidesClassName = Javadoc + Internal + 1808;
	/** @since 3.20 */
	int JavadocInvalidProvidesClass = Javadoc + Internal + 1809;
	/** @since 3.24*/
	int JavadocInvalidModuleQualification = Javadoc + Internal + 1810;
	/** @since 3.29*/
	int JavadocInvalidModule = Javadoc + Internal + 1811;
	/** @since 3.30*/
	int JavadocInvalidSnippet = Javadoc + Internal + 1812;
	/** @since 3.30 */
	int JavadocInvalidSnippetMissingColon = Javadoc + Internal + 1813;
	/** @since 3.30 */
	int JavadocInvalidSnippetContentNewLine = Javadoc + Internal + 1814;
	/** @since 3.30 */
	int JavadocInvalidSnippetRegionNotClosed = Javadoc + Internal + 1815;
	/** @since 3.30 */
	int JavadocInvalidSnippetRegexSubstringTogether = Javadoc + Internal + 1816;
	/** @since 3.30 */
	int JavadocInvalidSnippetDuplicateRegions = Javadoc + Internal + 1817;

	/**
	 * Generics
	 */
	/** @since 3.1 */
	int DuplicateTypeVariable = Internal + 520;
	/** @since 3.1 */
	int IllegalTypeVariableSuperReference = Internal + 521;
	/** @since 3.1 */
	int NonStaticTypeFromStaticInvocation = Internal + 522;
	/** @since 3.1 */
	int ObjectCannotBeGeneric = Internal + 523;
	/** @since 3.1 */
	int NonGenericType = TypeRelated + 524;
	/** @since 3.1 */
	int IncorrectArityForParameterizedType = TypeRelated + 525;
	/** @since 3.1 */
	int TypeArgumentMismatch = TypeRelated + 526;
	/** @since 3.1 */
	int DuplicateMethodErasure = TypeRelated + 527;
	/** @since 3.1 */
	int ReferenceToForwardTypeVariable = TypeRelated + 528;
    /** @since 3.1 */
	int BoundMustBeAnInterface = TypeRelated + 529;
    /** @since 3.1 */
	int UnsafeRawConstructorInvocation = TypeRelated + 530;
    /** @since 3.1 */
	int UnsafeRawMethodInvocation = TypeRelated + 531;
    /** @since 3.1 */
	int UnsafeTypeConversion = TypeRelated + 532;
    /** @since 3.1 */
	int InvalidTypeVariableExceptionType = TypeRelated + 533;
	/** @since 3.1 */
	int InvalidParameterizedExceptionType = TypeRelated + 534;
	/** @since 3.1 */
	int IllegalGenericArray = TypeRelated + 535;
	/** @since 3.1 */
	int UnsafeRawFieldAssignment = TypeRelated + 536;
	/** @since 3.1 */
	int FinalBoundForTypeVariable = TypeRelated + 537;
	/** @since 3.1 */
	int UndefinedTypeVariable = Internal + 538;
	/** @since 3.1 */
	int SuperInterfacesCollide = TypeRelated + 539;
	/** @since 3.1 */
	int WildcardConstructorInvocation = TypeRelated + 540;
	/** @since 3.1 */
	int WildcardMethodInvocation = TypeRelated + 541;
	/** @since 3.1 */
	int WildcardFieldAssignment = TypeRelated + 542;
	/** @since 3.1 */
	int GenericMethodTypeArgumentMismatch = TypeRelated + 543;
	/** @since 3.1 */
	int GenericConstructorTypeArgumentMismatch = TypeRelated + 544;
	/** @since 3.1 */
	int UnsafeGenericCast = TypeRelated + 545;
	/** @since 3.1 */
	int IllegalInstanceofParameterizedType = Internal + 546;
	/** @since 3.1 */
	int IllegalInstanceofTypeParameter = Internal + 547;
	/** @since 3.1 */
	int NonGenericMethod = TypeRelated + 548;
	/** @since 3.1 */
	int IncorrectArityForParameterizedMethod = TypeRelated + 549;
	/** @since 3.1 */
	int ParameterizedMethodArgumentTypeMismatch = TypeRelated + 550;
	/** @since 3.1 */
	int NonGenericConstructor = TypeRelated + 551;
	/** @since 3.1 */
	int IncorrectArityForParameterizedConstructor = TypeRelated + 552;
	/** @since 3.1 */
	int ParameterizedConstructorArgumentTypeMismatch = TypeRelated + 553;
	/** @since 3.1 */
	int TypeArgumentsForRawGenericMethod = TypeRelated + 554;
	/** @since 3.1 */
	int TypeArgumentsForRawGenericConstructor = TypeRelated + 555;
	/** @since 3.1 */
	int SuperTypeUsingWildcard = TypeRelated + 556;
	/** @since 3.1 */
	int GenericTypeCannotExtendThrowable = TypeRelated + 557;
	/** @since 3.1 */
	int IllegalClassLiteralForTypeVariable = TypeRelated + 558;
	/** @since 3.1 */
	int UnsafeReturnTypeOverride = MethodRelated + 559;
	/** @since 3.1 */
	int MethodNameClash = MethodRelated + 560;
	/** @since 3.1 */
	int RawMemberTypeCannotBeParameterized = TypeRelated + 561;
	/** @since 3.1 */
	int MissingArgumentsForParameterizedMemberType = TypeRelated + 562;
	/** @since 3.1 */
	int StaticMemberOfParameterizedType = TypeRelated + 563;
    /** @since 3.1 */
	int BoundHasConflictingArguments = TypeRelated + 564;
    /** @since 3.1 */
	int DuplicateParameterizedMethods = MethodRelated + 565;
	/** @since 3.1 */
	int IllegalQualifiedParameterizedTypeAllocation = TypeRelated + 566;
	/** @since 3.1 */
	int DuplicateBounds = TypeRelated + 567;
	/** @since 3.1 */
	int BoundCannotBeArray = TypeRelated + 568;
    /** @since 3.1 */
	int UnsafeRawGenericConstructorInvocation = TypeRelated + 569;
    /** @since 3.1 */
	int UnsafeRawGenericMethodInvocation = TypeRelated + 570;
	/** @since 3.1 */
	int TypeParameterHidingType = TypeRelated + 571;
	/** @since 3.2 */
	int RawTypeReference = TypeRelated + 572;
	/** @since 3.2 */
	int NoAdditionalBoundAfterTypeVariable = TypeRelated + 573;
	/** @since 3.2 */
	int UnsafeGenericArrayForVarargs = MethodRelated + 574;
	/** @since 3.2 */
	int IllegalAccessFromTypeVariable = TypeRelated + 575;
	/** @since 3.3 */
	int TypeHidingTypeParameterFromType = TypeRelated + 576;
	/** @since 3.3 */
	int TypeHidingTypeParameterFromMethod = TypeRelated + 577;
    /** @since 3.3 */
    int InvalidUsageOfWildcard = Syntax + Internal + 578;
    /** @since 3.4 */
    int UnusedTypeArgumentsForMethodInvocation = MethodRelated + 579;

	/**
	 * Foreach
	 */
	/** @since 3.1 */
	int IncompatibleTypesInForeach = TypeRelated + 580;
	/** @since 3.1 */
	int InvalidTypeForCollection = Internal + 581;
	/** @since 3.6*/
	int InvalidTypeForCollectionTarget14 = Internal + 582;

	/** @since 3.7.1 */
	int DuplicateInheritedMethods = MethodRelated + 583;
	/** @since 3.8 */
	int MethodNameClashHidden = MethodRelated + 584;

	/** @since 3.9 */
	int UnsafeElementTypeConversion = TypeRelated + 585;
	/** @since 3.11 */
    int InvalidTypeArguments = MethodRelated + TypeRelated + 586;

	/**
	 * 1.5 Syntax errors (when source level < 1.5)
	 */
	/** @since 3.1 */
    int InvalidUsageOfTypeParameters = Syntax + Internal + 590;
    /** @since 3.1 */
    int InvalidUsageOfStaticImports = Syntax + Internal + 591;
    /** @since 3.1 */
    int InvalidUsageOfForeachStatements = Syntax + Internal + 592;
    /** @since 3.1 */
    int InvalidUsageOfTypeArguments = Syntax + Internal + 593;
    /** @since 3.1 */
    int InvalidUsageOfEnumDeclarations = Syntax + Internal + 594;
    /** @since 3.1 */
    int InvalidUsageOfVarargs = Syntax + Internal + 595;
    /** @since 3.1 */
    int InvalidUsageOfAnnotations = Syntax + Internal + 596;
    /** @since 3.1 */
    int InvalidUsageOfAnnotationDeclarations = Syntax + Internal + 597;
    /** @since 3.4 */
    int InvalidUsageOfTypeParametersForAnnotationDeclaration = Syntax + Internal + 598;
    /** @since 3.4 */
    int InvalidUsageOfTypeParametersForEnumDeclaration = Syntax + Internal + 599;
    /**
     * Annotation
     */
	/** @since 3.1 */
	int IllegalModifierForAnnotationMethod = MethodRelated + 600;
    /** @since 3.1 */
    int IllegalExtendedDimensions = MethodRelated + 601;
    /** @since 3.1 */
	int InvalidFileNameForPackageAnnotations = Syntax + Internal + 602;
    /** @since 3.1 */
	int IllegalModifierForAnnotationType = TypeRelated + 603;
    /** @since 3.1 */
	int IllegalModifierForAnnotationMemberType = TypeRelated + 604;
    /** @since 3.1 */
	int InvalidAnnotationMemberType = TypeRelated + 605;
    /** @since 3.1 */
	int AnnotationCircularitySelfReference = TypeRelated + 606;
    /** @since 3.1 */
	int AnnotationCircularity = TypeRelated + 607;
	/** @since 3.1 */
	int DuplicateAnnotation = TypeRelated + 608;
	/** @since 3.1 */
	int MissingValueForAnnotationMember = TypeRelated + 609;
	/** @since 3.1 */
	int DuplicateAnnotationMember = Internal + 610;
	/** @since 3.1 */
	int UndefinedAnnotationMember = MethodRelated + 611;
	/** @since 3.1 */
	int AnnotationValueMustBeClassLiteral = Internal + 612;
	/** @since 3.1 */
	int AnnotationValueMustBeConstant = Internal + 613;
	/** @deprecated - problem is no longer generated (code is legite)
	 *   @since 3.1 */
	int AnnotationFieldNeedConstantInitialization = Internal + 614;
	/** @since 3.1 */
	int IllegalModifierForAnnotationField = Internal + 615;
	/** @since 3.1 */
	int AnnotationCannotOverrideMethod = MethodRelated + 616;
	/** @since 3.1 */
	int AnnotationMembersCannotHaveParameters = Syntax + Internal + 617;
	/** @since 3.1 */
	int AnnotationMembersCannotHaveTypeParameters = Syntax + Internal + 618;
	/** @since 3.1 */
	int AnnotationTypeDeclarationCannotHaveSuperclass = Syntax + Internal + 619;
	/** @since 3.1 */
	int AnnotationTypeDeclarationCannotHaveSuperinterfaces = Syntax + Internal + 620;
	/** @since 3.1 */
	int DuplicateTargetInTargetAnnotation = Internal + 621;
	/** @since 3.1 */
	int DisallowedTargetForAnnotation = TypeRelated + 622;
	/** @since 3.1 */
	int MethodMustOverride = MethodRelated + 623;
	/** @since 3.1 */
	int AnnotationTypeDeclarationCannotHaveConstructor = Syntax + Internal + 624;
	/** @since 3.1 */
	int AnnotationValueMustBeAnnotation = Internal + 625;
	/** @since 3.1 */
	int AnnotationTypeUsedAsSuperInterface = TypeRelated + 626;
	/** @since 3.1 */
	int MissingOverrideAnnotation = MethodRelated + 627;
	/** @since 3.1 */
	int FieldMissingDeprecatedAnnotation = Internal + 628;
	/** @since 3.1 */
	int MethodMissingDeprecatedAnnotation = Internal + 629;
	/** @since 3.1 */
	int TypeMissingDeprecatedAnnotation = Internal + 630;
	/** @since 3.1 */
	int UnhandledWarningToken = Internal + 631;
	/** @since 3.2 */
	int AnnotationValueMustBeArrayInitializer = Internal + 632;
	/** @since 3.3 */
	int AnnotationValueMustBeAnEnumConstant = Internal + 633;
	/** @since 3.3 */
	int MethodMustOverrideOrImplement = MethodRelated + 634;
	/** @since 3.4 */
	int UnusedWarningToken = Internal + 635;
	/** @since 3.6 */
	int MissingOverrideAnnotationForInterfaceMethodImplementation = MethodRelated + 636;
	/** @since 3.10 */
    int InvalidUsageOfTypeAnnotations = Syntax + Internal + 637;
    /** @since 3.10 */
    int DisallowedExplicitThisParameter = Syntax + Internal + 638;
    /** @since 3.10 */
    int MisplacedTypeAnnotations = Syntax + Internal + 639;
    /** @since 3.10 */
    int IllegalTypeAnnotationsInStaticMemberAccess = Internal + Syntax + 640;
    /** @since 3.10 */
    int IllegalUsageOfTypeAnnotations = Internal + Syntax + 641;
    /** @since 3.10 */
    int IllegalDeclarationOfThisParameter = Internal + Syntax + 642;
    /** @since 3.10 */
    int ExplicitThisParameterNotBelow18 = Internal + Syntax + 643;
    /** @since 3.10 */
    int DefaultMethodNotBelow18 = Internal + Syntax + 644;
    /** @since 3.10 */
    int LambdaExpressionNotBelow18 = Internal + Syntax + 645;
    /** @since 3.10 */
    int MethodReferenceNotBelow18 = Internal + Syntax + 646;
    /** @since 3.10 */
    int ConstructorReferenceNotBelow18 = Internal + Syntax + 647;
    /** @since 3.10 */
    int ExplicitThisParameterNotInLambda = Internal + Syntax + 648;
    /** @since 3.10 */
    int ExplicitAnnotationTargetRequired = TypeRelated + 649;
    /** @since 3.10 */
    int IllegalTypeForExplicitThis = Internal + Syntax + 650;
    /** @since 3.10 */
    int IllegalQualifierForExplicitThis = Internal + Syntax + 651;
    /** @since 3.10 */
    int IllegalQualifierForExplicitThis2 = Internal + Syntax + 652;
    /** @since 3.10 */
    int TargetTypeNotAFunctionalInterface = Internal + TypeRelated + 653;
    /** @since 3.10 */
    int IllegalVarargInLambda = Internal + TypeRelated + 654;
    /** @since 3.10 */
    int illFormedParameterizationOfFunctionalInterface = Internal + TypeRelated + 655;
    /** @since 3.10 */
    int lambdaSignatureMismatched = Internal + TypeRelated + 656;
    /** @since 3.10 */
    int lambdaParameterTypeMismatched = Internal + TypeRelated + 657;
    /** @since 3.10 */
    int IncompatibleLambdaParameterType = Internal + TypeRelated + 658;
    /** @since 3.10 */
    int NoGenericLambda = Internal + TypeRelated + 659;
    /**
	 * More problems in generics
	 */
    /** @since 3.4 */
    int UnusedTypeArgumentsForConstructorInvocation = MethodRelated + 660;
	/** @since 3.9 */
	int UnusedTypeParameter = TypeRelated + 661;
	/** @since 3.9 */
	int IllegalArrayOfUnionType = TypeRelated + 662;
	/** @since 3.10 */
	int OuterLocalMustBeEffectivelyFinal = Internal + 663;
	/** @since 3.10 */
	int InterfaceNotFunctionalInterface = Internal + TypeRelated + 664;
	/** @since 3.10 */
	int ConstructionTypeMismatch = Internal + TypeRelated + 665;
    /** @since 3.10 */
    int ToleratedMisplacedTypeAnnotations = Syntax + Internal + 666;
    /** @since 3.13*/
    int InterfaceSuperInvocationNotBelow18 = Internal + Syntax + 667;
    /** @since 3.13*/
    int InterfaceStaticMethodInvocationNotBelow18 = Internal + Syntax + 668;
	/** @since 3.14 */
	int FieldMustBeFinal = Internal + 669;


	/**
	 * Null analysis for other kinds of expressions, syntactically nonnull
	 */
	/** @since 3.9 */
	int NonNullExpressionComparisonYieldsFalse = Internal + 670;
	/** @since 3.9 */
	int RedundantNullCheckOnNonNullExpression = Internal + 671;
	/** @since 3.9 */
	int NullExpressionReference = Internal + 672;
	/** @since 3.9 */
	int PotentialNullExpressionReference = Internal + 673;
	/** @since 3.42*/
	int LocalMustBeEffectivelyFinal = Internal + 674;
	/** @since 3.42*/
	int ResourceLocalMustBeEffectivelyFinal = Internal + 675;

	/**
	 * Corrupted binaries
	 */
	/** @since 3.1 */
	int CorruptedSignature = Internal + 700;
	/**
	 * Corrupted source
	 */
	/** @since 3.2 */
	int InvalidEncoding = Internal + 701;
	/** @since 3.2 */
	int CannotReadSource = Internal + 702;

	/**
	 * Autoboxing
	 */
	/** @since 3.1 */
	int BoxingConversion = Internal + 720;
	/** @since 3.1 */
	int UnboxingConversion = Internal + 721;

	/**
	 * Modifiers
	 * @since 3.28
	 */
	int StrictfpNotRequired = Syntax + Internal + 741;

	/**
	 * Enum
	 */
	/** @since 3.1 */
	int IllegalModifierForEnum = TypeRelated + 750;
	/** @since 3.1 */
	int IllegalModifierForEnumConstant = FieldRelated + 751;
	/** @deprecated - problem could not be reported, enums cannot be local takes precedence
	 *   @since 3.1 */
	int IllegalModifierForLocalEnum = TypeRelated + 752;
	/** @since 3.1 */
	int IllegalModifierForMemberEnum = TypeRelated + 753;
	/** @since 3.1 */
	int CannotDeclareEnumSpecialMethod = MethodRelated + 754;
	/** @since 3.1 */
	int IllegalQualifiedEnumConstantLabel = FieldRelated + 755;
	/** @since 3.1 */
	int CannotExtendEnum = TypeRelated + 756;
	/** @since 3.1 */
	int CannotInvokeSuperConstructorInEnum = MethodRelated + 757;
	/** @since 3.1 */
	int EnumAbstractMethodMustBeImplemented = MethodRelated + 758;
	/** @since 3.1 */
	int EnumSwitchCannotTargetField = FieldRelated + 759;
	/** @since 3.1 */
	int IllegalModifierForEnumConstructor = MethodRelated + 760;
	/** @since 3.1 */
	int MissingEnumConstantCase = FieldRelated + 761;
	/** @since 3.2 */ // TODO need to fix 3.1.1 contribution (inline this constant on client side)
	int EnumStaticFieldInInInitializerContext = FieldRelated + 762;
	/** @since 3.4 */
	int EnumConstantMustImplementAbstractMethod = MethodRelated + 763;
	/** @since 3.5 */
	int EnumConstantCannotDefineAbstractMethod = MethodRelated + 764;
	/** @since 3.5 */
	int AbstractMethodInEnum = MethodRelated + 765;
	/** @since 3.8 */
	int MissingEnumDefaultCase = Internal + 766;
	/** @since 3.8 */
	int MissingDefaultCase = Internal + 767;
	/** @since 3.8 */
	int MissingEnumConstantCaseDespiteDefault = FieldRelated + 768;
	/** @since 3.8 */
	int UninitializedLocalVariableHintMissingDefault = Internal + 769;
	/** @since 3.8 */
	int UninitializedBlankFinalFieldHintMissingDefault = FieldRelated + 770;
	/** @since 3.8 */
	int ShouldReturnValueHintMissingDefault = MethodRelated + 771;

	/**
	 * Var args
	 */
	/** @since 3.1 */
	int IllegalExtendedDimensionsForVarArgs = Syntax + Internal + 800;
	/** @since 3.1 */
	int MethodVarargsArgumentNeedCast = MethodRelated + 801;
	/** @since 3.1 */
	int ConstructorVarargsArgumentNeedCast = ConstructorRelated + 802;
	/** @since 3.1 */
	int VarargsConflict = MethodRelated + 803;
	/** @since 3.7.1 */
	int SafeVarargsOnFixedArityMethod = MethodRelated + 804;
	/** @since 3.7.1 */
	int SafeVarargsOnNonFinalInstanceMethod = MethodRelated + 805;
	/** @since 3.7.1 */
	int PotentialHeapPollutionFromVararg = MethodRelated + 806;
	/** @since 3.8 */
	int VarargsElementTypeNotVisible = MethodRelated + 807;
	/** @since 3.8 */
	int VarargsElementTypeNotVisibleForConstructor = ConstructorRelated + 808;
	/** @since 3.10 */
	int ApplicableMethodOverriddenByInapplicable = MethodRelated + 809;

	/**
	 * Javadoc Generic
	 */
	/** @since 3.1 */
	int JavadocGenericMethodTypeArgumentMismatch = Javadoc + Internal + 850;
	/** @since 3.1 */
	int JavadocNonGenericMethod = Javadoc + Internal + 851;
	/** @since 3.1 */
	int JavadocIncorrectArityForParameterizedMethod = Javadoc + Internal + 852;
	/** @since 3.1 */
	int JavadocParameterizedMethodArgumentTypeMismatch = Javadoc + Internal + 853;
	/** @since 3.1 */
	int JavadocTypeArgumentsForRawGenericMethod = Javadoc + Internal + 854;
	/** @since 3.1 */
	int JavadocGenericConstructorTypeArgumentMismatch = Javadoc + Internal + 855;
	/** @since 3.1 */
	int JavadocNonGenericConstructor = Javadoc + Internal + 856;
	/** @since 3.1 */
	int JavadocIncorrectArityForParameterizedConstructor = Javadoc + Internal + 857;
	/** @since 3.1 */
	int JavadocParameterizedConstructorArgumentTypeMismatch = Javadoc + Internal + 858;
	/** @since 3.1 */
	int JavadocTypeArgumentsForRawGenericConstructor = Javadoc + Internal + 859;

	/**
	 * Java 7 errors
	 */
	/** @since 3.7.1 */
	int AssignmentToMultiCatchParameter = Internal + 870;
	/** @since 3.7.1 */
	int ResourceHasToImplementAutoCloseable = TypeRelated + 871;
	/** @since 3.7.1 */
	int AssignmentToResource = Internal + 872;
	/** @since 3.7.1 */
	int InvalidUnionTypeReferenceSequence = Internal + TypeRelated + 873;
	/** @since 3.7.1 */
	int AutoManagedResourceNotBelow17 = Syntax + Internal + 874;
	/** @since 3.7.1 */
	int MultiCatchNotBelow17 =  Syntax + Internal + 875;
	/** @since 3.7.1 */
	int PolymorphicMethodNotBelow17 = MethodRelated + 876;
	/** @since 3.7.1 */
	int IncorrectSwitchType17 = TypeRelated + 877;
	/** @since 3.7.1 */
	int CannotInferElidedTypes = TypeRelated + 878;
	/** @since 3.7.1 */
	int CannotUseDiamondWithExplicitTypeArguments = TypeRelated + 879;
	/** @since 3.7.1 */
	int CannotUseDiamondWithAnonymousClasses = TypeRelated + 880;
	/** @since 3.7.1 */
	int SwitchOnStringsNotBelow17 = TypeRelated + 881;	// https://bugs.eclipse.org/bugs/show_bug.cgi?id=348492
	/** @since 3.7.1 */
	int UnhandledExceptionOnAutoClose =  TypeRelated + 882;
	/** @since 3.7.1 */
	int DiamondNotBelow17 =  TypeRelated + 883;
	/** @since 3.7.1 */
	int RedundantSpecificationOfTypeArguments = TypeRelated + 884;
	/** @since 3.8 */
	int PotentiallyUnclosedCloseable = Internal + 885;
	/** @since 3.8 */
	int PotentiallyUnclosedCloseableAtExit = Internal + 886;
	/** @since 3.8 */
	int UnclosedCloseable = Internal + 887;
	/** @since 3.8 */
	int UnclosedCloseableAtExit = Internal + 888;
	/** @since 3.8 */
	int ExplicitlyClosedAutoCloseable = Internal + 889;
	/** @since 3.8 */
	int SwitchOnEnumNotBelow15 = TypeRelated + 890;	// https://bugs.eclipse.org/bugs/show_bug.cgi?id=360317
	/** @since 3.10 */
	int IntersectionCastNotBelow18 = TypeRelated + 891;
	/** @since 3.10 */
	int IllegalBasetypeInIntersectionCast = TypeRelated + 892;
	/** @since 3.10 */
	int IllegalArrayTypeInIntersectionCast = TypeRelated + 893;
	/** @since 3.10 */
	int DuplicateBoundInIntersectionCast = TypeRelated + 894;
	/** @deprecated This problem is no longer reported; number Of functional interface is not an issue, number of abstract methods is.
	 * @since 3.10 */
	@Deprecated
	int MultipleFunctionalInterfaces = TypeRelated + 895;
	/** @since 3.10 */
	int StaticInterfaceMethodNotBelow18 = Internal + Syntax + 896;
	/** @since 3.10 */
	int DuplicateAnnotationNotMarkedRepeatable = TypeRelated + 897;
	/** @since 3.10 */
	int DisallowedTargetForContainerAnnotationType = TypeRelated + 898;
	/** @since 3.10 */
	int RepeatedAnnotationWithContainerAnnotation = TypeRelated + 899;

	/** @since 3.14 */
	int AutoManagedVariableResourceNotBelow9 = Syntax + Internal + 1351;
	/**
	 * External problems -- These are problems defined by other plugins
	 */

	/** @since 3.2 */
	int ExternalProblemNotFixable = 900;

	// indicates an externally defined problem that has a quick-assist processor
	// associated with it
	/** @since 3.2 */
	int ExternalProblemFixable = 901;

	/** @since 3.10 */
	int ContainerAnnotationTypeHasWrongValueType = TypeRelated + 902;
	/** @since 3.10 */
	int ContainerAnnotationTypeMustHaveValue = TypeRelated + 903;
	/** @since 3.10 */
	int ContainerAnnotationTypeHasNonDefaultMembers = TypeRelated + 904;
	/** @since 3.10 */
	int ContainerAnnotationTypeHasShorterRetention = TypeRelated + 905;
	/** @since 3.10 */
	int RepeatableAnnotationTypeTargetMismatch = TypeRelated + 906;
	/** @since 3.10 */
	int RepeatableAnnotationTypeIsDocumented = TypeRelated + 907;
	/** @since 3.10 */
	int RepeatableAnnotationTypeIsInherited = TypeRelated + 908;
	/** @since 3.10 */
	int RepeatableAnnotationWithRepeatingContainerAnnotation = TypeRelated + 909;

	/**
	 * Errors/warnings from annotation based null analysis
	 */
	/** @since 3.8 */
	int RequiredNonNullButProvidedNull = TypeRelated + 910;
	/** @since 3.8 */
	int RequiredNonNullButProvidedPotentialNull = TypeRelated + 911;
	/** @since 3.8 */
	int RequiredNonNullButProvidedUnknown = TypeRelated + 912;
	/** @since 3.8 */
	int MissingNonNullByDefaultAnnotationOnPackage = Internal + 913; // https://bugs.eclipse.org/bugs/show_bug.cgi?id=372012
	/** @since 3.8 */
	int IllegalReturnNullityRedefinition = MethodRelated + 914;
	/** @since 3.8 */
	int IllegalRedefinitionToNonNullParameter = MethodRelated + 915;
	/** @since 3.8 */
	int IllegalDefinitionToNonNullParameter = MethodRelated + 916;
	/** @since 3.8 */
	int ParameterLackingNonNullAnnotation = MethodRelated + 917;
	/** @since 3.8 */
	int ParameterLackingNullableAnnotation = MethodRelated + 918;
	/** @since 3.8 */
	int PotentialNullMessageSendReference = Internal + 919;
	/** @since 3.8 */
	int RedundantNullCheckOnNonNullMessageSend = Internal + 920;
	/** @since 3.8 */
	int CannotImplementIncompatibleNullness = Internal + 921;
	/** @since 3.8 */
	int RedundantNullAnnotation = MethodRelated + 922;
	/** @since 3.8 */
	int IllegalAnnotationForBaseType = TypeRelated + 923;
	/** @since 3.9 */
	int NullableFieldReference = FieldRelated + 924;
	/** @since 3.8 */
	int RedundantNullDefaultAnnotation = Internal + 925; // shouldn't actually occur any more after bug 366063
	/** @since 3.8 */
	int RedundantNullDefaultAnnotationPackage = Internal + 926;
	/** @since 3.8 */
	int RedundantNullDefaultAnnotationType = Internal + 927;
	/** @since 3.8 */
	int RedundantNullDefaultAnnotationMethod = Internal + 928;
	/** @since 3.8 */
	int ContradictoryNullAnnotations = Internal + 929;
	/** @since 3.8 */
	int MissingNonNullByDefaultAnnotationOnType = Internal + 930; // https://bugs.eclipse.org/bugs/show_bug.cgi?id=372012
	/** @since 3.8 */
	int RedundantNullCheckOnSpecdNonNullLocalVariable = Internal + 931;
	/** @since 3.8 */
	int SpecdNonNullLocalVariableComparisonYieldsFalse = Internal + 932;
	/** @since 3.8 */
	int RequiredNonNullButProvidedSpecdNullable = Internal + 933;
	/** @since 3.9 */
	int UninitializedNonNullField = FieldRelated + 934;
	/** @since 3.9 */
	int UninitializedNonNullFieldHintMissingDefault = FieldRelated + 935;
	/** @since 3.9 */
	int NonNullMessageSendComparisonYieldsFalse = Internal + 936;
	/** @since 3.9 */
	int RedundantNullCheckOnNonNullSpecdField = Internal + 937;
	/** @since 3.9 */
	int NonNullSpecdFieldComparisonYieldsFalse = Internal + 938;
	/** @since 3.9 */
	int ConflictingNullAnnotations = MethodRelated + 939;
	/** @since 3.9 */
	int ConflictingInheritedNullAnnotations = MethodRelated + 940;
	/** @since 3.10 */
	int RedundantNullCheckOnField = Internal + 941;
	/** @since 3.10 */
	int FieldComparisonYieldsFalse = Internal + 942;
	/** @since 3.14 */
	int RedundantNullDefaultAnnotationModule = Internal + 943;
	/** @since 3.19 */
	int RedundantNullCheckOnConstNonNullField = Internal + 944;
	/** @since 3.20 */
	int ConstNonNullFieldComparisonYieldsFalse = Internal + 945;
	/** @since 3.21 */
	int InheritedParameterLackingNonNullAnnotation = MethodRelated + 946;

	/** @since 3.10 */
	int ArrayReferencePotentialNullReference = Internal + 951;
	/** @since 3.10 */
	int DereferencingNullableExpression = Internal + 952;
	/** @since 3.10 */
	int NullityMismatchingTypeAnnotation = Internal + 953;
	/** @since 3.10 */
	int NullityMismatchingTypeAnnotationSuperHint = Internal + 954;
	/** @since 3.10 */
	int NullityUncheckedTypeAnnotationDetail = Internal + 955; // see also NullityUncheckedTypeAnnotation
	/** @since 3.10 */
	int NullityUncheckedTypeAnnotationDetailSuperHint = Internal + 956;
	/** @since 3.10 */
	int ReferenceExpressionParameterNullityMismatch = MethodRelated + 957;
	/** @since 3.10 */
	int ReferenceExpressionParameterNullityUnchecked = MethodRelated + 958;
	/** @since 3.10 */
	int ReferenceExpressionReturnNullRedef = MethodRelated + 959;
	/** @since 3.10 */
	int ReferenceExpressionReturnNullRedefUnchecked = MethodRelated + 960;
	/** @since 3.10 */
	int RedundantNullCheckAgainstNonNullType = Internal + 961;
	/** @since 3.10 */
	int NullAnnotationUnsupportedLocation = Internal + 962;
	/** @since 3.10 */
	int NullAnnotationUnsupportedLocationAtType = Internal + 963;
	/** @since 3.10 */
	int NullityMismatchTypeArgument = Internal + 964;
	/** @since 3.10 */
	int ContradictoryNullAnnotationsOnBound = Internal + 965;
	/** @since 3.10 */
	int ContradictoryNullAnnotationsInferred = Internal + 966;
	/** @since 3.10 */
	int UnsafeNullnessCast = Internal + 967;
	/** @since 3.10 */
	int NonNullDefaultDetailIsNotEvaluated = 968; // no longer reported
	/** @since 3.10 */
	int NullNotCompatibleToFreeTypeVariable = 969;
	/** @since 3.10 */
	int NullityMismatchAgainstFreeTypeVariable = 970;
	/** @since 3.11 */
	int ImplicitObjectBoundNoNullDefault = 971;
	/** @since 3.11 */
	int IllegalParameterNullityRedefinition = MethodRelated + 972;
	/** @since 3.11 */
	int ContradictoryNullAnnotationsInferredFunctionType = MethodRelated + 973;
	/** @since 3.11 */
	int IllegalReturnNullityRedefinitionFreeTypeVariable = MethodRelated + 974;
	/** @since 3.12 */
	int IllegalRedefinitionOfTypeVariable = 975;
	/** @since 3.12 */
	int UncheckedAccessOfValueOfFreeTypeVariable = 976;
	/** @since 3.12 */
	int UninitializedFreeTypeVariableField = 977;
	/** @since 3.12 */
	int UninitializedFreeTypeVariableFieldHintMissingDefault = 978;
	/** @since 3.12 */
	int RequiredNonNullButProvidedFreeTypeVariable = TypeRelated + 979;
	/** @since 3.12 */
	int NonNullTypeVariableFromLegacyMethod = TypeRelated + 980;
	/** @since 3.12 */
	int NonNullMethodTypeVariableFromLegacyMethod = TypeRelated + 981;
	/** @since 3.21 */
	int MissingNullAnnotationImplicitlyUsed = Internal + 982;
	/** @since 3.21 */
	int AnnotatedTypeArgumentToUnannotated = Internal + 983;
	/** @since 3.21 */
	int AnnotatedTypeArgumentToUnannotatedSuperHint = Internal + 984;
	/** @since 3.32 */
	int NonNullArrayContentNotInitialized = Internal + 985;
	/**
	 * Both {@link #NullityUncheckedTypeAnnotationDetail} and {@link #NullityUncheckedTypeAnnotation}
	 * signal that unchecked conversion is needed to pass a value between annotated and un-annotated code.
	 * In the case of {@link #NullityUncheckedTypeAnnotationDetail} the mismatch was observed only on some
	 * detail of the types involved (type arguments or array components), for which the UI does not (yet)
	 * offer a quick fix, whereas {@link #NullityUncheckedTypeAnnotation} affects the toplevel type and thus
	 * can be easily fixed by adding the appropriate null annotation.
	 *
	 * @since 3.36
	 */
	int NullityUncheckedTypeAnnotation = Internal + 986;
	/** @since 3.41 */
	int MessageSendWithUnresolvedOwningAnnotation = Internal + 987;
	/** @since 3.41 */
	int ParameterWithUnresolvedOwningAnnotation = Internal + 988;
	/** @since 3.41 */
	int FieldWithUnresolvedOwningAnnotation = Internal + 989;


	// Java 8 work
	/** @since 3.10 */
	int IllegalModifiersForElidedType = Internal + 1001;
	/** @since 3.10 */
	int IllegalModifiers = Internal + 1002;

	/** @since 3.10 */
	int IllegalTypeArgumentsInRawConstructorReference = TypeRelated + 1003;

	// more on lambdas:
	/** @since 3.18 */
	int MissingValueFromLambda = Internal + 1004;

	// default methods:
	/** @since 3.10 */
	int IllegalModifierForInterfaceMethod18 = MethodRelated + 1050;

	/** @since 3.10 */
	int DefaultMethodOverridesObjectMethod = MethodRelated + 1051;

	/** @since 3.10 */
	int InheritedDefaultMethodConflictsWithOtherInherited = MethodRelated + 1052;

	/** @since 3.10 */
	int DuplicateInheritedDefaultMethods = MethodRelated + 1053;

	/** @since 3.10 */
	int SuperAccessCannotBypassDirectSuper = TypeRelated + 1054;
	/** @since 3.10 */
	int SuperCallCannotBypassOverride = MethodRelated + 1055;
	/** @since 3.10 */
	int IllegalModifierCombinationForInterfaceMethod = MethodRelated + 1056;
	/** @since 3.10 */
	int IllegalStrictfpForAbstractInterfaceMethod = MethodRelated + 1057;
	/** @since 3.10 */
	int IllegalDefaultModifierSpecification = MethodRelated + 1058;
	/** @since 3.13 */
	int CannotInferInvocationType = TypeRelated + 1059;


	/** @since 3.13 */
	int TypeAnnotationAtQualifiedName = Internal + Syntax + 1060;

	/** @since 3.13 */
	int NullAnnotationAtQualifyingType = Internal + Syntax + 1061;

	/** @since 3.14*/
	int IllegalModifierForInterfaceMethod9 = MethodRelated + 1071;
	/** @since 3.14*/
	int IllegalModifierCombinationForPrivateInterfaceMethod9 = MethodRelated + 1070;
	/** @since 3.14 */
	int UndefinedModule = ModuleRelated + 1300;
	/** @since 3.14 */
	int DuplicateRequires = ModuleRelated + 1301;
	/** @since 3.14 */
	int DuplicateExports = ModuleRelated + 1302;
	/** @since 3.14 */
	int DuplicateUses = ModuleRelated + 1303;
	/** @since 3.14 */
	int DuplicateServices = ModuleRelated + 1304;
	/** @since 3.14 */
	int CyclicModuleDependency = ModuleRelated + 1305;
	/** @since 3.14 */
	int AbstractServiceImplementation = TypeRelated + 1306;
	/** @since 3.14 */
	int ProviderMethodOrConstructorRequiredForServiceImpl = TypeRelated + 1307;
	/** @since 3.14 */
	int ServiceImplDefaultConstructorNotPublic = TypeRelated + 1308;
	/** @since 3.14 */
	int NestedServiceImpl = TypeRelated + 1309;
	/** @since 3.14 */
	int ServiceImplNotDefinedByModule = TypeRelated + 1310;
	/** @since 3.14 */
	int PackageDoesNotExistOrIsEmpty = ModuleRelated + 1311;
	/** @since 3.14 */
	int NonDenotableTypeArgumentForAnonymousDiamond = TypeRelated + 1312;
	/** @since 3.14 */
	int DuplicateOpens = ModuleRelated + 1313;
	/** @since 3.14 */
	int DuplicateModuleRef = ModuleRelated + 1314;
	/** @since 3.14 */
	int InvalidOpensStatement = ModuleRelated + 1315;
	/** @since 3.14 */
	int InvalidServiceIntfType = ModuleRelated + 1316;
	/** @since 3.14 */
	int InvalidServiceImplType = ModuleRelated + 1317;
	/** @since 3.14 */
	int IllegalModifierForModule = ModuleRelated + 1318;
	/** @since 3.18 */
	int UndefinedModuleAddReads = ModuleRelated + 1319;
	/** @since 3.20 */
	int ExportingForeignPackage = ModuleRelated + 1320;
	/** @since 3.42*/
	int ModifierOnRequiresJavaBase = ModuleRelated + 1321;
	/**
	 * @since 3.42
	 * @noreference related to preview feature module imports
	 */
	int ModifierOnRequiresJavaBasePreview = ModuleRelated + 1322;


	/** @since 3.14 */
	int DuplicateResource = Internal + 1251;

	/** @since 3.37 */
	int ShouldMarkMethodAsOwning = Internal + 1260;
	/** @since 3.37 */
	int MandatoryCloseNotShown = Internal + 1261;
	/** @since 3.37 */
	int MandatoryCloseNotShownAtExit = Internal + 1262;
	/** @since 3.37 */
	int NotOwningResourceField = Internal + 1263;
	/** @since 3.37 */
	int OwningFieldInNonResourceClass = Internal + 1264;
	/** @since 3.37 */
	int OwningFieldShouldImplementClose = Internal + 1265;
	/** @since 3.37 */
	int OverrideReducingParamterOwning = Internal + 1266;
	/** @since 3.37 */
	int OverrideAddingReturnOwning = Internal + 1267;
	/** @since 3.38 */
	int StaticResourceField = Internal + 1268;
	/** @since 3.38 */
	int ResourceIsNotAValue = Internal + 1269;

	// terminally
	/** @since 3.14 */
	int UsingTerminallyDeprecatedType = TypeRelated + 1400;
	/** @since 3.14 */
	int UsingTerminallyDeprecatedMethod = MethodRelated + 1401;
	/** @since 3.14 */
	int UsingTerminallyDeprecatedConstructor = MethodRelated + 1402;
	/** @since 3.14 */
	int UsingTerminallyDeprecatedField = FieldRelated + 1403;
	/** @since 3.14 */
	int OverridingTerminallyDeprecatedMethod = MethodRelated + 1404;
	// with since
	/** @since 3.14 */
	int UsingDeprecatedSinceVersionType = TypeRelated + 1405;
	/** @since 3.14 */
	int UsingDeprecatedSinceVersionMethod = MethodRelated + 1406;
	/** @since 3.14 */
	int UsingDeprecatedSinceVersionConstructor = MethodRelated + 1407;
	/** @since 3.14 */
	int UsingDeprecatedSinceVersionField = FieldRelated + 1408;
	/** @since 3.14 */
	int OverridingDeprecatedSinceVersionMethod = MethodRelated + 1409;
	// terminally with since
	/** @since 3.14 */
	int UsingTerminallyDeprecatedSinceVersionType = TypeRelated + 1410;
	/** @since 3.14 */
	int UsingTerminallyDeprecatedSinceVersionMethod = MethodRelated + 1411;
	/** @since 3.14 */
	int UsingTerminallyDeprecatedSinceVersionConstructor = MethodRelated + 1412;
	/** @since 3.14 */
	int UsingTerminallyDeprecatedSinceVersionField = FieldRelated + 1413;
	/** @since 3.14 */
	int OverridingTerminallyDeprecatedSinceVersionMethod = MethodRelated + 1414;

	// unused constants:
	/** @since 3.14 */
	int UsingDeprecatedPackage = ModuleRelated + 1425;
	/** @since 3.14 */
	int UsingDeprecatedSinceVersionPackage = ModuleRelated + 1426;
	/** @since 3.14 */
	int UsingTerminallyDeprecatedPackage = ModuleRelated + 1427;
	/** @since 3.14 */
	int UsingTerminallyDeprecatedSinceVersionPackage = ModuleRelated + 1428;
	// deprecation of modules:
	/** @since 3.14 */
	int UsingDeprecatedModule = ModuleRelated + 1429;
	/** @since 3.14 */
	int UsingDeprecatedSinceVersionModule = ModuleRelated + 1430;
	/** @since 3.14 */
	int UsingTerminallyDeprecatedModule = ModuleRelated + 1431;
	/** @since 3.14 */
	int UsingTerminallyDeprecatedSinceVersionModule = ModuleRelated + 1432;

	/** @since 3.14 */
	int NotAccessibleType = TypeRelated + 1450;
	/** @since 3.14 */
	int NotAccessibleField = FieldRelated + 1451;
	/** @since 3.14 */
	int NotAccessibleMethod = MethodRelated + 1452;
	/** @since 3.14 */
	int NotAccessibleConstructor = MethodRelated + 1453;
	/** @since 3.14 */
	int NotAccessiblePackage = ImportRelated + 1454;
	/** @since 3.14 */
	int ConflictingPackageFromModules = ModuleRelated + 1455;
	/** @since 3.14 */
	int ConflictingPackageFromOtherModules = ModuleRelated + 1456;
	/** @since 3.14 */
	int NonPublicTypeInAPI = ModuleRelated + 1457;
	/** @since 3.14 */
	int NotExportedTypeInAPI = ModuleRelated + 1458;
	/** @since 3.14 */
	int MissingRequiresTransitiveForTypeInAPI = ModuleRelated + 1459;
	/** @since  3.14 */
	int UnnamedPackageInNamedModule = ModuleRelated + 1460;
	/** @since  3.14 */
	int UnstableAutoModuleName = ModuleRelated + 1461;
	/** @since  3.24 */
	int ConflictingPackageInModules = ModuleRelated + 1462;

	// module imports
	/** @since 3.40 @noreference This field is not intended to be referenced by clients.*/
	int ModuleNotRead = ModuleRelated + 1463;

	// doc variant of an above constant:
	/** @since 3.22 */
	int JavadocNotAccessibleType = Javadoc + NotAccessibleType;

	/** @since 3.13 */
	int RedundantNullDefaultAnnotationLocal = Internal + 1062;

	/** @since 3.13 */
	int RedundantNullDefaultAnnotationField = Internal + 1063;

	/** @since 3.10 */
	int GenericInferenceError = 1100; 	// FIXME: This is just a stop-gap measure, be more specific via https://bugs.eclipse.org/404675

	/** @deprecated - problem is no longer generated (implementation issue has been resolved)
	 * @since 3.10 */
	int LambdaShapeComputationError = 1101;
	/** @since 3.13 */
	int ProblemNotAnalysed = 1102;
	/** @since 3.18 */
	int PreviewFeatureDisabled = Compliance + 1103;
	/** @since 3.18 */
	int PreviewFeatureUsed = Compliance + 1104;
	/** @since 3.18 */
	int PreviewFeatureNotSupported = Compliance + 1105;
	/** @since 3.20*/
	int PreviewFeaturesNotAllowed = PreviewRelated + 1106;
	/** @since 3.24*/
	int FeatureNotSupported = Compliance + 1107;
	/** @since 3.26*/
	int PreviewAPIUsed = Compliance + 1108;
	/** @since 3.39*/
	int JavaVersionNotSupported = Compliance + 1109;
	/** @since 3.40*/
	int JavaVersionTooRecent = Compliance + 1110;
	/** @since 3.42*/
	int PreviewAPIDisabled = Compliance + 1111;

	/** @since 3.13 */
	int UnlikelyCollectionMethodArgumentType = 1200;
	/** @since 3.13 */
	int UnlikelyEqualsArgumentType = 1201;

	/* Local-Variable Type Inference */
	/** @since 3.14 */
	int VarLocalMultipleDeclarators = Syntax + 1500; // ''var'' is not allowed in a compound declaration
	/** @since 3.14 */
	int VarLocalCannotBeArray = Syntax + 1501; // ''var'' is not allowed as an element type of an array
	/** @since 3.14 */
	int VarLocalReferencesItself = Syntax + 1502; // Declaration using ''var'' may not contin references to itself
	/** @since 3.14 */
	int VarLocalWithoutInitizalier = Syntax + 1503; // Cannot use ''var'' on variable without initializer
	/** @since 3.14 */
	int VarLocalInitializedToNull = TypeRelated + 1504; // Variable initialized to ''null'' needs an explicit target-type
	/** @since 3.14 */
	int VarLocalInitializedToVoid = TypeRelated + 1505; // Variable initializer is ''void'' -- cannot infer variable type
	/** @since 3.14 */
	int VarLocalCannotBeArrayInitalizers = TypeRelated + 1506; // Array initializer needs an explicit target-type
	/** @since 3.14 */
	int VarLocalCannotBeLambda = TypeRelated + 1507; // Lambda expression needs an explicit target-type
	/** @since 3.14 */
	int VarLocalCannotBeMethodReference = TypeRelated + 1508; // Method reference needs an explicit target-type
	/** @since 3.14 */
	int VarIsReserved = Syntax + 1509; // ''var'' is not a valid type name
	/** @since 3.14 */
	int VarIsReservedInFuture = Syntax + 1510; // ''var'' should not be used as an type name, since it is a reserved word from source level 10 on
	/** @since 3.14 */
	int VarIsNotAllowedHere = Syntax + 1511; // ''var'' is not allowed here
	/** @since 3.16 */
	int VarCannotBeMixedWithNonVarParams = Syntax + 1512; // ''var'' cannot be mixed with explicit or implicit parameters
	/** @since 3.35 */
	int VarCannotBeUsedWithTypeArguments = Syntax + 1513; // ''var'' cannot be used with type arguments (e.g. as in ''var<Integer> x = List.of(42)'')

	/** @since 3.18
	 * @deprecated preview related error - will be removed
	 * @noreference preview related error */
	int SwitchExpressionsIncompatibleResultExpressionTypes = TypeRelated + 1600;
	/** @since 3.18
	 * @deprecated preview related error - will be removed
	 * @noreference preview related error */
	int SwitchExpressionsEmptySwitchBlock = Internal + 1601;
	/** @since 3.18
	 * @deprecated preview related error - will be removed
	 * @noreference preview related error */
	int SwitchExpressionsNoResultExpression = TypeRelated + 1602;
	/** @since 3.18
	 * @deprecated preview related error - will be removed
	 * @noreference preview related error */
	int SwitchExpressionSwitchLabeledBlockCompletesNormally = Internal + 1603;
	/** @since 3.18
	 * @deprecated preview related error - will be removed
	 * @noreference preview related error */
	int SwitchExpressionLastStatementCompletesNormally = Internal + 1604;
	/** @since 3.18
	 * @deprecated preview related error - will be removed
	 * @noreference preview related error */
	int SwitchExpressionTrailingSwitchLabels = Internal + 1605;
	/** @since 3.18
	 * @deprecated preview related error - will be removed
	 * @noreference preview related error */
	int switchMixedCase = Syntax + 1606;
	/** @since 3.18
	 * @deprecated preview related error - will be removed
	 * @noreference preview related error */
	int SwitchExpressionMissingDefaultCase = Internal + 1607;
	/** @since 3.18
	 * @deprecated preview related error - will be removed
	 * @noreference preview related error */
	int SwitchExpressionBreakMissingValue = Internal + 1610;
	/** @since 3.18
	 * @deprecated preview related error - will be removed
	 * @noreference preview related error */
	int SwitchExpressionMissingEnumConstantCase = Internal + 1611;
	/** @since 3.18
	 * @deprecated preview related error - will be removed
	 * @noreference preview related error */
	int SwitchExpressionIllegalLastStatement = Internal + 1612;

	/* Java14 errors - begin */
	/** @since 3.21  */
	int SwitchExpressionsYieldIncompatibleResultExpressionTypes = TypeRelated + 1700;
	/** @since 3.21
	 * @deprecated no longer issued - will be removed
	 */
	int SwitchExpressionsYieldEmptySwitchBlock = Syntax + 1701;
	/** @since 3.21  */
	int SwitchExpressionsYieldNoResultExpression = Internal + 1702;
	/** @since 3.21  */
	int SwitchExpressionaYieldSwitchLabeledBlockCompletesNormally = Internal + 1703;
	/** @since 3.21
	 * @deprecated no longer issued - will be removed
	 */
	int SwitchExpressionsYieldLastStatementCompletesNormally = Internal + 1704;
	/** @since 3.21
	 * @deprecated no longer issued - will be removed
	 */
	int SwitchExpressionsYieldTrailingSwitchLabels = Internal + 1705;
	/** @since 3.21  */
	int SwitchPreviewMixedCase = Syntax + 1706;
	/** @since 3.21  */
	int SwitchExpressionsYieldMissingDefaultCase = Syntax + 1707;
	/** @since 3.21
	 * @deprecated no longer issued - will be removed
	 */
	int SwitchExpressionsYieldMissingValue = Syntax + 1708;
	/** @since 3.21  */
	int SwitchExpressionsYieldMissingEnumConstantCase = Syntax + 1709;
	/** @since 3.21
	 * @deprecated no longer issued - will be removed
	 */
	int SwitchExpressionsYieldIllegalLastStatement = Internal + 1710;
	/** @since 3.21
	 * @deprecated no longer issued - will be removed
	 */
	int SwitchExpressionsYieldBreakNotAllowed = Syntax + 1711;
	/** @since 3.21
	 * @deprecated no longer issued - will be removed
	 */
	int SwitchExpressionsYieldUnqualifiedMethodWarning = Syntax + 1712;
	/** @since 3.21  */
	int SwitchExpressionsYieldUnqualifiedMethodError = Syntax + 1713;
	/** @since 3.21  */
	int SwitchExpressionsYieldOutsideSwitchExpression = Syntax + 1714;
	/** @since 3.21
	 * @deprecated no longer issued - will be removed
	 */
	int SwitchExpressionsYieldRestrictedGeneralWarning = Internal + 1715;
	/** @since 3.21
	 * @deprecated no longer issued - will be removed
	 */
	int SwitchExpressionsYieldIllegalStatement = Internal + 1716;
	/** @since 3.21
	 * @deprecated no longer issued - will be removed
	 */
	int SwitchExpressionsYieldTypeDeclarationWarning = Internal + 1717;
	/** @since 3.21
	 * @deprecated no longer issued - will be removed
	 */
	int SwitchExpressionsYieldTypeDeclarationError = Internal + 1718;
	/** @since 3.22 */
	int MultiConstantCaseLabelsNotSupported = Syntax + 1719;
	/** @since 3.22*/
	int ArrowInCaseStatementsNotSupported = Syntax + 1720;
	/** @since 3.22 */
	int SwitchExpressionsNotSupported = Syntax + 1721;
	/** @since 3.22 */
	int SwitchExpressionsBreakOutOfSwitchExpression  = Syntax + 1722;
	/** @since 3.22 */
	int SwitchExpressionsContinueOutOfSwitchExpression  = Syntax + 1723;
	/** @since 3.22 */
	int SwitchExpressionsReturnWithinSwitchExpression  = Syntax + 1724;

	/* Java 14 errors end */
	/* Java 15 errors begin */
	/* records - begin */

	/** @since 3.26 */
	int RecordIllegalModifierForInnerRecord = TypeRelated + 1730;
	/** @since 3.26 */
	int RecordIllegalModifierForRecord = TypeRelated + 1731;
	/** @since 3.26
	 * JLS 14 Sec 8.10.1
	 * it is always a compile-time error for a record header to declare a record component with the name
	 * finalize, getClass, hashCode, notify, notifyAll, or toString. */
	int RecordIllegalComponentNameInRecord = TypeRelated + 1732;
	/** @since 3.26
	 */
	int RecordNonStaticFieldDeclarationInRecord = TypeRelated + 1733;
	/** @since 3.26
	 */
	int RecordAccessorMethodHasThrowsClause = TypeRelated + 1734;
	/** @since 3.26
	 */
	int RecordCanonicalConstructorHasThrowsClause = TypeRelated + 1735;
	/** @since 3.26
	 */
	int RecordCanonicalConstructorVisibilityReduced = TypeRelated + 1736;
	/** @since 3.26
	 */
	int RecordMultipleCanonicalConstructors = TypeRelated + 1737;
	/** @since 3.26
	 */
	int RecordCompactConstructorHasReturnStatement = TypeRelated + 1738;
	/** @since 3.26
	 */
	int RecordDuplicateComponent = TypeRelated + 1739;
	/** @since 3.26
	 */
	int RecordIllegalNativeModifierInRecord = TypeRelated + 1740;
	/** @since 3.26
	 */
	int RecordInstanceInitializerBlockInRecord = TypeRelated + 1741;
	/** @since 3.26
	 */
	int RestrictedTypeName = TypeRelated + 1742;
	/** @since 3.26
	 */
	int RecordIllegalAccessorReturnType = TypeRelated + 1743;
	/** @since 3.26
	 */
	int RecordAccessorMethodShouldNotBeGeneric = TypeRelated + 1744;
	/** @since 3.26
	 */
	int RecordAccessorMethodShouldBePublic = TypeRelated + 1745;
	/** @since 3.26
	 */
	int RecordCanonicalConstructorShouldNotBeGeneric = TypeRelated + 1746;
	/** @since 3.26
	 */
	int RecordCanonicalConstructorHasReturnStatement = TypeRelated + 1747;
	/** @since 3.26
	 */
	int RecordCanonicalConstructorHasExplicitConstructorCall = TypeRelated + 1748;
	/** @since 3.26
	 */
	int RecordCompactConstructorHasExplicitConstructorCall = TypeRelated + 1749;
	/** @since 3.26
	 */
	int RecordNestedRecordInherentlyStatic = TypeRelated + 1750;
	/** @since 3.26
	 */
	int RecordAccessorMethodShouldNotBeStatic= TypeRelated + 1751;
	/** @since 3.26
	 */
	int RecordCannotExtendRecord= TypeRelated + 1752;
	/** @since 3.26
	 */
	int RecordComponentCannotBeVoid= TypeRelated + 1753;
	/** @since 3.26
	 */
	int RecordIllegalVararg= TypeRelated + 1754;
	/** @since 3.26
	 */
	int RecordStaticReferenceToOuterLocalVariable= TypeRelated + 1755;
	/** @since 3.26
	 */
	int RecordCannotDefineRecordInLocalType= TypeRelated + 1756;
	/** @since 3.26
	 */
	int RecordComponentsCannotHaveModifiers= TypeRelated + 1757;
	/** @since 3.26
	 */
	int RecordIllegalParameterNameInCanonicalConstructor = TypeRelated + 1758;
	/** @since 3.26
	 */
	int RecordIllegalExplicitFinalFieldAssignInCompactConstructor = TypeRelated + 1759;
	/** @since 3.26
	 */
	int RecordMissingExplicitConstructorCallInNonCanonicalConstructor= TypeRelated + 1760;
	/** @since 3.26
	 */
	int RecordIllegalStaticModifierForLocalClassOrInterface = TypeRelated + 1761;
	/** @since 3.26
	 */
	int RecordIllegalModifierForLocalRecord = TypeRelated + 1762;
	/** @since 3.26
	 */
	int RecordIllegalExtendedDimensionsForRecordComponent = Syntax + Internal + 1763;
	/** @since 3.26
	 */
	int SafeVarargsOnSyntheticRecordAccessor = TypeRelated + 1764;


	/* records - end */
	/* Local and Nested Static Declarations - Begin */
	/** @since 3.28 */
	int LocalStaticsIllegalVisibilityModifierForInterfaceLocalType = TypeRelated + 1765;
	/** @since 3.28 */
	int IllegalModifierForLocalEnumDeclaration = TypeRelated + 1766;
	/** @since 3.28 */
	int ClassExtendFinalRecord = TypeRelated + 1767;
	/** @since 3.29 */
	int RecordErasureIncompatibilityInCanonicalConstructor = TypeRelated + 1768;
	/** @since 3.41 */
	int CompactConstructorOnlyInRecords = TypeRelated + 1769;
	/* records - end */


	/* instanceof pattern: */
	/** @since 3.22
	 * @deprecated problem no longer generated */
	int PatternVariableNotInScope = PreviewRelated + 1780;
	/** @since 3.26
	 */
	int PatternVariableRedefined = Internal + 1781;
	/** @since 3.26
	 */
	int PatternSubtypeOfExpression = Internal + 1782;  // ass backwards naming of API constant :-( It should read ExpressionSubtypeOfPattern
	/** @since 3.26
	 */
	int IllegalModifierForPatternVariable = Internal + 1783;
	/** @since 3.26
	 */
	int PatternVariableRedeclared = Internal + 1784;

	/** @since 3.38
	 */
	int DimensionsIllegalOnRecordPattern = Internal + 1785;

	/** @since 3.28
	 */
	int DiscouragedValueBasedTypeSynchronization = Internal + 1820;

	/** @since 3.28 */
	int SealedMissingClassModifier = TypeRelated + 1850;
	/** @since 3.28 */
	int SealedDisAllowedNonSealedModifierInClass = TypeRelated + 1851;
	/** @since 3.28 */
	int SealedSuperClassDoesNotPermit = TypeRelated + 1852;
	/** @since 3.28 */
	int SealedSuperInterfaceDoesNotPermit = TypeRelated + 1853;
	/** @since 3.28 */
	int SealedMissingSealedModifier = TypeRelated + 1854;
	/** @since 3.28 */
	int SealedMissingInterfaceModifier = TypeRelated + 1855;
	/** @since 3.28 */
	int SealedDuplicateTypeInPermits = TypeRelated + 1856;
	/** @since 3.28 */
	int SealedNotDirectSuperClass = TypeRelated + 1857;
	/** @since 3.28 */
	int SealedPermittedTypeOutsideOfModule = TypeRelated + 1858;
	/** @since 3.28 */
	int SealedPermittedTypeOutsideOfPackage = TypeRelated + 1859;
	/** @since 3.28 */
	int SealedSealedTypeMissingPermits = TypeRelated + 1860;
	/** @since 3.28
	 * @deprecated problem no longer generated
	 */
	int SealedInterfaceIsSealedAndNonSealed = TypeRelated + 1861;
	/** @since 3.28 */
	int SealedDisAllowedNonSealedModifierInInterface = TypeRelated + 1862;
	/** @since 3.28 */
	int SealedNotDirectSuperInterface = TypeRelated + 1863;
	/** @since 3.28 */
	int SealedLocalDirectSuperTypeSealed = TypeRelated + 1864;
	/** @since 3.28 */
	int SealedAnonymousClassCannotExtendSealedType = TypeRelated + 1865;
	/** @since 3.28
	 * @deprecated problem no longer generated
	 */
	int SealedSuperTypeInDifferentPackage = TypeRelated + 1866;
	/** @since 3.28
	 * @deprecated problem no longer generated
	 */
	int SealedSuperTypeDisallowed = TypeRelated + 1867;
	/**
	 * @since 3.40
	 */
	int FunctionalInterfaceMayNotbeSealed = TypeRelated + 1868;
	/* Java17 Sealed types errors - end */

	/**
	 * @since 3.28
	 * @noreference preview feature error
	 */
	int LocalReferencedInGuardMustBeEffectivelyFinal = PreviewRelated + 1900;
	/** @since 3.28
	 * @noreference preview feature error */
	int ConstantWithPatternIncompatible = PreviewRelated + 1901;
	/**
	 * @since 3.28
	 * @noreference preview feature error
	 */
	int IllegalFallthroughToPattern = PreviewRelated + 1902;

	/** @since 3.28
	 * @noreference preview feature error */
	int PatternDominated = PreviewRelated + 1906;
	/** @since 3.28
	 * @noreference preview feature error */
	int IllegalTotalPatternWithDefault = PreviewRelated + 1907;
	/** @since 3.28
	 * @noreference preview feature error */
	int EnhancedSwitchMissingDefault = PreviewRelated + 1908;

	 /** @since 3.34
	 * @noreference preview feature error */
	int PatternSwitchNullOnlyOrFirstWithDefault = PreviewRelated + 1920;

	 /** @since 3.34
	 * @noreference preview feature error */
	int PatternSwitchCaseDefaultOnlyAsSecond = PreviewRelated + 1921;

	/**
	 * @since 3.34
	 * @noreference preview feature error
	 */
	int IllegalFallthroughFromAPattern = PreviewRelated + 1922;

	/** @since 3.28
	 * @noreference preview feature error */
	int UnnecessaryNullCaseInSwitchOverNonNull = PreviewRelated + 1910;
	/** @since 3.28
	 * @noreference preview feature error */
	int UnexpectedTypeinSwitchPattern = PreviewRelated + 1911;
	/**
	 * @since 3.32
	 * @noreference preview feature
	 */
	int UnexpectedTypeinRecordPattern =  PreviewRelated + 1912;
	/**
	 * @since 3.32
	 * @noreference preview feature
	 */
	int RecordPatternMismatch =  PreviewRelated + 1913;
	/**
	 * @since 3.32
	 * @noreference preview feature
	 */
	int PatternTypeMismatch =  PreviewRelated + 1914;
	/**
	 * @since 3.32
	 * @noreference preview feature
	 * @deprecated
	 */
	int RawTypeInRecordPattern =  PreviewRelated + 1915;
	/**
	 * @since 3.36
	 * @noreference preview feature
	 */
	int FalseConstantInGuard =  PreviewRelated + 1916;
	/**
	 * @since 3.34
	 * @noreference preview feature
	 */
	int CannotInferRecordPatternTypes = PreviewRelated + 1940;

	/**
	 * @since 3.36
	 */
	int IllegalRecordPattern = TypeRelated + 1941;

	/**
	 * @since 3.38
	 */
	int NamedPatternVariablesDisallowedHere = Internal + 1942;

	/**
	 * @since 3.38
	 */
	int ImplicitClassMissingMainMethod = PreviewRelated + 1950;

	/**
	 * @since 3.35
	 */
	int SyntheticAccessorNotEnclosingMethod = MethodRelated + 1990;

	/**
	 * @since 3.38
	 * @noreference preview feature
	 */
	int UnderscoreCannotBeUsedHere = PreviewRelated + 2000;
	/**
	 * @since 3.38
	 * @noreference preview feature
	 */
	int UnnamedVariableMustHaveInitializer = PreviewRelated + 2001;

	/**
	 * @since 3.40
	 * @noreference preview feature
	 */
	int ExpressionInEarlyConstructionContext = PreviewRelated + 2022;

	/**
	 * @since 3.40
	 * @noreference preview feature
	 */
	int DisallowedStatementInEarlyConstructionContext = PreviewRelated + 2023;

	/**
	 * @since 3.40
	 * @noreference preview feature
	 */
	int FieldReadInEarlyConstructionContext = PreviewRelated + 2024;

	/**
	 * @since 3.40
	 * @noreference preview feature
	 */
	int ThisInEarlyConstructionContext = PreviewRelated + 2025;

	/**
	 * @since 3.40
	 * @noreference preview feature
	 */
	int AllocationInEarlyConstructionContext = PreviewRelated + 2026;

	/**
	 * @since 3.40
	 * @noreference preview feature
	 */
	int MessageSendInEarlyConstructionContext = PreviewRelated + 2027;

	/**
	 * @since 3.40
	 * @noreference preview feature
	 */
	int DuplicateExplicitConstructorCall = PreviewRelated + 2028;

	/**
	 * @since 3.40
	 * @noreference preview feature
	 */
	int SuperFieldAssignInEarlyConstructionContext = PreviewRelated + 2029;

	/**
	 * @since 3.40
	 * @noreference preview feature
	 */
	int AssignFieldWithInitializerInEarlyConstructionContext = PreviewRelated + 2030;

	/**
	 * @since 3.40
	 * @noreference preview feature
	 */
	int ConstructorCallNotAllowedHere = PreviewRelated + 2031;

	/**
	 * @since 3.42
	 */
	int AllocatingLocalInStaticContext = TypeRelated + 2032;

	/**
	 * @since 3.42
	 * @noreference preview feature
	 */
	int SuperFieldAssignInEarlyConstructionContextLambda = PreviewRelated + 2033;

	/**
	 * @since 3.40
	 * @noreference preview feature
	 */
	int WrongCaseType =  PreviewRelated + 2100;

	/**
	 * @since 3.40
	 * @noreference preview feature
	 */
	int IncompatibleCaseType =  PreviewRelated + 2101;

	/**
	 * @since 3.40
	 * @noreference preview feature
	 */
	int DefaultTrueAndFalseCases = PreviewRelated + 2102;

<<<<<<< HEAD
	///////////////////////////////////////////////////////////////////////////////////////
	// #1169

	/**
	 *  Overloaded operators
	 * @since 3.41
	 */
    // NOTE:
	// 80000 from messages.properties is chosen semi-arbitrary.
    // In the future changes may be required, because of possible conflicts between sums.

	int AmbigousOperator = MethodRelated + 80000;

	////////////////////////////////////////////////////////////////////////////////////////

    ///////////////////////////////////////////////////////////////////////////////////////
	//

	/**
	 *  Overloaded operators
	 * @since 3.41
	 */
    // NOTE:
	// 80001 from messages.properties is chosen semi-arbitrary.
    // In the future changes may be required, because of possible conflicts between sums.

	int InvalidOrMissingOverloadedOperator2P = MethodRelated + 80001;

	////////////////////////////////////////////////////////////////////////////////////////

    ///////////////////////////////////////////////////////////////////////////////////////
	//

	/**
	 *  Overloaded operators
	 * @since 3.41
	 */
    // NOTE:
	// 80002 from messages.properties is chosen semi-arbitrary.
    // In the future changes may be required, because of possible conflicts between sums.

	int InvalidOrMissingOverloadedOperator3P = MethodRelated + 80002;

	////////////////////////////////////////////////////////////////////////////////////////

    ///////////////////////////////////////////////////////////////////////////////////////
	//

	/**
	 *  Overloaded operators
	 * @since 3.41
	 */
    // NOTE:
	// 80003 from messages.properties is chosen semi-arbitrary.
    // In the future changes may be required, because of possible conflicts between sums.

	int InvalidOrMissingOverloadedOperator4P = MethodRelated + 80003;

	////////////////////////////////////////////////////////////////////////////////////////


    ///////////////////////////////////////////////////////////////////////////////////////
	//

	/**
	 *  Overloaded operators
	 * @since 3.41
	 */
    // NOTE:
	// 80004 from messages.properties is chosen semi-arbitrary.
    // In the future changes may be required, because of possible conflicts between sums.

	int OverloadedOperatorMethodNotStatic = MethodRelated + 80004;

	////////////////////////////////////////////////////////////////////////////////////////

	/**
	 *  Overloaded operators
	 * @since 3.41
	 */
    // NOTE:
	// 80005 from messages.properties is chosen semi-arbitrary.
    // In the future changes may be required, because of possible conflicts between sums.

	int WrongTernaryIfEqualityExpression = MethodRelated + Internal + 80005;

	////////////////////////////////////////////////////////////////////////////////////////

	////////////////////////////////////////////////////////////////////////////////////////

	/**
	 *  Overloaded operators
	 * @since 3.41
	 */
    // NOTE:
	// 80006 from messages.properties is chosen semi-arbitrary.
    // In the future changes may be required, because of possible conflicts between sums.

	int InvalidReturnTypeForOverloadedOperator = MethodRelated + Internal + 80006;

	////////////////////////////////////////////////////////////////////////////////////////

	////////////////////////////////////////////////////////////////////////////////////////

	/**
	 *  Illegal assert statement
	 */
    // NOTE:
	// 80007 from messages.properties is chosen semi-arbitrary.
    // In the future changes may be required, because of possible conflicts between sums.

	//int MaxelerAssertStatement = MethodRelated + Internal + 80007;

	////////////////////////////////////////////////////////////////////////////////////////

	/**
	 *  Using non void return type for overloaded put method
	 * @since 3.41
	 */
    // NOTE:
	// 80006 from messages.properties is chosen semi-arbitrary.
    // In the future changes may be required, because of possible conflicts between sums.

	int MaxelerInvalidOverloadedPut = MethodRelated + 80008;

	////////////////////////////////////////////////////////////////////////////////////////
=======
	/** @since 3.41 */
	int MissingTypeForInference = Internal + 2103;
>>>>>>> f595c2f1
}<|MERGE_RESOLUTION|>--- conflicted
+++ resolved
@@ -2803,7 +2803,9 @@
 	 */
 	int DefaultTrueAndFalseCases = PreviewRelated + 2102;
 
-<<<<<<< HEAD
+	/** @since 3.41 */
+	int MissingTypeForInference = Internal + 2103;
+
 	///////////////////////////////////////////////////////////////////////////////////////
 	// #1169
 
@@ -2930,8 +2932,4 @@
 	int MaxelerInvalidOverloadedPut = MethodRelated + 80008;
 
 	////////////////////////////////////////////////////////////////////////////////////////
-=======
-	/** @since 3.41 */
-	int MissingTypeForInference = Internal + 2103;
->>>>>>> f595c2f1
 }