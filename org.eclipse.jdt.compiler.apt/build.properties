###############################################################################
# Copyright (c) 2005, 2017 IBM Corporation and others.
# All rights reserved. This program and the accompanying materials
# are made available under the terms of the Eclipse Public License v1.0
# which accompanies this distribution, and is available at
# http://www.eclipse.org/legal/epl-v10.html
#
# Contributors:
#     IBM Corporation - initial API and implementation
###############################################################################
customBuildCallbacks=customBuildCallbacks.xml
bin.includes = .,\
               META-INF/,\
               about.html,\
               compiler_apt_fragment.properties
src.includes = about.html

jars.compile.order = .
output.. = bin/
source.. = src/

<<<<<<< HEAD
jars.extra.classpath = lib/java9api.jar
=======
jars.extra.classpath = lib/java10api.jar
>>>>>>> a286dada
<|MERGE_RESOLUTION|>--- conflicted
+++ resolved
@@ -19,8 +19,4 @@
 output.. = bin/
 source.. = src/
 
-<<<<<<< HEAD
-jars.extra.classpath = lib/java9api.jar
-=======
-jars.extra.classpath = lib/java10api.jar
->>>>>>> a286dada
+jars.extra.classpath = lib/java10api.jar