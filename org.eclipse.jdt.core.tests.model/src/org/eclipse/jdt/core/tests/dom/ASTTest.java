/*******************************************************************************
 * Copyright (c) 2000, 2022 IBM Corporation and others.
 *
 * This program and the accompanying materials
 * are made available under the terms of the Eclipse Public License 2.0
 * which accompanies this distribution, and is available at
 * https://www.eclipse.org/legal/epl-2.0/
 *
 * SPDX-License-Identifier: EPL-2.0
 *
 * This is an implementation of an early-draft specification developed under the Java
 * Community Process (JCP) and is made available for testing and evaluation purposes
 * only. The code is not compatible with any specification of the JCP.
 *
 * Contributors:
 *     IBM Corporation - initial API and implementation
 *******************************************************************************/

package org.eclipse.jdt.core.tests.dom;

import java.lang.reflect.Field;
import java.lang.reflect.Method;
import java.util.ArrayList;
import java.util.Arrays;
import java.util.Collections;
import java.util.HashMap;
import java.util.HashSet;
import java.util.List;
import java.util.Map;

import junit.framework.AssertionFailedError;
import junit.framework.Test;

import org.eclipse.jdt.core.JavaCore;
import org.eclipse.jdt.core.dom.*;
import org.eclipse.jdt.internal.core.dom.util.DOMASTUtil;

// testing

@SuppressWarnings({"rawtypes", "unchecked"})
public class ASTTest extends org.eclipse.jdt.core.tests.junit.extension.TestCase {

	/**
	 * Internal synonym for deprecated constant AST.JSL3
	 * to alleviate deprecation warnings.
	 * @deprecated
	 */
	/*package*/ static final int JLS3_INTERNAL = AST.JLS3;
	/**
	 * Internal synonym for constant AST.JSL9
	 * to alleviate deprecation warnings once AST.JLS9 is deprecated in future.
	 * @deprecated
	 */
	protected static final int AST_INTERNAL_JLS9 = AST.JLS9;

	class CheckPositionsMatcher extends ASTMatcher {

		public CheckPositionsMatcher() {
			// include doc tags
			super(true);
		}

		private void checkPositions(Object source, Object destination) {
			assertTrue(source instanceof ASTNode);
			assertTrue(destination instanceof ASTNode);
			int startPosition = ((ASTNode)source).getStartPosition();
			if (startPosition != -1) {
				assertTrue(startPosition == ((ASTNode)destination).getStartPosition());
			}
			int length = ((ASTNode)source).getLength();
			if (length != 0) {
				assertTrue(length == ((ASTNode)destination).getLength());
			}
		}

		/**
		 * @see org.eclipse.jdt.core.dom.ASTMatcher#match(AnnotationTypeDeclaration, Object)
		 * @since 3.0
		 */
		public boolean match(AnnotationTypeDeclaration node, Object other) {
			checkPositions(node, other);
			return super.match(node, other);
		}

		/**
		 * @see org.eclipse.jdt.core.dom.ASTMatcher#match(AnnotationTypeMemberDeclaration, Object)
		 * @since 3.0
		 */
		public boolean match(AnnotationTypeMemberDeclaration node, Object other) {
			checkPositions(node, other);
			return super.match(node, other);
		}

		/**
		 * @see org.eclipse.jdt.core.dom.ASTMatcher#match(AnonymousClassDeclaration, Object)
		 */
		public boolean match(AnonymousClassDeclaration node, Object other) {
			checkPositions(node, other);
			return super.match(node, other);
		}

		/**
		 * @see org.eclipse.jdt.core.dom.ASTMatcher#match(ArrayAccess, Object)
		 */
		public boolean match(ArrayAccess node, Object other) {
			checkPositions(node, other);
			return super.match(node, other);
		}

		/**
		 * @see org.eclipse.jdt.core.dom.ASTMatcher#match(ArrayCreation, Object)
		 */
		public boolean match(ArrayCreation node, Object other) {
			checkPositions(node, other);
			return super.match(node, other);
		}

		/**
		 * @see org.eclipse.jdt.core.dom.ASTMatcher#match(ArrayInitializer, Object)
		 */
		public boolean match(ArrayInitializer node, Object other) {
			checkPositions(node, other);
			return super.match(node, other);
		}

		/**
		 * @see org.eclipse.jdt.core.dom.ASTMatcher#match(ArrayType, Object)
		 */
		public boolean match(ArrayType node, Object other) {
			checkPositions(node, other);
			return super.match(node, other);
		}

		/**
		 * @see org.eclipse.jdt.core.dom.ASTMatcher#match(AssertStatement, Object)
		 */
		public boolean match(AssertStatement node, Object other) {
			checkPositions(node, other);
			return super.match(node, other);
		}

		/**
		 * @see org.eclipse.jdt.core.dom.ASTMatcher#match(Assignment, Object)
		 */
		public boolean match(Assignment node, Object other) {
			checkPositions(node, other);
			return super.match(node, other);
		}

		/**
		 * @see org.eclipse.jdt.core.dom.ASTMatcher#match(Block, Object)
		 */
		public boolean match(Block node, Object other) {
			checkPositions(node, other);
			return super.match(node, other);
		}

		/**
		 * @see org.eclipse.jdt.core.dom.ASTMatcher#match(BlockComment, Object)
         * @since 3.0
		 */
		public boolean match(BlockComment node, Object other) {
			checkPositions(node, other);
			return super.match(node, other);
		}

		/**
		 * @see org.eclipse.jdt.core.dom.ASTMatcher#match(BooleanLiteral, Object)
		 */
		public boolean match(BooleanLiteral node, Object other) {
			checkPositions(node, other);
			return super.match(node, other);
		}

		/**
		 * @see org.eclipse.jdt.core.dom.ASTMatcher#match(BreakStatement, Object)
		 */
		public boolean match(BreakStatement node, Object other) {
			checkPositions(node, other);
			return super.match(node, other);
		}

		/**
		 * @see org.eclipse.jdt.core.dom.ASTMatcher#match(CastExpression, Object)
		 */
		public boolean match(CastExpression node, Object other) {
			checkPositions(node, other);
			return super.match(node, other);
		}

		/**
		 * @see org.eclipse.jdt.core.dom.ASTMatcher#match(CatchClause, Object)
		 */
		public boolean match(CatchClause node, Object other) {
			checkPositions(node, other);
			return super.match(node, other);
		}

		/**
		 * @see org.eclipse.jdt.core.dom.ASTMatcher#match(CharacterLiteral, Object)
		 */
		public boolean match(CharacterLiteral node, Object other) {
			checkPositions(node, other);
			return super.match(node, other);
		}

		/**
		 * @see org.eclipse.jdt.core.dom.ASTMatcher#match(ClassInstanceCreation, Object)
		 */
		public boolean match(ClassInstanceCreation node, Object other) {
			checkPositions(node, other);
			return super.match(node, other);
		}

		/**
		 * @see org.eclipse.jdt.core.dom.ASTMatcher#match(CompilationUnit, Object)
		 */
		public boolean match(CompilationUnit node, Object other) {
			checkPositions(node, other);
			return super.match(node, other);
		}

		/**
		 * @see org.eclipse.jdt.core.dom.ASTMatcher#match(ConditionalExpression, Object)
		 */
		public boolean match(ConditionalExpression node, Object other) {
			checkPositions(node, other);
			return super.match(node, other);
		}

		/**
		 * @see org.eclipse.jdt.core.dom.ASTMatcher#match(ConstructorInvocation, Object)
		 */
		public boolean match(ConstructorInvocation node, Object other) {
			checkPositions(node, other);
			return super.match(node, other);
		}

		/**
		 * @see org.eclipse.jdt.core.dom.ASTMatcher#match(ContinueStatement, Object)
		 */
		public boolean match(ContinueStatement node, Object other) {
			checkPositions(node, other);
			return super.match(node, other);
		}

		/**
		 * @see org.eclipse.jdt.core.dom.ASTMatcher#match(DoStatement, Object)
		 */
		public boolean match(DoStatement node, Object other) {
			checkPositions(node, other);
			return super.match(node, other);
		}

		/**
		 * @see org.eclipse.jdt.core.dom.ASTMatcher#match(EmptyStatement, Object)
		 */
		public boolean match(EmptyStatement node, Object other) {
			checkPositions(node, other);
			return super.match(node, other);
		}

		/**
		 * @see org.eclipse.jdt.core.dom.ASTMatcher#match(EnhancedForStatement, Object)
		 * @since 3.0
		 */
		public boolean match(EnhancedForStatement node, Object other) {
			checkPositions(node, other);
			return super.match(node, other);
		}

		/**
		 * @see org.eclipse.jdt.core.dom.ASTMatcher#match(EnumConstantDeclaration, Object)
		 * @since 3.0
		 */
		public boolean match(EnumConstantDeclaration node, Object other) {
			checkPositions(node, other);
			return super.match(node, other);
		}

		/**
		 * @see org.eclipse.jdt.core.dom.ASTMatcher#match(ExpressionStatement, Object)
		 */
		public boolean match(ExpressionStatement node, Object other) {
			checkPositions(node, other);
			return super.match(node, other);
		}

		/**
		 * @see org.eclipse.jdt.core.dom.ASTMatcher#match(FieldAccess, Object)
		 */
		public boolean match(FieldAccess node, Object other) {
			checkPositions(node, other);
			return super.match(node, other);
		}

		/**
		 * @see org.eclipse.jdt.core.dom.ASTMatcher#match(FieldDeclaration, Object)
		 */
		public boolean match(FieldDeclaration node, Object other) {
			checkPositions(node, other);
			return super.match(node, other);
		}

		/**
		 * @see org.eclipse.jdt.core.dom.ASTMatcher#match(ForStatement, Object)
		 */
		public boolean match(ForStatement node, Object other) {
			checkPositions(node, other);
			return super.match(node, other);
		}

		/**
		 * @see org.eclipse.jdt.core.dom.ASTMatcher#match(IfStatement, Object)
		 */
		public boolean match(IfStatement node, Object other) {
			checkPositions(node, other);
			return super.match(node, other);
		}

		/**
		 * @see org.eclipse.jdt.core.dom.ASTMatcher#match(ImportDeclaration, Object)
		 */
		public boolean match(ImportDeclaration node, Object other) {
			checkPositions(node, other);
			return super.match(node, other);
		}

		/**
		 * @see org.eclipse.jdt.core.dom.ASTMatcher#match(InfixExpression, Object)
		 */
		public boolean match(InfixExpression node, Object other) {
			checkPositions(node, other);
			return super.match(node, other);
		}

		/**
		 * @see org.eclipse.jdt.core.dom.ASTMatcher#match(Initializer, Object)
		 */
		public boolean match(Initializer node, Object other) {
			checkPositions(node, other);
			return super.match(node, other);
		}

		/**
		 * @see org.eclipse.jdt.core.dom.ASTMatcher#match(InstanceofExpression, Object)
		 */
		public boolean match(InstanceofExpression node, Object other) {
			checkPositions(node, other);
			return super.match(node, other);
		}

		/**
		 * @see org.eclipse.jdt.core.dom.ASTMatcher#match(Javadoc, Object)
		 */
		public boolean match(Javadoc node, Object other) {
			checkPositions(node, other);
			return super.match(node, other);
		}

		/**
		 * @see org.eclipse.jdt.core.dom.ASTMatcher#match(LabeledStatement, Object)
		 */
		public boolean match(LabeledStatement node, Object other) {
			checkPositions(node, other);
			return super.match(node, other);
		}

		/**
		 * @see org.eclipse.jdt.core.dom.ASTMatcher#match(LineComment, Object)
         * @since 3.0
		 */
		public boolean match(LineComment node, Object other) {
			checkPositions(node, other);
			return super.match(node, other);
		}

		/**
		 * @see org.eclipse.jdt.core.dom.ASTMatcher#match(MarkerAnnotation, Object)
		 * @since 3.0
		 */
		public boolean match(MarkerAnnotation node, Object other) {
			checkPositions(node, other);
			return super.match(node, other);
		}

		/**
		 * @see org.eclipse.jdt.core.dom.ASTMatcher#match(MemberRef, Object)
         * @since 3.0
		 */
		public boolean match(MemberRef node, Object other) {
			checkPositions(node, other);
			return super.match(node, other);
		}

		/**
		 * @see org.eclipse.jdt.core.dom.ASTMatcher#match(MemberValuePair, Object)
		 * @since 3.0
		 */
		public boolean match(MemberValuePair node, Object other) {
			checkPositions(node, other);
			return super.match(node, other);
		}

		/**
		 * @see org.eclipse.jdt.core.dom.ASTMatcher#match(MethodDeclaration, Object)
		 */
		public boolean match(MethodDeclaration node, Object other) {
			checkPositions(node, other);
			return super.match(node, other);
		}

		/**
		 * @see org.eclipse.jdt.core.dom.ASTMatcher#match(MethodInvocation, Object)
		 */
		public boolean match(MethodInvocation node, Object other) {
			checkPositions(node, other);
			return super.match(node, other);
		}

		/**
		 * @see org.eclipse.jdt.core.dom.ASTMatcher#match(MethodRef, Object)
         * @since 3.0
		 */
		public boolean match(MethodRef node, Object other) {
			checkPositions(node, other);
			return super.match(node, other);
		}

		/**
		 * @see org.eclipse.jdt.core.dom.ASTMatcher#match(MethodRefParameter, Object)
         * @since 3.0
		 */
		public boolean match(MethodRefParameter node, Object other) {
			checkPositions(node, other);
			return super.match(node, other);
		}

		/**
		 * @see org.eclipse.jdt.core.dom.ASTMatcher#match(Modifier, Object)
		 * @since 3.0
		 */
		public boolean match(Modifier node, Object other) {
			checkPositions(node, other);
			return super.match(node, other);
		}

		/**
		 * @see org.eclipse.jdt.core.dom.ASTMatcher#match(NormalAnnotation, Object)
		 * @since 3.0
		 */
		public boolean match(NormalAnnotation node, Object other) {
			checkPositions(node, other);
			return super.match(node, other);
		}

		/**
		 * @see org.eclipse.jdt.core.dom.ASTMatcher#match(NullLiteral, Object)
		 */
		public boolean match(NullLiteral node, Object other) {
			checkPositions(node, other);
			return super.match(node, other);
		}

		/**
		 * @see org.eclipse.jdt.core.dom.ASTMatcher#match(NumberLiteral, Object)
		 */
		public boolean match(NumberLiteral node, Object other) {
			checkPositions(node, other);
			return super.match(node, other);
		}

		/**
		 * @see org.eclipse.jdt.core.dom.ASTMatcher#match(PackageDeclaration, Object)
		 */
		public boolean match(PackageDeclaration node, Object other) {
			checkPositions(node, other);
			return super.match(node, other);
		}

		/**
		 * @see org.eclipse.jdt.core.dom.ASTMatcher#match(ParameterizedType, Object)
		 * @since 3.0
		 */
		public boolean match(ParameterizedType node, Object other) {
			checkPositions(node, other);
			return super.match(node, other);
		}

		/**
		 * @see org.eclipse.jdt.core.dom.ASTMatcher#match(ParenthesizedExpression, Object)
		 */
		public boolean match(ParenthesizedExpression node, Object other) {
			checkPositions(node, other);
			return super.match(node, other);
		}

		/**
		 * @see org.eclipse.jdt.core.dom.ASTMatcher#match(PostfixExpression, Object)
		 */
		public boolean match(PostfixExpression node, Object other) {
			checkPositions(node, other);
			return super.match(node, other);
		}

		/**
		 * @see org.eclipse.jdt.core.dom.ASTMatcher#match(PrefixExpression, Object)
		 */
		public boolean match(PrefixExpression node, Object other) {
			checkPositions(node, other);
			return super.match(node, other);
		}

		/**
		 * @see org.eclipse.jdt.core.dom.ASTMatcher#match(PrimitiveType, Object)
		 */
		public boolean match(PrimitiveType node, Object other) {
			checkPositions(node, other);
			return super.match(node, other);
		}

		/**
		 * @see org.eclipse.jdt.core.dom.ASTMatcher#match(QualifiedName, Object)
		 */
		public boolean match(QualifiedName node, Object other) {
			checkPositions(node, other);
			return super.match(node, other);
		}

		/**
		 * @see org.eclipse.jdt.core.dom.ASTMatcher#match(QualifiedType, Object)
		 * @since 3.0
		 */
		public boolean match(QualifiedType node, Object other) {
			checkPositions(node, other);
			return super.match(node, other);
		}

		/**
		 * @see org.eclipse.jdt.core.dom.ASTMatcher#match(ReturnStatement, Object)
		 */
		public boolean match(ReturnStatement node, Object other) {
			checkPositions(node, other);
			return super.match(node, other);
		}

		/**
		 * @see org.eclipse.jdt.core.dom.ASTMatcher#match(SimpleName, Object)
		 */
		public boolean match(SimpleName node, Object other) {
			checkPositions(node, other);
			return super.match(node, other);
		}

		/**
		 * @see org.eclipse.jdt.core.dom.ASTMatcher#match(SimpleType, Object)
		 */
		public boolean match(SimpleType node, Object other) {
			checkPositions(node, other);
			return super.match(node, other);
		}

		/**
		 * @see org.eclipse.jdt.core.dom.ASTMatcher#match(SingleMemberAnnotation, Object)
		 * @since 3.0
		 */
		public boolean match(SingleMemberAnnotation node, Object other) {
			checkPositions(node, other);
			return super.match(node, other);
		}

		/**
		 * @see org.eclipse.jdt.core.dom.ASTMatcher#match(SingleVariableDeclaration, Object)
		 */
		public boolean match(SingleVariableDeclaration node, Object other) {
			checkPositions(node, other);
			return super.match(node, other);
		}

		/**
		 * @see org.eclipse.jdt.core.dom.ASTMatcher#match(StringLiteral, Object)
		 */
		public boolean match(StringLiteral node, Object other) {
			checkPositions(node, other);
			return super.match(node, other);
		}

		/**
		 * @see org.eclipse.jdt.core.dom.ASTMatcher#match(SuperConstructorInvocation, Object)
		 */
		public boolean match(SuperConstructorInvocation node, Object other) {
			checkPositions(node, other);
			return super.match(node, other);
		}

		/**
		 * @see org.eclipse.jdt.core.dom.ASTMatcher#match(SuperFieldAccess, Object)
		 */
		public boolean match(SuperFieldAccess node, Object other) {
			checkPositions(node, other);
			return super.match(node, other);
		}

		/**
		 * @see org.eclipse.jdt.core.dom.ASTMatcher#match(SuperMethodInvocation, Object)
		 */
		public boolean match(SuperMethodInvocation node, Object other) {
			checkPositions(node, other);
			return super.match(node, other);
		}

		/**
		 * @see org.eclipse.jdt.core.dom.ASTMatcher#match(SwitchCase, Object)
		 */
		public boolean match(SwitchCase node, Object other) {
			checkPositions(node, other);
			return super.match(node, other);
		}

		/**
		 * @see org.eclipse.jdt.core.dom.ASTMatcher#match(SwitchStatement, Object)
		 */
		public boolean match(SwitchStatement node, Object other) {
			checkPositions(node, other);
			return super.match(node, other);
		}

		/**
		 * @see org.eclipse.jdt.core.dom.ASTMatcher#match(SynchronizedStatement, Object)
		 */
		public boolean match(SynchronizedStatement node, Object other) {
			checkPositions(node, other);
			return super.match(node, other);
		}

		/**
		 * @see org.eclipse.jdt.core.dom.ASTMatcher#match(TagElement, Object)
         * @since 3.0
		 */
		public boolean match(TagElement node, Object other) {
			checkPositions(node, other);
			return super.match(node, other);
		}

		/**
		 * @see org.eclipse.jdt.core.dom.ASTMatcher#match(TextElement, Object)
         * @since 3.0
		 */
		public boolean match(TextElement node, Object other) {
			checkPositions(node, other);
			return super.match(node, other);
		}

		/**
		 * @see org.eclipse.jdt.core.dom.ASTMatcher#match(ThisExpression, Object)
		 */
		public boolean match(ThisExpression node, Object other) {
			checkPositions(node, other);
			return super.match(node, other);
		}

		/**
		 * @see org.eclipse.jdt.core.dom.ASTMatcher#match(ThrowStatement, Object)
		 */
		public boolean match(ThrowStatement node, Object other) {
			checkPositions(node, other);
			return super.match(node, other);
		}

		/**
		 * @see org.eclipse.jdt.core.dom.ASTMatcher#match(TryStatement, Object)
		 */
		public boolean match(TryStatement node, Object other) {
			checkPositions(node, other);
			return super.match(node, other);
		}

		/**
		 * @see org.eclipse.jdt.core.dom.ASTMatcher#match(TypeDeclaration, Object)
		 */
		public boolean match(TypeDeclaration node, Object other) {
			checkPositions(node, other);
			return super.match(node, other);
		}

		/**
		 * @see org.eclipse.jdt.core.dom.ASTMatcher#match(TypeDeclarationStatement, Object)
		 */
		public boolean match(TypeDeclarationStatement node, Object other) {
			checkPositions(node, other);
			return super.match(node, other);
		}

		/**
		 * @see org.eclipse.jdt.core.dom.ASTMatcher#match(TypeLiteral, Object)
		 */
		public boolean match(TypeLiteral node, Object other) {
			checkPositions(node, other);
			return super.match(node, other);
		}

		/**
		 * @see org.eclipse.jdt.core.dom.ASTMatcher#match(TypeParameter, Object)
		 * @since 3.0
		 */
		public boolean match(TypeParameter node, Object other) {
			checkPositions(node, other);
			return super.match(node, other);
		}

		/**
		 * @see org.eclipse.jdt.core.dom.ASTMatcher#match(VariableDeclarationExpression, Object)
		 */
		public boolean match(VariableDeclarationExpression node, Object other) {
			checkPositions(node, other);
			return super.match(node, other);
		}

		/**
		 * @see org.eclipse.jdt.core.dom.ASTMatcher#match(VariableDeclarationFragment, Object)
		 */
		public boolean match(VariableDeclarationFragment node, Object other) {
			checkPositions(node, other);
			return super.match(node, other);
		}

		/**
		 * @see org.eclipse.jdt.core.dom.ASTMatcher#match(VariableDeclarationStatement, Object)
		 */
		public boolean match(VariableDeclarationStatement node, Object other) {
			checkPositions(node, other);
			return super.match(node, other);
		}

		/**
		 * @see org.eclipse.jdt.core.dom.ASTMatcher#match(WhileStatement, Object)
		 */
		public boolean match(WhileStatement node, Object other) {
			checkPositions(node, other);
			return super.match(node, other);
		}

		/**
		 * @see org.eclipse.jdt.core.dom.ASTMatcher#match(WildcardType, Object)
		 * @since 3.0
		 */
		public boolean match(WildcardType node, Object other) {
			checkPositions(node, other);
			return super.match(node, other);
		}

	}

	/** @deprecated using deprecated code */
	public static Test suite() {
		// TODO (frederic) use buildList + setAstLevel(init) instead...
		junit.framework.TestSuite suite = new junit.framework.TestSuite(ASTTest.class.getName());

		Class c = ASTTest.class;
		Method[] methods = c.getMethods();
		for (int i = 0, max = methods.length; i < max; i++) {
			if (methods[i].getName().startsWith("test")) { //$NON-NLS-1$
				suite.addTest(new ASTTest(methods[i].getName(), AST.JLS2));
				suite.addTest(new ASTTest(methods[i].getName(), JLS3_INTERNAL));
				suite.addTest(new ASTTest(methods[i].getName(), AST.JLS4));
				suite.addTest(new ASTTest(methods[i].getName(), getJLS8()));
			}
		}
		return suite;
	}

	AST ast;
	int API_LEVEL;

	/**
	 * @deprecated
	 */
	static int getJLS8() {
		return AST.JLS8;
	}

	public ASTTest(String name) {
		super(name.substring(0, name.indexOf(" - JLS")));
		name.indexOf(" - JLS");
		this.API_LEVEL = Integer.parseInt(name.substring(name.indexOf(" - JLS") + 6));
	}

	public ASTTest(String name, int apiLevel) {
		super(name);
		this.API_LEVEL = apiLevel;
	}

	protected void setUp() throws Exception {
		super.setUp();
		this.ast = AST.newAST(this.API_LEVEL, true);
	}

	protected void tearDown() throws Exception {
		this.ast = null;
		super.tearDown();
	}

	public String getName() {
		String name = super.getName() + " - JLS" + this.API_LEVEL;
		return name;
	}

	/**
	 * Internal access method to VariableDeclarationFragment#setExtraDimensions for avoiding deprecated warnings.
	 *
	 * @param node
	 * @deprecated
	 */
	private void setExtraDimensions(VariableDeclarationFragment node, int dimensions) {
		node.setExtraDimensions(dimensions);
	}
	/**
	 * Snippets that show how to...
	 * @deprecated using deprecated code
	 */
	public void testExampleSnippets() {
		{
			AST localAst = AST.newAST(this.ast.apiLevel(), true);
			CompilationUnit cu = localAst.newCompilationUnit();

			// package com.example;
			PackageDeclaration pd = localAst.newPackageDeclaration();
			pd.setName(localAst.newName(new String[]{"com", "example"})); //$NON-NLS-1$ //$NON-NLS-2$
			cu.setPackage(pd);
			assertTrue(pd.getRoot() == cu);

			// import java.io;*;
			ImportDeclaration im1 = localAst.newImportDeclaration();
			im1.setName(localAst.newName(new String[]{"java", "io"})); //$NON-NLS-1$ //$NON-NLS-2$
			im1.setOnDemand(true);
			cu.imports().add(im1);
			assertTrue(im1.getRoot() == cu);

			// import java.util.List;
			ImportDeclaration im2 = localAst.newImportDeclaration();
			im2.setName(localAst.newName(new String[]{"java", "util", "List"})); //$NON-NLS-1$ //$NON-NLS-2$ //$NON-NLS-3$
			im2.setOnDemand(false);
			cu.imports().add(im2);
			assertTrue(im2.getRoot() == cu);

			// /** Spec. \n @deprecated Use {@link #foo() bar} instead. */public class MyClass {}
			TypeDeclaration td = localAst.newTypeDeclaration();
			if (this.ast.apiLevel() == AST.JLS2) {
				td.setModifiers(Modifier.PUBLIC);
			} else {
				td.modifiers().add(localAst.newModifier(Modifier.ModifierKeyword.PUBLIC_KEYWORD));
			}
			td.setInterface(false);
			td.setName(localAst.newSimpleName("MyClass")); //$NON-NLS-1$
			{
				Javadoc jd = localAst.newJavadoc();
				TagElement tg0 = localAst.newTagElement();
				jd.tags().add(tg0);
				TextElement tx1 = localAst.newTextElement();
				tx1.setText("Spec."); //$NON-NLS-1$
				tg0.fragments().add(tx1);
				TagElement tg1 = localAst.newTagElement();
				tg1.setTagName(TagElement.TAG_DEPRECATED);
				jd.tags().add(tg1);
				TextElement tx2 = localAst.newTextElement();
				tx2.setText("Use "); //$NON-NLS-1$
				tg1.fragments().add(tx2);
				TagElement tg2 = localAst.newTagElement();
				tg2.setTagName(TagElement.TAG_LINK);
				tg1.fragments().add(tg2);
				MethodRef mr1 = localAst.newMethodRef();
				mr1.setName(localAst.newSimpleName("foo"));
				tg2.fragments().add(mr1);
				TextElement tx3 = localAst.newTextElement();
				tx3.setText("bar"); //$NON-NLS-1$
				tg2.fragments().add(tx3);
				TextElement tx4 = localAst.newTextElement();
				tx2.setText(" instead."); //$NON-NLS-1$
				tg1.fragments().add(tx4);
			}

			cu.types().add(td);
			assertTrue(td.getRoot() == cu);

			// private static boolean DEBUG = true;
			VariableDeclarationFragment f1 = localAst.newVariableDeclarationFragment();
			f1.setName(localAst.newSimpleName("DEBUG")); //$NON-NLS-1$
			f1.setInitializer(localAst.newBooleanLiteral(true));
			FieldDeclaration fd = localAst.newFieldDeclaration(f1);
			fd.setType(localAst.newPrimitiveType(PrimitiveType.BOOLEAN));
			if (this.ast.apiLevel() == AST.JLS2) {
				fd.setModifiers(Modifier.PRIVATE | Modifier.FINAL);
			} else {
				fd.modifiers().add(localAst.newModifier(Modifier.ModifierKeyword.PRIVATE_KEYWORD));
				fd.modifiers().add(localAst.newModifier(Modifier.ModifierKeyword.STATIC_KEYWORD));
			}
			td.bodyDeclarations().add(fd);
			assertTrue(fd.getRoot() == cu);

			// public static void main();
			MethodDeclaration md = localAst.newMethodDeclaration();
			if (this.ast.apiLevel() == AST.JLS2) {
				md.setModifiers(Modifier.PUBLIC | Modifier.STATIC);
				md.setReturnType(localAst.newPrimitiveType(PrimitiveType.VOID));
			} else {
				md.modifiers().add(localAst.newModifier(Modifier.ModifierKeyword.PUBLIC_KEYWORD));
				md.modifiers().add(localAst.newModifier(Modifier.ModifierKeyword.STATIC_KEYWORD));
				md.setReturnType2(localAst.newPrimitiveType(PrimitiveType.VOID));
			}
			md.setConstructor(false);
			md.setName(localAst.newSimpleName("main")); //$NON-NLS-1$
			td.bodyDeclarations().add(md);
			assertTrue(md.getRoot() == cu);

			// String[] args
			SingleVariableDeclaration a1 = localAst.newSingleVariableDeclaration();
			a1.setType(localAst.newArrayType(
				localAst.newSimpleType(localAst.newSimpleName("String")))); //$NON-NLS-1$
			a1.setName(localAst.newSimpleName("args")); //$NON-NLS-1$
			md.parameters().add(a1);
			assertTrue(a1.getRoot() == cu);

			// {}
			Block b = localAst.newBlock();
			md.setBody(b);
			assertTrue(b.getRoot() == cu);

			// System.out.println("hello world");
			MethodInvocation e = localAst.newMethodInvocation();
			e.setExpression(localAst.newName(new String[] {"System", "out"})); //$NON-NLS-1$ //$NON-NLS-2$
			e.setName(localAst.newSimpleName("println")); //$NON-NLS-1$
			StringLiteral h = localAst.newStringLiteral();
			h.setLiteralValue("hello world"); //$NON-NLS-1$
			e.arguments().add(h);

			b.statements().add(localAst.newExpressionStatement(e));
			assertTrue(e.getRoot() == cu);
			assertTrue(h.getRoot() == cu);

			// new String[len];
			ArrayCreation ac1 = localAst.newArrayCreation();
			ac1.setType(
				localAst.newArrayType(
					localAst.newSimpleType(localAst.newSimpleName("String")))); //$NON-NLS-1$
			ac1.dimensions().add(localAst.newSimpleName("len")); //$NON-NLS-1$
			b.statements().add(localAst.newExpressionStatement(ac1));
			assertTrue(ac1.getRoot() == cu);

			// new double[7][24][];
			ArrayCreation ac2 = localAst.newArrayCreation();
			ac2.setType(
				localAst.newArrayType(
					localAst.newPrimitiveType(PrimitiveType.DOUBLE), 3));
			ac2.dimensions().add(localAst.newNumberLiteral("7")); //$NON-NLS-1$
			ac2.dimensions().add(localAst.newNumberLiteral("24")); //$NON-NLS-1$
			b.statements().add(localAst.newExpressionStatement(ac2));
			assertTrue(ac2.getRoot() == cu);

			// new int[] {1, 2};
			ArrayCreation ac3 = localAst.newArrayCreation();
			ac3.setType(
				localAst.newArrayType(
					localAst.newPrimitiveType(PrimitiveType.INT)));
			ArrayInitializer ai = localAst.newArrayInitializer();
			ac3.setInitializer(ai);
			ai.expressions().add(localAst.newNumberLiteral("1")); //$NON-NLS-1$
			ai.expressions().add(localAst.newNumberLiteral("2")); //$NON-NLS-1$
			b.statements().add(localAst.newExpressionStatement(ac3));
			assertTrue(ac3.getRoot() == cu);
			assertTrue(ai.getRoot() == cu);

			// new String(10);
			ClassInstanceCreation cr1 = localAst.newClassInstanceCreation();
			if (this.ast.apiLevel() == AST.JLS2) {
				cr1.setName(localAst.newSimpleName("String")); //$NON-NLS-1$
			} else {
				cr1.setType(localAst.newSimpleType(localAst.newSimpleName("String"))); //$NON-NLS-1$
			}
			cr1.arguments().add(localAst.newNumberLiteral("10"));		 //$NON-NLS-1$
			b.statements().add(localAst.newExpressionStatement(cr1));
			assertTrue(cr1.getRoot() == cu);

			// new Listener() {public void handleEvent() {} };
			ClassInstanceCreation cr2 = localAst.newClassInstanceCreation();
			AnonymousClassDeclaration ad1 = localAst.newAnonymousClassDeclaration();
			cr2.setAnonymousClassDeclaration(ad1);
			if (this.ast.apiLevel() == AST.JLS2) {
				cr2.setName(localAst.newSimpleName("Listener")); //$NON-NLS-1$
			} else {
				cr2.setType(localAst.newSimpleType(localAst.newSimpleName("Listener"))); //$NON-NLS-1$
			}
			MethodDeclaration md0 = localAst.newMethodDeclaration();
			if (this.ast.apiLevel() == AST.JLS2) {
				md0.setModifiers(Modifier.PUBLIC);
			} else {
				md0.modifiers().add(localAst.newModifier(Modifier.ModifierKeyword.PUBLIC_KEYWORD));
			}
			md0.setName(localAst.newSimpleName("handleEvent")); //$NON-NLS-1$
			md0.setBody(localAst.newBlock());
			ad1.bodyDeclarations().add(md0);
			b.statements().add(localAst.newExpressionStatement(cr2));
			assertTrue(cr2.getRoot() == cu);
			assertTrue(md0.getRoot() == cu);
			assertTrue(ad1.getRoot() == cu);

		}
	}

	abstract static class Property {

		/**
		 * Indicates whether this property is compulsory, in that every node
		 * must have a value at all times.
		 */
		private boolean compulsory;

		private Class nodeType;
		private String propertyName;

		/**
		 * Creates a new property with the given name.
		 */
		Property(String propertyName, boolean compulsory, Class nodeType) {
			this.propertyName = propertyName;
			this.compulsory = compulsory;
			this.nodeType = nodeType;
		}

		/**
		 * Returns a sample node of a type suitable for storing
		 * in this property.
		 *
		 * @param targetAST the target AST
		 * @param parented <code>true</code> if the sample should be
		 *    parented, and <code>false</code> if unparented
		 * @return a sample node
		 */
		public abstract ASTNode sample(AST targetAST, boolean parented);

		/**
		 * Returns examples of node of types unsuitable for storing
		 * in this property.
		 * <p>
		 * This implementation returns an empty list. Subclasses
		 * should reimplement to specify counter-examples.
		 * </p>
		 *
		 * @param targetAST the target AST
		 * @return a list of counter-example nodes
		 */
		public ASTNode[] counterExamples(AST targetAST) {
			return new ASTNode[] {};
		}

		/**
		 * Returns a sample node of a type suitable for storing
		 * in this property. The sample embeds the node itself.
		 * <p>
		 * For instance, for an Expression-valued property of a given
		 * Statement, this method returns an Expression that embeds
		 * this Statement node (as a descendent).
		 * </p>
		 * <p>
		 * Returns <code>null</code> if such an embedding is impossible.
		 * For instance, for an Name-valued property of a given
		 * Statement, this method returns <code>null</code> because
		 * an Expression cannot be embedded in a Name.
		 * </p>
		 * <p>
		 * This implementation returns <code>null</code>. Subclasses
		 * should reimplement to specify an embedding.
		 * </p>
		 *
		 * @return a sample node that embeds the given node,
		 *    and <code>null</code> if such an embedding is impossible
		 */
		public ASTNode wrap() {
			return null;
		}

		/**
		 * Undoes the effects of a previous <code>wrap</code>.
		 * <p>
		 * This implementation does nothing. Subclasses
		 * should reimplement if they reimplement <code>wrap</code>.
		 * </p>
		 */
		public void unwrap() {
		}

		/**
		 * Returns whether this property is compulsory, in that every node
		 * must have a value at all times.
		 *
		 * @return <code>true</code> if the property is compulsory,
		 *    and <code>false</code> if the property may be null
		 */
		public final boolean isCompulsory() {
			return this.compulsory;
		}

		/**
		 * Returns the value of this property.
		 * <p>
		 * This implementation throws an unchecked exception. Subclasses
		 * should reimplement.
		 * </p>
		 *
		 * @return the property value, or <code>null</code> if no value
		 */
		public ASTNode get() {
			throw new RuntimeException("get not implemented"); //$NON-NLS-1$
		}

		/**
		 * Sets or clears the value of this property.
		 * <p>
		 * This implementation throws an unchecked exception. Subclasses
		 * should reimplement.
		 * </p>
		 *
		 * @param value the property value, or <code>null</code> if no value
		 */
		public void set(ASTNode value) {
			throw new RuntimeException("get(" + value + ") not implemented"); //$NON-NLS-1$ //$NON-NLS-2$
		}

		@Override
		public String toString() {
			return "Property(" + this.propertyName + ", " + this.compulsory + ", " + this.nodeType + ")"; //$NON-NLS-1$ //$NON-NLS-2$ //$NON-NLS-3$ //$NON-NLS-4$
		}
	}

	/**
	 * Exercises the given property of the given node.
	 *
	 * @param node the node to test
	 * @param prop the property descriptor
	 */
	void genericPropertyTest(ASTNode node, Property prop) {

		ASTNode x1 = prop.sample(node.getAST(), false);
		prop.set(x1);
		assertTrue(prop.get() == x1);
		assertTrue(x1.getParent() == node);

		// check handling of null
		if (prop.isCompulsory()) {
			try {
				prop.set(null);
				assertTrue(false);
			} catch (RuntimeException e) {
				// pass
			}
		} else {
			long previousCount = node.getAST().modificationCount();
			prop.set(null);
			assertTrue(prop.get() == null);
			assertTrue(node.getAST().modificationCount() > previousCount);
		}

		// check that a child from a different AST is detected
		try {
			AST newAST = AST.newAST(node.getAST().apiLevel(), true);
			prop.set(prop.sample(newAST, false));
			assertTrue(false);
		} catch (RuntimeException e) {
			// pass
		}

		// check that a child with a parent is detected
		try {
			ASTNode b1 = prop.sample(node.getAST(), true);
			prop.set(b1); // bogus: already has parent
			assertTrue(false);
		} catch (RuntimeException e) {
			// pass
		}

		// check that a cycle is detected
		assertTrue(node.getParent() == null);
		ASTNode s1 = null;
		try {
			s1 = prop.wrap();
			if (s1 != null) {
				prop.set(s1);  // bogus: creates a cycle
				assertTrue(false);
			}
		} catch (RuntimeException e) {
			// pass
		} finally {
			if (s1 != null) {
				prop.unwrap();
				assertTrue(node.getParent() == null);
			}
		}

		// check that a child of the wrong type is detected
		ASTNode b1[] = prop.counterExamples(node.getAST());
		for (int i = 0; i < b1.length; i++) {
			try {
				prop.set(b1[i]); // bogus: wrong type
				assertTrue(false);
			} catch (RuntimeException e) {
				// pass
			}
		}

	}

	/**
	 * Exercises the given property of the given node.
	 *
	 * @param node the node to test
	 * @param children the node to test
	 * @param prop the property descriptor
	 */
	void genericPropertyListTest(ASTNode node, List children, Property prop) {

		// wipe the slate clean
		children.clear();
		assertTrue(children.size() == 0);

		// add a child
		ASTNode x1 = prop.sample(node.getAST(), false);
		long previousCount = node.getAST().modificationCount();
		children.add(x1);
		assertTrue(node.getAST().modificationCount() > previousCount);
		assertTrue(children.size() == 1);
		assertTrue(children.get(0) == x1);
		assertTrue(x1.getParent() == node);

		// add a second child
		ASTNode x2 = prop.sample(node.getAST(), false);
		previousCount = node.getAST().modificationCount();
		children.add(x2);
		assertTrue(node.getAST().modificationCount() > previousCount);
		assertTrue(children.size() == 2);
		assertTrue(children.get(0) == x1);
		assertTrue(children.get(1) == x2);
		assertTrue(x1.getParent() == node);
		assertTrue(x2.getParent() == node);

		// remove the first child
		previousCount = node.getAST().modificationCount();
		children.remove(0);
		assertTrue(node.getAST().modificationCount() > previousCount);
		assertTrue(children.size() == 1);
		assertTrue(children.get(0) == x2);
		assertTrue(x1.getParent() == null);
		assertTrue(x2.getParent() == node);

		// remove the remaining child
		previousCount = node.getAST().modificationCount();
		children.remove(x2);
		assertTrue(node.getAST().modificationCount() > previousCount);
		assertTrue(children.size() == 0);
		assertTrue(x1.getParent() == null);
		assertTrue(x2.getParent() == null);

		// check that null is never allowed
		try {
			children.add(null);
			assertTrue(false);
		} catch (RuntimeException e) {
			// pass
		}

		// check that a child from a different AST is detected
		try {
			AST newAST = AST.newAST(node.getAST().apiLevel(), true);
			children.add(prop.sample(newAST, false));
			assertTrue(false);
		} catch (RuntimeException e) {
			// pass
		}

		// check that a child with a parent is detected
		try {
			ASTNode b1 = prop.sample(node.getAST(), true);
			children.add(b1); // bogus: already has parent
			assertTrue(false);
		} catch (RuntimeException e) {
			// pass
		}

		// check that a cycle is detected
		assertTrue(node.getParent() == null);
		ASTNode s1 = null;
		try {
			s1 = prop.wrap();
			if (s1 != null) {
				children.add(s1);  // bogus: creates a cycle
				assertTrue(false);
			}
		} catch (RuntimeException e) {
			// pass
		} finally {
			if (s1 != null) {
				prop.unwrap();
				assertTrue(node.getParent() == null);
			}
		}

		// check that a child of the wrong type is detected
		ASTNode b1[] = prop.counterExamples(node.getAST());
		for (int i = 0; i < b1.length; i++) {
			try {
				children.add(b1[i]); // bogus: wrong type
				assertTrue(false);
			} catch (RuntimeException e) {
				// pass
			}
		}

	}

	@SuppressWarnings("deprecation")
	private static int getApiLevel(String s) {
		if (s == null)
			return AST.JLS12;
		switch (s) {
		case JavaCore.VERSION_1_2 : return AST.JLS2;
        case JavaCore.VERSION_1_3: return AST.JLS3;
        case JavaCore.VERSION_1_4: return AST.JLS4;
        case JavaCore.VERSION_1_5: return AST.JLS4;
        case JavaCore.VERSION_1_6: return AST.JLS4;
        case JavaCore.VERSION_1_7: return AST.JLS4;
        case JavaCore.VERSION_1_8: return AST.JLS8;
        case JavaCore.VERSION_9: return AST.JLS9;
        case JavaCore.VERSION_10: return AST.JLS10;
        case JavaCore.VERSION_11: return AST.JLS11;
        case JavaCore.VERSION_12: return AST.JLS12;
        case JavaCore.VERSION_13: return AST.JLS13;
        case JavaCore.VERSION_14: return AST.JLS14;
        case JavaCore.VERSION_15: return AST.JLS15;
        case JavaCore.VERSION_16: return AST.JLS16;
        case JavaCore.VERSION_17: return AST.JLS17;
        case JavaCore.VERSION_18: return AST.JLS18;
        case JavaCore.VERSION_19: return AST.JLS19;
        default:  return AST.JLS2;
		}
	}
	/** @deprecated using deprecated code */
	public void testAST() {

		assertSame(AST.JLS2, 2);
		assertSame(JLS3_INTERNAL, 3);

		AST a0 = new AST(); // deprecated, now 3 from JavaCore.defaultOptions
		int apiLevelCal = ASTTest.getApiLevel(JavaCore.getDefaultOptions().get(JavaCore.COMPILER_SOURCE));
		assertTrue(a0.apiLevel() == apiLevelCal);
		AST a1 = new AST(new HashMap()); // deprecated, but still 2.0
		assertTrue(a1.apiLevel() == AST.JLS2);
		AST a2 = AST.newAST(AST.JLS2, false);
		assertTrue(a2.apiLevel() == AST.JLS2);
		AST a3 = AST.newAST(JLS3_INTERNAL, false);
		assertTrue(a3.apiLevel() == JLS3_INTERNAL);

		// modification count is always non-negative
		assertTrue(this.ast.modificationCount() >= 0);

		// modification count increases for node creations
		long previousCount = this.ast.modificationCount();
		SimpleName x = this.ast.newSimpleName("first"); //$NON-NLS-1$
		assertTrue(this.ast.modificationCount() > previousCount);

		// modification count does not increase for reading node attributes
		previousCount = this.ast.modificationCount();
		x.getIdentifier();
		x.getParent();
		x.getRoot();
		x.getAST();
		x.getFlags();
		x.getStartPosition();
		x.getLength();
		x.equals(x);
		assertTrue(this.ast.modificationCount() == previousCount);

		// modification count does not increase for reading or writing properties
		previousCount = this.ast.modificationCount();
		x.getProperty("any"); //$NON-NLS-1$
		x.setProperty("any", "value"); // N.B. //$NON-NLS-1$ //$NON-NLS-2$
		x.properties();
		assertTrue(this.ast.modificationCount() == previousCount);

		// modification count increases for changing node attributes
		previousCount = this.ast.modificationCount();
		x.setIdentifier("second"); //$NON-NLS-1$
		assertTrue(this.ast.modificationCount() > previousCount);

		previousCount = this.ast.modificationCount();
		x.setFlags(0);
		assertTrue(this.ast.modificationCount() > previousCount);

		previousCount = this.ast.modificationCount();
		x.setSourceRange(-1,0);
		assertTrue(this.ast.modificationCount() > previousCount);
	}

	public void testWellKnownBindings() {

		// well known bindings
		String[] wkbs = {
			"byte", "char", "short", "int", "long", //$NON-NLS-1$ //$NON-NLS-2$ //$NON-NLS-3$ //$NON-NLS-4$ //$NON-NLS-5$
			"boolean", "float", "double", "void", //$NON-NLS-1$ //$NON-NLS-2$ //$NON-NLS-3$ //$NON-NLS-4$
			"java.lang.AssertionError", //$NON-NLS-1$
			"java.lang.Class", //$NON-NLS-1$
			"java.lang.Cloneable", //$NON-NLS-1$
			"java.lang.Error", //$NON-NLS-1$
			"java.lang.Exception", //$NON-NLS-1$
			"java.lang.Object", //$NON-NLS-1$
			"java.lang.RuntimeException", //$NON-NLS-1$
			"java.lang.String", //$NON-NLS-1$
			"java.lang.StringBuffer", //$NON-NLS-1$
			"java.lang.Throwable", //$NON-NLS-1$
			"java.io.Serializable", //$NON-NLS-1$
			"java.lang.Boolean", //$NON-NLS-1$
			"java.lang.Byte", //$NON-NLS-1$
			"java.lang.Character", //$NON-NLS-1$
			"java.lang.Double", //$NON-NLS-1$
			"java.lang.Float", //$NON-NLS-1$
			"java.lang.Integer", //$NON-NLS-1$
			"java.lang.Long", //$NON-NLS-1$
			"java.lang.Short", //$NON-NLS-1$
			"java.lang.Void", //$NON-NLS-1$
		};

		// no-so-well-known bindings
		String[] nwkbs = {
			"verylong", //$NON-NLS-1$
			"java.lang.Math", //$NON-NLS-1$
			"com.example.MyCode", //$NON-NLS-1$
		};

		// none of the well known bindings resolve in a plain AST
		for (int i = 0; i<wkbs.length; i++) {
			assertTrue(this.ast.resolveWellKnownType(wkbs[i]) == null);
		}

		// none of the no so well known bindings resolve either
		for (int i = 0; i<nwkbs.length; i++) {
			assertTrue(this.ast.resolveWellKnownType(nwkbs[i]) == null);
		}
	}

	public void testSimpleName() {
		long previousCount = this.ast.modificationCount();
		SimpleName x = this.ast.newSimpleName("foo"); //$NON-NLS-1$
		assertTrue(this.ast.modificationCount() > previousCount);
		previousCount = this.ast.modificationCount();
		assertTrue(x.getAST() == this.ast);
		assertTrue(x.getParent() == null);
		assertTrue("foo".equals(x.getIdentifier())); //$NON-NLS-1$
		assertTrue("foo".equals(x.getFullyQualifiedName())); //$NON-NLS-1$
		assertTrue(x.getNodeType() == ASTNode.SIMPLE_NAME);
		assertTrue(x.isDeclaration() == false);
		assertTrue(x.structuralPropertiesForType() == SimpleName.propertyDescriptors(this.ast.apiLevel()));
		// make sure that reading did not change modification count
		assertTrue(this.ast.modificationCount() == previousCount);

		previousCount = this.ast.modificationCount();
		x.setIdentifier("bar"); //$NON-NLS-1$
		assertTrue(this.ast.modificationCount() > previousCount);
		assertTrue("bar".equals(x.getIdentifier())); //$NON-NLS-1$
		assertTrue("bar".equals(x.getFullyQualifiedName())); //$NON-NLS-1$

		// check that property cannot be set to null
		try {
			x.setIdentifier(null);
			assertTrue(false);
		} catch (RuntimeException e) {
			// pass
		}

		// check that property cannot be set to keyword or reserved work
		String[] reserved  =
				new String[] {
						"true", "false", "null", // literals //$NON-NLS-1$ //$NON-NLS-2$ //$NON-NLS-3$
						"abstract", "default", "if", "private", "this", //$NON-NLS-1$ //$NON-NLS-2$ //$NON-NLS-3$ //$NON-NLS-4$ //$NON-NLS-5$
						"boolean", "do", "implements", "protected", "throw", //$NON-NLS-1$ //$NON-NLS-2$ //$NON-NLS-3$ //$NON-NLS-4$ //$NON-NLS-5$
						"break", "double", "import", "public", "throws", //$NON-NLS-1$ //$NON-NLS-2$ //$NON-NLS-3$ //$NON-NLS-4$ //$NON-NLS-5$
						"byte", "else", "instanceof", "return", "transient", //$NON-NLS-1$ //$NON-NLS-2$ //$NON-NLS-3$ //$NON-NLS-4$ //$NON-NLS-5$
						"case", "extends", "int", "short", "try", //$NON-NLS-1$ //$NON-NLS-2$ //$NON-NLS-3$ //$NON-NLS-4$ //$NON-NLS-5$
						"catch", "final", "interface", "static", "void", //$NON-NLS-1$ //$NON-NLS-2$ //$NON-NLS-3$ //$NON-NLS-4$ //$NON-NLS-5$
						"char", "finally", "long", "strictfp", "volatile", //$NON-NLS-1$ //$NON-NLS-2$ //$NON-NLS-3$ //$NON-NLS-4$ //$NON-NLS-5$
						"class", "float", "native", "super", "while", //$NON-NLS-1$ //$NON-NLS-2$ //$NON-NLS-3$ //$NON-NLS-4$ //$NON-NLS-5$
						"const", "for", "new", "switch", //$NON-NLS-1$ //$NON-NLS-2$ //$NON-NLS-3$ //$NON-NLS-4$
						"continue", "goto", "package", "synchronized"}; //$NON-NLS-1$ //$NON-NLS-2$ //$NON-NLS-3$ //$NON-NLS-4$
		for (int i=0; i<reserved.length; i++) {
			try {
				x.setIdentifier(reserved[i]);
				assertTrue(false);
			} catch (RuntimeException e) {
				// pass
			}
		}

		// check that property cannot be set to keyword or reserved work
		String[] bogus  =
				new String[] {
						"a b", "a ", " a", // literals //$NON-NLS-1$ //$NON-NLS-2$ //$NON-NLS-3$
						"a-b", "a[]", "a<T>", //$NON-NLS-1$ //$NON-NLS-2$ //$NON-NLS-3$
						"", " ", "a.b"}; //$NON-NLS-1$ //$NON-NLS-2$ //$NON-NLS-3$
		for (int i=0; i<bogus.length; i++) {
			try {
				x.setIdentifier(bogus[i]);
				assertTrue(false);
			} catch (RuntimeException e) {
				// pass
			}
		}
		// check that "assert" is not considered a keyword
		// "assert" only became a keyword in J2SE 1.4 and we do *not* want to
		// preclude the AST API from being used to analyze pre-1.4 code
		x.setIdentifier("assert"); //$NON-NLS-1$

		// check that "enum" is not considered a keyword
		// "enum" only became a keyword in J2SE 1.5 and we do *not* want to
		// preclude the AST API from being used to analyze pre-1.5 code
		x.setIdentifier("enum"); //$NON-NLS-1$

		// check that isDeclaration works
		QualifiedName y = this.ast.newQualifiedName(this.ast.newSimpleName("a"), x); //$NON-NLS-1$
		assertTrue(x.isDeclaration() == false);
		y.setName(this.ast.newSimpleName("b")); //$NON-NLS-1$
		assertTrue(x.isDeclaration() == false);

		TypeDeclaration td = this.ast.newTypeDeclaration();
		td.setName(x);
		assertTrue(x.isDeclaration() == true);
		td.setName(this.ast.newSimpleName("b")); //$NON-NLS-1$
		assertTrue(x.isDeclaration() == false);

		MethodDeclaration md = this.ast.newMethodDeclaration();
		md.setName(x);
		assertTrue(x.isDeclaration() == true);
		md.setName(this.ast.newSimpleName("b")); //$NON-NLS-1$
		assertTrue(x.isDeclaration() == false);

		SingleVariableDeclaration vd = this.ast.newSingleVariableDeclaration();
		vd.setName(x);
		assertTrue(x.isDeclaration() == true);
		vd.setName(this.ast.newSimpleName("b")); //$NON-NLS-1$
		assertTrue(x.isDeclaration() == false);

		VariableDeclarationFragment fd = this.ast.newVariableDeclarationFragment();
		fd.setName(x);
		assertTrue(x.isDeclaration() == true);
		fd.setName(this.ast.newSimpleName("b")); //$NON-NLS-1$
		assertTrue(x.isDeclaration() == false);

		if (this.ast.apiLevel() >= JLS3_INTERNAL) {
			AnnotationTypeDeclaration atd = this.ast.newAnnotationTypeDeclaration();
			atd.setName(x);
			assertTrue(x.isDeclaration() == true);
			atd.setName(this.ast.newSimpleName("b")); //$NON-NLS-1$
			assertTrue(x.isDeclaration() == false);
		}

		if (this.ast.apiLevel() >= JLS3_INTERNAL) {
			AnnotationTypeMemberDeclaration atmd = this.ast.newAnnotationTypeMemberDeclaration();
			atmd.setName(x);
			assertTrue(x.isDeclaration() == true);
			atmd.setName(this.ast.newSimpleName("b")); //$NON-NLS-1$
			assertTrue(x.isDeclaration() == false);
		}

	}

	public void testQualifiedName() {
		long previousCount = this.ast.modificationCount();
		final QualifiedName x = this.ast.newQualifiedName(
			this.ast.newSimpleName("q"), //$NON-NLS-1$
			this.ast.newSimpleName("i")); //$NON-NLS-1$
		assertTrue(this.ast.modificationCount() > previousCount);
		previousCount = this.ast.modificationCount();
		assertTrue(x.getAST() == this.ast);
		assertTrue(x.getParent() == null);
		assertTrue(x.getQualifier().getParent() == x);
		assertTrue(x.getName().getParent() == x);
		assertTrue(x.getName().isDeclaration() == false);
		assertTrue(x.getNodeType() == ASTNode.QUALIFIED_NAME);
		assertTrue("q.i".equals(x.getFullyQualifiedName())); //$NON-NLS-1$
		assertTrue(x.structuralPropertiesForType() == QualifiedName.propertyDescriptors(this.ast.apiLevel()));
		// make sure that reading did not change modification count
		assertTrue(this.ast.modificationCount() == previousCount);

		genericPropertyTest(x, new Property("Qualifier", true, Name.class) { //$NON-NLS-1$
			@Override
			public ASTNode sample(AST targetAst, boolean parented) {
				QualifiedName result = targetAst.newQualifiedName(
					targetAst.newSimpleName("a"), //$NON-NLS-1$
					targetAst.newSimpleName("b")); //$NON-NLS-1$
				if (parented) {
					targetAst.newExpressionStatement(result);
				}
				return result;
			}
			@Override
			public ASTNode wrap() {
				QualifiedName s1 = ASTTest.this.ast.newQualifiedName(x, ASTTest.this.ast.newSimpleName("z")); //$NON-NLS-1$
				return s1;
			}
			@Override
			public void unwrap() {
				QualifiedName s1 = (QualifiedName) x.getParent();
				s1.setQualifier(ASTTest.this.ast.newSimpleName("z")); //$NON-NLS-1$
			}
			@Override
			public ASTNode get() {
				return x.getQualifier();
			}
			@Override
			public void set(ASTNode value) {
				x.setQualifier((Name) value);
			}
		});

		genericPropertyTest(x, new Property("Name", true, SimpleName.class) { //$NON-NLS-1$
			@Override
			public ASTNode sample(AST targetAst, boolean parented) {
				SimpleName result = targetAst.newSimpleName("foo"); //$NON-NLS-1$
				if (parented) {
					targetAst.newExpressionStatement(result);
				}
				return result;
			}
			@Override
			public ASTNode get() {
				return x.getName();
			}
			@Override
			public void set(ASTNode value) {
				x.setName((SimpleName) value);
			}
		});

		// test fullyQualifiedName on nested names
		Name q0 = this.ast.newName(new String[] {"a", "bb", "ccc", "dddd", "eeeee", "ffffff"});
		assertTrue("a.bb.ccc.dddd.eeeee.ffffff".equals(q0.getFullyQualifiedName())); //$NON-NLS-1$

	}

	public void testNameFactories() {
		long previousCount = this.ast.modificationCount();
		Name x = this.ast.newName("foo"); //$NON-NLS-1$
		assertTrue(this.ast.modificationCount() > previousCount);
		previousCount = this.ast.modificationCount();
		assertTrue(x.getAST() == this.ast);
		assertTrue(x.getParent() == null);
		assertTrue("foo".equals(x.getFullyQualifiedName())); //$NON-NLS-1$
		assertTrue(x.getNodeType() == ASTNode.SIMPLE_NAME);

		previousCount = this.ast.modificationCount();
		x = this.ast.newName("foo.bar"); //$NON-NLS-1$
		assertTrue(this.ast.modificationCount() > previousCount);
		previousCount = this.ast.modificationCount();
		assertTrue(x.getAST() == this.ast);
		assertTrue(x.getParent() == null);
		assertTrue("foo.bar".equals(x.getFullyQualifiedName())); //$NON-NLS-1$
		assertTrue(x.getNodeType() == ASTNode.QUALIFIED_NAME);
		QualifiedName q = (QualifiedName) x;
		assertTrue("bar".equals(q.getName().getFullyQualifiedName())); //$NON-NLS-1$
		assertTrue("foo".equals(q.getQualifier().getFullyQualifiedName())); //$NON-NLS-1$

		// check that simple and qualified names work
		String[] legal  =
				new String[] {
						"a", "abcdef", "XYZZY", //$NON-NLS-1$ //$NON-NLS-2$ //$NON-NLS-3$
						"a.b", "java.lang.Object", "a.b.c.d.e"}; //$NON-NLS-1$ //$NON-NLS-2$ //$NON-NLS-3$
		for (int i=0; i<legal.length; i++) {
			try {
				x = this.ast.newName(legal[i]);
				assertTrue(legal[i].equals(x.getFullyQualifiedName()));
			} catch (RuntimeException e) {
				assertTrue(false);
			}
		}

		// check that property cannot be set to keyword or reserved work
		String[] bogus  =
				new String[] {
						"", ".", ".a", //$NON-NLS-1$ //$NON-NLS-2$ //$NON-NLS-3$
						"a.", "a..b", "..a"}; //$NON-NLS-1$ //$NON-NLS-2$ //$NON-NLS-3$
		for (int i=0; i<bogus.length; i++) {
			try {
				x = this.ast.newName(bogus[i]);
				assertTrue(false);
			} catch (RuntimeException e) {
				// pass
			}
		}
	}

	public void testNullLiteral() {
		long previousCount = this.ast.modificationCount();
		NullLiteral x = this.ast.newNullLiteral();
		assertTrue(this.ast.modificationCount() > previousCount);
		previousCount = this.ast.modificationCount();
		assertTrue(x.getAST() == this.ast);
		assertTrue(x.getParent() == null);
		assertTrue(x.getNodeType() == ASTNode.NULL_LITERAL);
		assertTrue(x.structuralPropertiesForType() == NullLiteral.propertyDescriptors(this.ast.apiLevel()));
		// make sure that reading did not change modification count
		assertTrue(this.ast.modificationCount() == previousCount);

	}

	public void testBooleanLiteral() {
		long previousCount = this.ast.modificationCount();
		BooleanLiteral x = this.ast.newBooleanLiteral(true);
		assertTrue(this.ast.modificationCount() > previousCount);
		previousCount = this.ast.modificationCount();
		assertTrue(x.getAST() == this.ast);
		assertTrue(x.getParent() == null);
		assertTrue(x.booleanValue() == true);
		assertTrue(x.getNodeType() == ASTNode.BOOLEAN_LITERAL);
		assertTrue(x.structuralPropertiesForType() == BooleanLiteral.propertyDescriptors(this.ast.apiLevel()));
		// make sure that reading did not change modification count
		assertTrue(this.ast.modificationCount() == previousCount);

		previousCount = this.ast.modificationCount();
		x.setBooleanValue(false);
		assertTrue(this.ast.modificationCount() > previousCount);
		assertTrue(x.booleanValue() == false);

		previousCount = this.ast.modificationCount();
		x.setBooleanValue(true);
		assertTrue(this.ast.modificationCount() > previousCount);
		assertTrue(x.booleanValue() == true);
	}

	public void testStringLiteral() {
		long previousCount = this.ast.modificationCount();
		// check 0-arg factory first
		StringLiteral x = this.ast.newStringLiteral();
		assertTrue(this.ast.modificationCount() > previousCount);
		previousCount = this.ast.modificationCount();
		assertTrue(x.getAST() == this.ast);
		assertTrue(x.getParent() == null);
		assertTrue("\"\"".equals(x.getEscapedValue())); //$NON-NLS-1$
		assertTrue("".equals(x.getLiteralValue())); //$NON-NLS-1$
		assertTrue(x.getNodeType() == ASTNode.STRING_LITERAL);
		assertTrue(x.structuralPropertiesForType() == StringLiteral.propertyDescriptors(this.ast.apiLevel()));
		// make sure that reading did not change modification count
		assertTrue(this.ast.modificationCount() == previousCount);

		previousCount = this.ast.modificationCount();
		x.setEscapedValue("\"bye\""); //$NON-NLS-1$
		assertTrue(this.ast.modificationCount() > previousCount);
		assertTrue("\"bye\"".equals(x.getEscapedValue())); //$NON-NLS-1$
		assertTrue("bye".equals(x.getLiteralValue())); //$NON-NLS-1$

		previousCount = this.ast.modificationCount();
		x.setLiteralValue("hi"); //$NON-NLS-1$
		assertTrue(this.ast.modificationCount() > previousCount);
		assertTrue("\"hi\"".equals(x.getEscapedValue())); //$NON-NLS-1$
		assertTrue("hi".equals(x.getLiteralValue())); //$NON-NLS-1$

		previousCount = this.ast.modificationCount();
		x.setLiteralValue("\\012\\015"); //$NON-NLS-1$
		assertTrue(this.ast.modificationCount() > previousCount);
		assertEquals("different", "\"\\\\012\\\\015\"", x.getEscapedValue()); //$NON-NLS-1$
		assertTrue("\\012\\015".equals(x.getLiteralValue())); //$NON-NLS-1$

		previousCount = this.ast.modificationCount();
		x.setLiteralValue("\012\015"); //$NON-NLS-1$
		assertTrue(this.ast.modificationCount() > previousCount);
		assertTrue("\n\r".equals(x.getLiteralValue())); //$NON-NLS-1$
		assertEquals("different", "\"\\n\\r\"", x.getEscapedValue()); //$NON-NLS-1$

		// check that property cannot be set to null
		try {
			x.setEscapedValue(null);
			assertTrue(false);
		} catch (RuntimeException e) {
			// pass
		}

		// check that property cannot be set to null
		try {
			x.setLiteralValue(null);
			assertTrue(false);
		} catch (RuntimeException e) {
			// pass
		}

		// test for 319900
		x.setLiteralValue("'");
		assertEquals("", "\"'\"", x.getEscapedValue());
		assertEquals("", "'", x.getLiteralValue());

		// test for 319900
		x.setEscapedValue("\"'\"");
		assertEquals("", "\"'\"", x.getEscapedValue());
		assertEquals("", "'", x.getLiteralValue());

		// test for bug 442614
		x.setLiteralValue("\0041");
		assertEquals("", "\"\\u00041\"", x.getEscapedValue());
		assertEquals("", "\u00041", x.getLiteralValue());
	}

	public void testStringLiteralUnicode() {
		AST localAst = AST.newAST(this.ast.apiLevel(), true);
		StringLiteral literal = localAst.newStringLiteral();
		literal.setEscapedValue("\"hello\\u0026\\u0050worl\\u0064\""); //$NON-NLS-1$
		assertTrue(literal.getLiteralValue().equals("hello&Pworld")); //$NON-NLS-1$

		localAst = AST.newAST(this.ast.apiLevel(), true);
		literal = localAst.newStringLiteral();
		literal.setEscapedValue("\"hello\\nworld\""); //$NON-NLS-1$
		assertTrue(literal.getLiteralValue().equals("hello\nworld")); //$NON-NLS-1$

		localAst = AST.newAST(this.ast.apiLevel(), true);
		literal = localAst.newStringLiteral();
		literal.setLiteralValue("hello\nworld"); //$NON-NLS-1$
		assertTrue(literal.getLiteralValue().equals("hello\nworld")); //$NON-NLS-1$

		localAst = AST.newAST(this.ast.apiLevel(), true);
		literal = localAst.newStringLiteral();
		literal.setLiteralValue("\n"); //$NON-NLS-1$
		assertTrue(literal.getEscapedValue().equals("\"\\n\"")); //$NON-NLS-1$
		assertTrue(literal.getLiteralValue().equals("\n")); //$NON-NLS-1$

		localAst = AST.newAST(this.ast.apiLevel(), true);
		literal = localAst.newStringLiteral();
		literal.setEscapedValue("\"hello\\\"world\""); //$NON-NLS-1$
		assertTrue(literal.getLiteralValue().equals("hello\"world")); //$NON-NLS-1$

		localAst = AST.newAST(this.ast.apiLevel(), true);
		literal = localAst.newStringLiteral();
		literal.setLiteralValue("hello\\u0026world"); //$NON-NLS-1$
		assertTrue(literal.getLiteralValue().equals("hello\\u0026world")); //$NON-NLS-1$

		localAst = AST.newAST(this.ast.apiLevel(), true);
		literal = localAst.newStringLiteral();
		literal.setLiteralValue("hello\\u0026world"); //$NON-NLS-1$
		assertTrue(literal.getEscapedValue().equals("\"hello\\\\u0026world\"")); //$NON-NLS-1$

		localAst = AST.newAST(this.ast.apiLevel(), true);
		literal = localAst.newStringLiteral();
		literal.setLiteralValue("\\u0001"); //$NON-NLS-1$
		assertTrue(literal.getEscapedValue().equals("\"\\\\u0001\"")); //$NON-NLS-1$
	}

	public void testCharacterLiteral() {
		long previousCount = this.ast.modificationCount();
		CharacterLiteral x = this.ast.newCharacterLiteral();
		assertTrue(this.ast.modificationCount() > previousCount);
		previousCount = this.ast.modificationCount();
		assertTrue(x.getAST() == this.ast);
		assertTrue(x.getParent() == null);
		assertTrue(x.getEscapedValue().startsWith("\'")); //$NON-NLS-1$
		assertTrue(x.getEscapedValue().endsWith("\'")); //$NON-NLS-1$
		assertTrue(x.getNodeType() == ASTNode.CHARACTER_LITERAL);
		assertTrue(x.structuralPropertiesForType() == CharacterLiteral.propertyDescriptors(this.ast.apiLevel()));
		// make sure that reading did not change modification count
		assertTrue(this.ast.modificationCount() == previousCount);

		previousCount = this.ast.modificationCount();
		x.setEscapedValue("\'z\'"); //$NON-NLS-1$
		assertTrue(this.ast.modificationCount() > previousCount);
		assertTrue("\'z\'".equals(x.getEscapedValue())); //$NON-NLS-1$
		assertTrue(x.charValue() == 'z');

		try {
			x.setEscapedValue("\"z\""); //$NON-NLS-1$
			assertTrue(false);
		} catch(IllegalArgumentException e) {
			// pass
		}

		// test other factory method
		previousCount = this.ast.modificationCount();
		CharacterLiteral y = this.ast.newCharacterLiteral();
		assertTrue(this.ast.modificationCount() > previousCount);
		assertTrue(y.getAST() == this.ast);
		assertTrue(y.getParent() == null);
		String v = y.getEscapedValue();
		assertTrue(v.length() >= 3 && v.charAt(0) == '\'' & v.charAt(v.length()-1 ) == '\'');

		// check that property cannot be set to null
		try {
			x.setEscapedValue(null);
			assertTrue(false);
		} catch (RuntimeException e) {
			// pass
		}

		// test escaped characters
		// b, t, n, f, r, ", ', \, 0, 1, 2, 3, 4, 5, 6, or 7
		try {
			x.setEscapedValue("\'\\b\'"); //$NON-NLS-1$
			x.setEscapedValue("\'\\t\'"); //$NON-NLS-1$
			x.setEscapedValue("\'\\n\'"); //$NON-NLS-1$
			x.setEscapedValue("\'\\f\'"); //$NON-NLS-1$
			x.setEscapedValue("\'\\\"\'"); //$NON-NLS-1$
			x.setEscapedValue("\'\\'\'"); //$NON-NLS-1$
			x.setEscapedValue("\'\\\\\'"); //$NON-NLS-1$
			x.setEscapedValue("\'\\0\'"); //$NON-NLS-1$
			x.setEscapedValue("\'\\1\'"); //$NON-NLS-1$
			x.setEscapedValue("\'\\2\'"); //$NON-NLS-1$
			x.setEscapedValue("\'\\3\'"); //$NON-NLS-1$
			x.setEscapedValue("\'\\4\'"); //$NON-NLS-1$
			x.setEscapedValue("\'\\5\'"); //$NON-NLS-1$
			x.setEscapedValue("\'\\6\'"); //$NON-NLS-1$
			x.setEscapedValue("\'\\7\'"); //$NON-NLS-1$
			x.setEscapedValue("\'\\u0041\'"); //$NON-NLS-1$
			assertTrue(x.charValue() == 'A');
		} catch(IllegalArgumentException e) {
			assertTrue(false);
		}

		x.setCharValue('\u0041');
		assertTrue(x.getEscapedValue().equals("\'A\'")); //$NON-NLS-1$
		x.setCharValue('\t');
		assertTrue(x.getEscapedValue().equals("\'\\t\'")); //$NON-NLS-1$
		x.setEscapedValue("\'\\\\\'"); //$NON-NLS-1$
		assertTrue(x.getEscapedValue().equals("\'\\\\\'")); //$NON-NLS-1$
		assertTrue(x.charValue() == '\\');
		x.setEscapedValue("\'\\\'\'"); //$NON-NLS-1$
		assertTrue(x.getEscapedValue().equals("\'\\\'\'")); //$NON-NLS-1$
		assertTrue(x.charValue() == '\'');
		x.setCharValue('\'');
		assertTrue(x.getEscapedValue().equals("\'\\\'\'")); //$NON-NLS-1$
		assertTrue(x.charValue() == '\'');
		x.setCharValue('\\');
		assertTrue(x.getEscapedValue().equals("\'\\\\\'")); //$NON-NLS-1$
		assertTrue(x.charValue() == '\\');
		x.setCharValue('\b');
		assertTrue(x.getEscapedValue().equals("\'\\b\'")); //$NON-NLS-1$
		x.setCharValue('\n');
		assertTrue(x.getEscapedValue().equals("\'\\n\'")); //$NON-NLS-1$
		x.setCharValue('\f');
		assertTrue(x.getEscapedValue().equals("\'\\f\'")); //$NON-NLS-1$
		x.setCharValue('\r');
		assertTrue(x.getEscapedValue().equals("\'\\r\'")); //$NON-NLS-1$
		x.setCharValue('\"');
		assertTrue(x.getEscapedValue().equals("\'\"\'")); //$NON-NLS-1$
		x.setCharValue('\0');
		assertTrue(x.getEscapedValue().equals("\'\\u0000\'")); //$NON-NLS-1$
		x.setCharValue('\1');
		assertTrue(x.getEscapedValue().equals("\'\\u0001\'")); //$NON-NLS-1$
		x.setCharValue('\2');
		assertTrue(x.getEscapedValue().equals("\'\\u0002\'")); //$NON-NLS-1$
		x.setCharValue('\3');
		assertTrue(x.getEscapedValue().equals("\'\\u0003\'")); //$NON-NLS-1$
		x.setCharValue('\4');
		assertTrue(x.getEscapedValue().equals("\'\\u0004\'")); //$NON-NLS-1$
		x.setCharValue('\5');
		assertTrue(x.getEscapedValue().equals("\'\\u0005\'")); //$NON-NLS-1$
		x.setCharValue('\6');
		assertTrue(x.getEscapedValue().equals("\'\\u0006\'")); //$NON-NLS-1$
		x.setCharValue('\7');
		assertTrue(x.getEscapedValue().equals("\'\\u0007\'")); //$NON-NLS-1$
		x.setCharValue('\33');
		assertTrue(x.getEscapedValue().equals("\'\\u001b\'")); //$NON-NLS-1$
		x.setCharValue('\41');
		assertTrue(x.getEscapedValue().equals("\'!\'")); //$NON-NLS-1$
	}

	public void testNumberLiteral() {
		long previousCount = this.ast.modificationCount();
		NumberLiteral x = this.ast.newNumberLiteral("1234"); //$NON-NLS-1$
		assertTrue(this.ast.modificationCount() > previousCount);
		previousCount = this.ast.modificationCount();
		assertTrue(x.getAST() == this.ast);
		assertTrue(x.getParent() == null);
		assertTrue("1234".equals(x.getToken())); //$NON-NLS-1$
		assertTrue(x.getNodeType() == ASTNode.NUMBER_LITERAL);
		assertTrue(x.structuralPropertiesForType() == NumberLiteral.propertyDescriptors(this.ast.apiLevel()));
		// make sure that reading did not change modification count
		assertTrue(this.ast.modificationCount() == previousCount);

		// test other factory method
		previousCount = this.ast.modificationCount();
		NumberLiteral y = this.ast.newNumberLiteral();
		assertTrue(this.ast.modificationCount() > previousCount);
		assertTrue(y.getAST() == this.ast);
		assertTrue(y.getParent() == null);
		assertTrue("0".equals(y.getToken())); //$NON-NLS-1$

		final String[] samples =
			{ "0", "1", "1234567890", //$NON-NLS-1$ //$NON-NLS-2$ //$NON-NLS-3$
			  "0L", "1L", "1234567890L", //$NON-NLS-1$ //$NON-NLS-2$ //$NON-NLS-3$
			  "0l", "1l", "1234567890l", //$NON-NLS-1$ //$NON-NLS-2$ //$NON-NLS-3$
			  "077", "0177", "012345670", //$NON-NLS-1$ //$NON-NLS-2$ //$NON-NLS-3$
			  "077L", "0177L", "012345670L", //$NON-NLS-1$ //$NON-NLS-2$ //$NON-NLS-3$
			  "077l", "0177l", "012345670l", //$NON-NLS-1$ //$NON-NLS-2$ //$NON-NLS-3$
			  "0x00", "0x1", "0x0123456789ABCDEF", //$NON-NLS-1$ //$NON-NLS-2$ //$NON-NLS-3$
			  "0x00L", "0x1L", "0x0123456789ABCDEFL", //$NON-NLS-1$ //$NON-NLS-2$ //$NON-NLS-3$
			  "0x00l", "0x1l", "0x0123456789ABCDEFl", //$NON-NLS-1$ //$NON-NLS-2$ //$NON-NLS-3$
			  "1e1f", "2.f", ".3f", "0f", "3.14f", "6.022137e+23f", //$NON-NLS-1$ //$NON-NLS-2$ //$NON-NLS-3$ //$NON-NLS-4$ //$NON-NLS-5$ //$NON-NLS-6$
			  "1e1", "2.", ".3", "0.0", "3.14", "1e-9d", "1e137", //$NON-NLS-1$ //$NON-NLS-2$ //$NON-NLS-3$ //$NON-NLS-4$ //$NON-NLS-5$ //$NON-NLS-6$ //$NON-NLS-7$
			};
		for (int i = 0; i < samples.length; i++) {
			previousCount = this.ast.modificationCount();
			x.setToken(samples[i]);
			assertTrue(this.ast.modificationCount() > previousCount);
			assertTrue(samples[i].equals(x.getToken()));
		}

		// check that property cannot be set to null
		try {
			x.setToken(null);
			assertTrue(false);
		} catch (RuntimeException e) {
			// pass
		}

	}

	public void testSimpleType() {
		long previousCount = this.ast.modificationCount();
		final SimpleType x = this.ast.newSimpleType(this.ast.newSimpleName("String")); //$NON-NLS-1$
		assertTrue(this.ast.modificationCount() > previousCount);
		previousCount = this.ast.modificationCount();
		assertTrue(x.getAST() == this.ast);
		assertTrue(x.getParent() == null);
		assertTrue(x.getName().getParent() == x);
		assertTrue(x.isSimpleType());
		assertTrue(!x.isArrayType());
		assertTrue(!x.isPrimitiveType());
		assertTrue(!x.isParameterizedType());
		assertTrue(!x.isQualifiedType());
		assertTrue(!x.isWildcardType());
		assertTrue(x.getNodeType() == ASTNode.SIMPLE_TYPE);
		assertTrue(x.structuralPropertiesForType() == SimpleType.propertyDescriptors(this.ast.apiLevel()));
		// make sure that reading did not change modification count
		assertTrue(this.ast.modificationCount() == previousCount);

		genericPropertyTest(x, new Property("Name", true, Name.class) { //$NON-NLS-1$
			@Override
			public ASTNode sample(AST targetAst, boolean parented) {
				SimpleName result = targetAst.newSimpleName("a"); //$NON-NLS-1$
				if (parented) {
					targetAst.newExpressionStatement(result);
				}
				return result;
			}
			@Override
			public ASTNode get() {
				return x.getName();
			}
			@Override
			public void set(ASTNode value) {
				x.setName((Name) value);
			}
		});
	}

	public void testPrimitiveType() {
		long previousCount = this.ast.modificationCount();
		PrimitiveType x = this.ast.newPrimitiveType(PrimitiveType.INT);
		assertTrue(this.ast.modificationCount() > previousCount);
		previousCount = this.ast.modificationCount();
		assertTrue(x.getAST() == this.ast);
		assertTrue(x.getParent() == null);
		assertTrue(x.getPrimitiveTypeCode().equals(PrimitiveType.INT));
		assertTrue(!x.isSimpleType());
		assertTrue(!x.isArrayType());
		assertTrue(x.isPrimitiveType());
		assertTrue(!x.isParameterizedType());
		assertTrue(!x.isQualifiedType());
		assertTrue(!x.isWildcardType());
		assertTrue(x.getNodeType() == ASTNode.PRIMITIVE_TYPE);
		assertTrue(x.structuralPropertiesForType() == PrimitiveType.propertyDescriptors(this.ast.apiLevel()));
		// make sure that reading did not change modification count
		assertTrue(this.ast.modificationCount() == previousCount);

		// check the names of the primitive type codes
		assertTrue(PrimitiveType.BYTE.toString().equals("byte")); //$NON-NLS-1$
		assertTrue(PrimitiveType.INT.toString().equals("int")); //$NON-NLS-1$
		assertTrue(PrimitiveType.BOOLEAN.toString().equals("boolean")); //$NON-NLS-1$
		assertTrue(PrimitiveType.CHAR.toString().equals("char")); //$NON-NLS-1$
		assertTrue(PrimitiveType.SHORT.toString().equals("short")); //$NON-NLS-1$
		assertTrue(PrimitiveType.LONG.toString().equals("long")); //$NON-NLS-1$
		assertTrue(PrimitiveType.FLOAT.toString().equals("float")); //$NON-NLS-1$
		assertTrue(PrimitiveType.DOUBLE.toString().equals("double")); //$NON-NLS-1$
		assertTrue(PrimitiveType.VOID.toString().equals("void")); //$NON-NLS-1$


		PrimitiveType.Code[] known = {
			PrimitiveType.BOOLEAN,
			PrimitiveType.BYTE,
			PrimitiveType.CHAR,
			PrimitiveType.INT,
			PrimitiveType.SHORT,
			PrimitiveType.LONG,
			PrimitiveType.FLOAT,
			PrimitiveType.DOUBLE,
			PrimitiveType.VOID,
		};

		// check all primitive type codes are distinct
		for (int i = 0; i < known.length; i++) {
			for (int j = 0; j < known.length; j++) {
				assertTrue(i == j || !known[i].equals(known[j]));
			}
		}

		// check all primitive type codes work
		for (int i = 0; i < known.length; i++) {
			previousCount = this.ast.modificationCount();
			x.setPrimitiveTypeCode(known[i]);
			assertTrue(this.ast.modificationCount() > previousCount);
			assertTrue(x.getPrimitiveTypeCode().equals(known[i]));
		}
		// ensure null does not work as a primitive type code
		try {
			x.setPrimitiveTypeCode(null);
			assertTrue(false);
		} catch (RuntimeException e) {
			// pass
		}

		// check toCode lookup of primitive type code by name
		for (int i = 0; i < known.length; i++) {
			String name = known[i].toString();
			assertTrue(PrimitiveType.toCode(name).equals(known[i]));
		}
		assertTrue(PrimitiveType.toCode("not-a-type") == null); //$NON-NLS-1$
	}

	/**
	 * @deprecated
	 */
	Type getArrayComponentType(ArrayType array) {
		return array.getComponentType();
	}
	/**
	 * @deprecated
	 */
	void setArrayComponentType(ArrayType array, Type type) {
		array.setComponentType(type);
	}
	public void testArrayType() {
		SimpleName x1 = this.ast.newSimpleName("String"); //$NON-NLS-1$
		SimpleType x2 = this.ast.newSimpleType(x1);
		long previousCount = this.ast.modificationCount();
		final ArrayType x = this.ast.newArrayType(x2);
		assertTrue(this.ast.modificationCount() > previousCount);
		previousCount = this.ast.modificationCount();
		assertTrue(x.getAST() == this.ast);
		assertTrue(x.getParent() == null);
		if (this.ast.apiLevel() < getJLS8()) {
			assertTrue(getArrayComponentType(x).getParent() == x);
		} else {
			assertTrue(x.getElementType().getParent() == x);
		}
		// make sure that reading did not change modification count
		assertTrue(this.ast.modificationCount() == previousCount);
		assertTrue(!x.isSimpleType());
		assertTrue(x.isArrayType());
		assertTrue(!x.isPrimitiveType());
		assertTrue(!x.isParameterizedType());
		assertTrue(!x.isQualifiedType());
		assertTrue(!x.isWildcardType());
		assertTrue(x.getNodeType() == ASTNode.ARRAY_TYPE);
		assertTrue(x.structuralPropertiesForType() == ArrayType.propertyDescriptors(this.ast.apiLevel()));

		assertTrue(x.getDimensions() == 1);
		assertTrue(x.getElementType() == x2);

		if (this.ast.apiLevel() < getJLS8()) {
			genericPropertyTest(x, new Property("ComponentType", true, Type.class) { //$NON-NLS-1$
				@Override
				public ASTNode sample(AST targetAst, boolean parented) {
					SimpleType result = targetAst.newSimpleType(
						targetAst.newSimpleName("a")); //$NON-NLS-1$
					if (parented) {
						targetAst.newArrayType(result);
					}
					return result;
				}
				@Override
				public ASTNode wrap() {
					ArrayType result = ASTTest.this.ast.newArrayType(x);
					return result;
				}
				@Override
				public void unwrap() {
					ArrayType a = (ArrayType) x.getParent();
					setArrayComponentType(a, ASTTest.this.ast.newPrimitiveType(PrimitiveType.INT));
				}
				@Override
				public ASTNode get() {
					return getArrayComponentType(x);
				}
				@Override
				public void set(ASTNode value) {
					setArrayComponentType(x, (Type) value);
				}
			});

			setArrayComponentType(x,
				this.ast.newArrayType(this.ast.newPrimitiveType(PrimitiveType.INT), 4));
			assertTrue(x.getDimensions() == 5);
			assertTrue(x.getElementType().isPrimitiveType());
			final ArrayType x3 = this.ast.newArrayType(x, 2);
			assertTrue(x3.getDimensions() == 7);
		} else {
			genericPropertyTest(x, new Property("ElementType", true, Type.class) { //$NON-NLS-1$
				@Override
				public ASTNode sample(AST targetAst, boolean parented) {
					SimpleType result = targetAst.newSimpleType(
						targetAst.newSimpleName("a")); //$NON-NLS-1$
					if (parented) {
						targetAst.newArrayType(result);
					}
					return result;
				}
				@Override
				public ASTNode wrap() {
					ArrayType result = ASTTest.this.ast.newArrayType(x, 5);
					return result;
				}
				@Override
				public void unwrap() {
					ArrayType a = (ArrayType) x.getParent();
					a.setElementType(ASTTest.this.ast.newPrimitiveType(PrimitiveType.INT));
				}
				@Override
				public ASTNode get() {
					return x.getElementType();
				}
				@Override
				public void set(ASTNode value) {
					x.setElementType((Type) value);
				}
			});

			x.setElementType(this.ast.newPrimitiveType(PrimitiveType.INT));
			assertTrue(x.getDimensions() == 1);
			assertTrue(x.getElementType().isPrimitiveType());
		}

		try {
			this.ast.newArrayType(null, 2);
		} catch(IllegalArgumentException e) {
			// ignore - expected
		}
		try {
			this.ast.newArrayType(x, 0);
		} catch(IllegalArgumentException e) {
			// ignore - expected
		}
		try {
			this.ast.newArrayType(x, 100000);
		} catch(IllegalArgumentException e) {
			// ignore - expected
		}
	}

	/** @deprecated using deprecated code */
	public void testParameterizedType() {
		if (this.ast.apiLevel() == AST.JLS2) {
			// node type introduced in 3.0 API
			try {
				this.ast.newParameterizedType(this.ast.newSimpleType(this.ast.newSimpleName("String"))); //$NON-NLS-1$
				assertTrue(false);
			} catch (UnsupportedOperationException e) {
				// pass
			}
			return;
		}
		long previousCount = this.ast.modificationCount();
		Type t = this.ast.newSimpleType(this.ast.newSimpleName("String")); //$NON-NLS-1$
		final ParameterizedType x = this.ast.newParameterizedType(t);
		assertTrue(this.ast.modificationCount() > previousCount);
		previousCount = this.ast.modificationCount();
		assertTrue(x.getAST() == this.ast);
		assertTrue(x.getParent() == null);
		assertTrue(x.getType() == t);
		assertTrue(x.getType().getParent() == x);
		assertTrue(!x.isSimpleType());
		assertTrue(!x.isArrayType());
		assertTrue(!x.isPrimitiveType());
		assertTrue(x.isParameterizedType());
		assertTrue(!x.isQualifiedType());
		assertTrue(!x.isWildcardType());
		assertTrue(x.getNodeType() == ASTNode.PARAMETERIZED_TYPE);
		assertTrue(x.typeArguments().size() == 0);
		assertTrue(x.structuralPropertiesForType() == ParameterizedType.propertyDescriptors(this.ast.apiLevel()));
		// make sure that reading did not change modification count
		assertTrue(this.ast.modificationCount() == previousCount);

		genericPropertyTest(x, new Property("Type", true, Type.class) { //$NON-NLS-1$
			@Override
			public ASTNode sample(AST targetAst, boolean parented) {
				SimpleType result =
				targetAst.newSimpleType(
						targetAst.newSimpleName("a")); //$NON-NLS-1$
				if (parented) {
					targetAst.newArrayType(result);
				}
				return result;
			}
			@Override
			public ASTNode wrap() {
				ParameterizedType s1 = ASTTest.this.ast.newParameterizedType(x); //$NON-NLS-1$
				return s1;
			}
			@Override
			public void unwrap() {
				ParameterizedType s1 = (ParameterizedType) x.getParent();
				s1.setType(ASTTest.this.ast.newSimpleType(ASTTest.this.ast.newSimpleName("z"))); //$NON-NLS-1$
			}
			@Override
			public ASTNode get() {
				return x.getType();
			}
			@Override
			public void set(ASTNode value) {
				x.setType((Type) value);
			}
		});
		genericPropertyListTest(x, x.typeArguments(),
		  new Property("Arguments", true, Type.class) { //$NON-NLS-1$
			@Override
			public ASTNode sample(AST targetAst, boolean parented) {
				PrimitiveType result = targetAst.newPrimitiveType(PrimitiveType.INT);
				if (parented) {
					targetAst.newArrayType(result);
				}
				return result;
			}
			@Override
			public ASTNode wrap() {
				// return Type that embeds x
				ParameterizedType s1 = ASTTest.this.ast.newParameterizedType(ASTTest.this.ast.newSimpleType(ASTTest.this.ast.newSimpleName("foo"))); //$NON-NLS-1$
				s1.typeArguments().add(x);
				return s1;
			}
			@Override
			public void unwrap() {
				ParameterizedType s1 = (ParameterizedType) x.getParent();
				s1.typeArguments().remove(x);
			}
		});
	}

	/** @deprecated using deprecated code */
	public void testQualifiedType() {
		if (this.ast.apiLevel() == AST.JLS2) {
			// node type introduced in 3.0 API
			try {
				this.ast.newQualifiedType(
						this.ast.newSimpleType(this.ast.newSimpleName("q")), //$NON-NLS-1$
						this.ast.newSimpleName("i")); //$NON-NLS-1$
				assertTrue(false);
			} catch (UnsupportedOperationException e) {
				// pass
			}
			return;
		}
		long previousCount = this.ast.modificationCount();
		final QualifiedType x = this.ast.newQualifiedType(
				this.ast.newSimpleType(this.ast.newSimpleName("q")), //$NON-NLS-1$
				this.ast.newSimpleName("i")); //$NON-NLS-1$
		assertTrue(this.ast.modificationCount() > previousCount);
		previousCount = this.ast.modificationCount();
		assertTrue(x.getAST() == this.ast);
		assertTrue(x.getParent() == null);
		assertTrue(x.getQualifier().getParent() == x);
		assertTrue(x.getName().getParent() == x);
		assertTrue(x.getName().isDeclaration() == false);
		assertTrue(x.getNodeType() == ASTNode.QUALIFIED_TYPE);
		assertTrue(!x.isSimpleType());
		assertTrue(!x.isArrayType());
		assertTrue(!x.isPrimitiveType());
		assertTrue(!x.isParameterizedType());
		assertTrue(x.isQualifiedType());
		assertTrue(!x.isWildcardType());
		assertTrue(x.structuralPropertiesForType() == QualifiedType.propertyDescriptors(this.ast.apiLevel()));
		// make sure that reading did not change modification count
		assertTrue(this.ast.modificationCount() == previousCount);

		genericPropertyTest(x, new Property("Qualifier", true, Type.class) { //$NON-NLS-1$
			@Override
			public ASTNode sample(AST targetAst, boolean parented) {
				SimpleType result =
				targetAst.newSimpleType(
						targetAst.newSimpleName("a")); //$NON-NLS-1$
				if (parented) {
					targetAst.newArrayType(result);
				}
				return result;
			}
			@Override
			public ASTNode wrap() {
				QualifiedType s1 = ASTTest.this.ast.newQualifiedType(x, ASTTest.this.ast.newSimpleName("z")); //$NON-NLS-1$
				return s1;
			}
			@Override
			public void unwrap() {
				QualifiedType s1 = (QualifiedType) x.getParent();
				s1.setQualifier(ASTTest.this.ast.newSimpleType(ASTTest.this.ast.newSimpleName("z"))); //$NON-NLS-1$
			}
			@Override
			public ASTNode get() {
				return x.getQualifier();
			}
			@Override
			public void set(ASTNode value) {
				x.setQualifier((Type) value);
			}
		});

		genericPropertyTest(x, new Property("Name", true, SimpleName.class) { //$NON-NLS-1$
			@Override
			public ASTNode sample(AST targetAst, boolean parented) {
				SimpleName result = targetAst.newSimpleName("foo"); //$NON-NLS-1$
				if (parented) {
					targetAst.newExpressionStatement(result);
				}
				return result;
			}
			@Override
			public ASTNode get() {
				return x.getName();
			}
			@Override
			public void set(ASTNode value) {
				x.setName((SimpleName) value);
			}
		});
	}

	/** @deprecated using deprecated code */
	public void testWildcardType() {
		if (this.ast.apiLevel() == AST.JLS2) {
			// node type introduced in 3.0 API
			try {
				this.ast.newWildcardType();
				assertTrue(false);
			} catch (UnsupportedOperationException e) {
				// pass
			}
			return;
		}
		long previousCount = this.ast.modificationCount();
		final WildcardType x = this.ast.newWildcardType();
		assertTrue(this.ast.modificationCount() > previousCount);
		previousCount = this.ast.modificationCount();
		assertTrue(x.getAST() == this.ast);
		assertTrue(x.getParent() == null);
		assertTrue(x.getBound() == null);
		assertTrue(x.isUpperBound() == true);
		assertTrue(x.getNodeType() == ASTNode.WILDCARD_TYPE);
		assertTrue(!x.isSimpleType());
		assertTrue(!x.isArrayType());
		assertTrue(!x.isPrimitiveType());
		assertTrue(!x.isParameterizedType());
		assertTrue(!x.isQualifiedType());
		assertTrue(x.isWildcardType());
		assertTrue(x.structuralPropertiesForType() == WildcardType.propertyDescriptors(this.ast.apiLevel()));
		// make sure that reading did not change modification count
		assertTrue(this.ast.modificationCount() == previousCount);

		// make sure that isUpperBound works
		Type b = this.ast.newPrimitiveType(PrimitiveType.BYTE);
		x.setBound(b);
		x.setUpperBound(false);
		assertTrue(x.isUpperBound() == false);
		x.setUpperBound(true);
		assertTrue(x.isUpperBound() == true);
		x.setBound(null);
		x.setUpperBound(false);
		assertTrue(x.isUpperBound() == false);
		x.setUpperBound(true);
		assertTrue(x.isUpperBound() == true);

		// make sure that setBound(Type,boolean) works
		x.setBound(b, false);
		assertTrue(x.getBound() == b);
		assertTrue(x.isUpperBound() == false);
		x.setBound(null, true);
		assertTrue(x.getBound() == null);
		assertTrue(x.isUpperBound() == true);
		x.setBound(b, true);
		assertTrue(x.getBound() == b);
		assertTrue(x.isUpperBound() == true);
		x.setBound(null, false);
		assertTrue(x.getBound() == null);
		assertTrue(x.isUpperBound() == false);

		genericPropertyTest(x, new Property("Bound", false, Type.class) { //$NON-NLS-1$
			@Override
			public ASTNode sample(AST targetAst, boolean parented) {
				SimpleType result =
				targetAst.newSimpleType(
						targetAst.newSimpleName("a")); //$NON-NLS-1$
				if (parented) {
					targetAst.newArrayType(result);
				}
				return result;
			}
			@Override
			public ASTNode wrap() {
				WildcardType s1 = ASTTest.this.ast.newWildcardType();
				s1.setBound(x);
				return s1;
			}
			@Override
			public void unwrap() {
				WildcardType s1 = (WildcardType) x.getParent();
				s1.setBound(null);
			}
			@Override
			public ASTNode get() {
				return x.getBound();
			}
			@Override
			public void set(ASTNode value) {
				x.setBound((Type) value);
			}
		});

	}

	public void testPackageDeclaration() {
		long previousCount = this.ast.modificationCount();
		final PackageDeclaration x = this.ast.newPackageDeclaration();
		assertTrue(this.ast.modificationCount() > previousCount);
		previousCount = this.ast.modificationCount();
		assertTrue(x.getAST() == this.ast);
		assertTrue(x.getParent() == null);
		if (this.ast.apiLevel() >= JLS3_INTERNAL) {
			assertTrue(x.getJavadoc() == null);
			assertTrue(x.annotations().isEmpty());
		}
		assertTrue(x.getName().getParent() == x);
		assertTrue(x.getNodeType() == ASTNode.PACKAGE_DECLARATION);
		assertTrue(x.structuralPropertiesForType() == PackageDeclaration.propertyDescriptors(this.ast.apiLevel()));
		// make sure that reading did not change modification count
		assertTrue(this.ast.modificationCount() == previousCount);

		if (this.ast.apiLevel() >= JLS3_INTERNAL) {
			genericPropertyTest(x, new Property("Javadoc", false, Javadoc.class) { //$NON-NLS-1$
				@Override
				public ASTNode sample(AST targetAst, boolean parented) {
					Javadoc result = targetAst.newJavadoc();
					if (parented) {
						targetAst.newInitializer().setJavadoc(result);
					}
					return result;
				}
				@Override
				public ASTNode get() {
					return x.getJavadoc();
				}
				@Override
				public void set(ASTNode value) {
					x.setJavadoc((Javadoc) value);
				}
			});

			genericPropertyListTest(x, x.annotations(), new Property("Annotations", true, Annotation.class) { //$NON-NLS-1$
				@Override
				public ASTNode sample(AST targetAst, boolean parented) {
					MarkerAnnotation result = targetAst.newMarkerAnnotation();
					if (parented) {
						PackageDeclaration pd = targetAst.newPackageDeclaration();
						pd.annotations().add(result);
					}
					return result;
				}
			});
		}

		genericPropertyTest(x, new Property("Name", true, Name.class) { //$NON-NLS-1$
			@Override
			public ASTNode sample(AST targetAst, boolean parented) {
				SimpleName result = targetAst.newSimpleName("a"); //$NON-NLS-1$
				if (parented) {
					targetAst.newExpressionStatement(result);
				}
				return result;
			}
			@Override
			public ASTNode get() {
				return x.getName();
			}
			@Override
			public void set(ASTNode value) {
				x.setName((Name) value);
			}
		});
	}

	public void testImportDeclaration() {
		long previousCount = this.ast.modificationCount();
		final ImportDeclaration x = this.ast.newImportDeclaration();
		assertTrue(this.ast.modificationCount() > previousCount);
		previousCount = this.ast.modificationCount();
		assertTrue(x.getAST() == this.ast);
		assertTrue(x.getParent() == null);
		assertTrue(x.isOnDemand() == false);
		if (this.ast.apiLevel() >= JLS3_INTERNAL) {
			assertTrue(x.isStatic() == false);
		}
		assertTrue(x.getName().getParent() == x);
		assertTrue(x.getNodeType() == ASTNode.IMPORT_DECLARATION);
		assertTrue(x.structuralPropertiesForType() == ImportDeclaration.propertyDescriptors(this.ast.apiLevel()));
		// make sure that reading did not change modification count
		assertTrue(this.ast.modificationCount() == previousCount);

		genericPropertyTest(x, new Property("Name", true, Name.class) { //$NON-NLS-1$
			@Override
			public ASTNode sample(AST targetAst, boolean parented) {
				SimpleName result = targetAst.newSimpleName("a"); //$NON-NLS-1$
				if (parented) {
					targetAst.newExpressionStatement(result);
				}
				return result;
			}
			@Override
			public ASTNode get() {
				return x.getName();
			}
			@Override
			public void set(ASTNode value) {
				x.setName((Name) value);
			}
		});

		previousCount = this.ast.modificationCount();
		x.setOnDemand(false);
		assertTrue(this.ast.modificationCount() > previousCount);
		assertTrue(x.isOnDemand() == false);
		previousCount = this.ast.modificationCount();
		x.setOnDemand(true);
		assertTrue(this.ast.modificationCount() > previousCount);
		assertTrue(x.isOnDemand() == true);

		if (this.ast.apiLevel() >= JLS3_INTERNAL) {
			x.setStatic(true);
			assertTrue(this.ast.modificationCount() > previousCount);
			assertTrue(x.isStatic() == true);
		}
	}

	public void testCompilationUnit() {
		long previousCount = this.ast.modificationCount();
		final CompilationUnit x = this.ast.newCompilationUnit();
		assertTrue(this.ast.modificationCount() > previousCount);
		previousCount = this.ast.modificationCount();
		assertTrue(x.getAST() == this.ast);
		assertTrue(x.getParent() == null);
		assertTrue(x.getPackage() == null);
		assertTrue(x.imports().size() == 0);
		assertTrue(x.types().size() == 0);
		assertTrue(x.getNodeType() == ASTNode.COMPILATION_UNIT);
		assertTrue(x.structuralPropertiesForType() == CompilationUnit.propertyDescriptors(this.ast.apiLevel()));
		// make sure that reading did not change modification count
		assertTrue(this.ast.modificationCount() == previousCount);

		tClientProperties(x);

		genericPropertyTest(x, new Property("Package", false, PackageDeclaration.class) { //$NON-NLS-1$
			@Override
			public ASTNode sample(AST targetAst, boolean parented) {
				PackageDeclaration result = targetAst.newPackageDeclaration();
				if (parented) {
					CompilationUnit cu = targetAst.newCompilationUnit();
					cu.setPackage(result);
				}
				return result;
			}
			@Override
			public ASTNode get() {
				return x.getPackage();
			}
			@Override
			public void set(ASTNode value) {
				x.setPackage((PackageDeclaration) value);
			}
		});

		genericPropertyListTest(x, x.imports(), new Property("Imports", true, ImportDeclaration.class) { //$NON-NLS-1$
			@Override
			public ASTNode sample(AST targetAst, boolean parented) {
				ImportDeclaration result = targetAst.newImportDeclaration();
				if (parented) {
					CompilationUnit cu = targetAst.newCompilationUnit();
					cu.imports().add(result);
				}
				return result;
			}
		});

		genericPropertyListTest(x, x.types(), new Property("Types", true, AbstractTypeDeclaration.class) { //$NON-NLS-1$
			@Override
			public ASTNode sample(AST targetAst, boolean parented) {
				TypeDeclaration result = targetAst.newTypeDeclaration();
				if (parented) {
					CompilationUnit cu = targetAst.newCompilationUnit();
					cu.types().add(result);
				}
				return result;
			}
		});

		// check that TypeDeclarations in body are classified correctly
		TypeDeclaration t1 = this.ast.newTypeDeclaration();
		x.types().add(t1);
		assertTrue(t1.isLocalTypeDeclaration() == false);
		assertTrue(t1.isMemberTypeDeclaration() == false);
		assertTrue(t1.isPackageMemberTypeDeclaration() == true);

	}

	public void testCompilationUnitLineNumberTable() {
//		TO RUN THIS TEST YOU MUST TEMPORARILY MAKE PUBLIC
//		THE METHOD CompilationUnit.setLineEndTable

//		final CompilationUnit x = ast.newCompilationUnit();
//
//		// table starts off empty
//		for (int i= -10; i < 10; i++) {
//			assertTrue(x.lineNumber(i) == 1);
//		}
//
//		// supply a simple line table to test
//		String s = "AA\nBBB\nCC\nDDDD\nEEE";
//		assertTrue(s.length() == 18);  // cross check
//		int le[] = new int[5];
//		le[0] = s.indexOf('\n');
//		le[1] = s.indexOf('\n', le[0] + 1);
//		le[2] = s.indexOf('\n', le[1] + 1);
//		le[3] = s.indexOf('\n', le[2] + 1);
//		le[4] = s.length() - 1;
//		long previousCount = ast.modificationCount();
//		x.setLineEndTable(le);
//		assertTrue(ast.modificationCount() > previousCount);
//
//		assertTrue(x.lineNumber(0) == 1);
//		assertTrue(x.lineNumber(1) == 1);
//		assertTrue(x.lineNumber(2) == 1);
//		assertTrue(x.lineNumber(3) == 2);
//		assertTrue(x.lineNumber(4) == 2);
//		assertTrue(x.lineNumber(5) == 2);
//		assertTrue(x.lineNumber(6) == 2);
//		assertTrue(x.lineNumber(7) == 3);
//		assertTrue(x.lineNumber(8) == 3);
//		assertTrue(x.lineNumber(9) == 3);
//		assertTrue(x.lineNumber(10) == 4);
//		assertTrue(x.lineNumber(11) == 4);
//		assertTrue(x.lineNumber(12) == 4);
//		assertTrue(x.lineNumber(13) == 4);
//		assertTrue(x.lineNumber(14) == 4);
//		assertTrue(x.lineNumber(15) == 5);
//		assertTrue(x.lineNumber(16) == 5);
//		assertTrue(x.lineNumber(17) == 5);
//
//		assertTrue(x.lineNumber(18) == 1);
//		assertTrue(x.lineNumber(100) == 1);
//		assertTrue(x.lineNumber(1000000) == 1);
//		assertTrue(x.lineNumber(-1) == 1);
//		assertTrue(x.lineNumber(-100) == 1);
//		assertTrue(x.lineNumber(-1000000) == 1);
//
//		// slam table back to none
//		x.setLineEndTable(new int[0]);
//		for (int i= -10; i < 10; i++) {
//			assertTrue(x.lineNumber(i) == 1);
//		}
	}

	/** @deprecated using deprecated code */
	public void testTypeDeclaration() {
		long previousCount = this.ast.modificationCount();
		final TypeDeclaration x = this.ast.newTypeDeclaration();
		assertTrue(this.ast.modificationCount() > previousCount);
		previousCount = this.ast.modificationCount();
		assertTrue(x.getAST() == this.ast);
		assertTrue(x.getParent() == null);
		if (this.ast.apiLevel() == AST.JLS2) {
			assertTrue(x.getModifiers() == Modifier.NONE);
			assertTrue(x.getSuperclass() == null);
			assertTrue(x.superInterfaces().size() == 0);
		} else {
			assertTrue(x.modifiers().size() == 0);
			assertTrue(x.typeParameters().size() == 0);
			assertTrue(x.getSuperclassType() == null);
			assertTrue(x.superInterfaceTypes().size() == 0);
		}
		assertTrue(x.isInterface() == false);
		assertTrue(x.getName().getParent() == x);
		assertTrue(x.getName().isDeclaration() == true);
		assertTrue(x.getJavadoc() == null);
		assertTrue(x.bodyDeclarations().size()== 0);
		assertTrue(x.getNodeType() == ASTNode.TYPE_DECLARATION);
		assertTrue(x.structuralPropertiesForType() == TypeDeclaration.propertyDescriptors(this.ast.apiLevel()));
		// make sure that reading did not change modification count
		assertTrue(this.ast.modificationCount() == previousCount);

		previousCount = this.ast.modificationCount();
		x.setInterface(true);
		assertTrue(this.ast.modificationCount() > previousCount);
		assertTrue(x.isInterface() == true);

		if (this.ast.apiLevel() == AST.JLS2) {
			int legal = Modifier.PUBLIC | Modifier.PROTECTED
				| Modifier.PRIVATE | Modifier.ABSTRACT | Modifier.STATIC
				| Modifier.FINAL | Modifier.STRICTFP;
			previousCount = this.ast.modificationCount();
			x.setModifiers(legal);
			assertTrue(this.ast.modificationCount() > previousCount);
			assertTrue(x.getModifiers() == legal);

			previousCount = this.ast.modificationCount();
			x.setModifiers(Modifier.NONE);
			assertTrue(this.ast.modificationCount() > previousCount);
			assertTrue(x.getModifiers() == Modifier.NONE);
		}

		tJavadocComment(x);
		tModifiers(x);

		genericPropertyTest(x, new Property("Name", true, SimpleName.class) { //$NON-NLS-1$
			@Override
			public ASTNode sample(AST targetAst, boolean parented) {
				SimpleName result = targetAst.newSimpleName("foo"); //$NON-NLS-1$
				if (parented) {
					targetAst.newExpressionStatement(result);
				}
				return result;
			}
			@Override
			public ASTNode get() {
				return x.getName();
			}
			@Override
			public void set(ASTNode value) {
				x.setName((SimpleName) value);
			}
		});

		if (this.ast.apiLevel() >= JLS3_INTERNAL) {
			genericPropertyListTest(x, x.typeParameters(),
			  new Property("TypeParameters", true, TypeParameter.class) { //$NON-NLS-1$
				@Override
				public ASTNode sample(AST targetAst, boolean parented) {
					TypeParameter result = targetAst.newTypeParameter();
					if (parented) {
						targetAst.newMethodDeclaration().typeParameters().add(result);
					}
					return result;
				}
			});
		}

		if (this.ast.apiLevel() == AST.JLS2) {
			genericPropertyTest(x, new Property("Superclass", false, Name.class) { //$NON-NLS-1$
				@Override
				public ASTNode sample(AST targetAst, boolean parented) {
					SimpleName result = targetAst.newSimpleName("foo"); //$NON-NLS-1$
					if (parented) {
						targetAst.newExpressionStatement(result);
					}
					return result;
				}
				@Override
				public ASTNode get() {
					return x.getSuperclass();
				}
				@Override
				public void set(ASTNode value) {
					x.setSuperclass((Name) value);
				}
			});
		}

		if (this.ast.apiLevel() == AST.JLS2) {
			genericPropertyListTest(x, x.superInterfaces(),
			  new Property("SuperInterfaces", true, Name.class) { //$NON-NLS-1$
				@Override
				public ASTNode sample(AST targetAst, boolean parented) {
					SimpleName result = targetAst.newSimpleName("foo"); //$NON-NLS-1$
					if (parented) {
						targetAst.newExpressionStatement(result);
					}
					return result;
				}
			});
		}

		if (this.ast.apiLevel() >= JLS3_INTERNAL) {
			genericPropertyTest(x, new Property("SuperclassType", false, Type.class) { //$NON-NLS-1$
				@Override
				public ASTNode sample(AST targetAst, boolean parented) {
					SimpleType result = targetAst.newSimpleType(targetAst.newSimpleName("foo")); //$NON-NLS-1$
					if (parented) {
						targetAst.newArrayType(result);
					}
					return result;
				}
				@Override
				public ASTNode get() {
					return x.getSuperclassType();
				}
				@Override
				public void set(ASTNode value) {
					x.setSuperclassType((Type) value);
				}
			});
		}

		if (this.ast.apiLevel() >= JLS3_INTERNAL) {
			genericPropertyListTest(x, x.superInterfaceTypes(),
			  new Property("SuperInterfaceTypes", true, Type.class) { //$NON-NLS-1$
				@Override
				public ASTNode sample(AST targetAst, boolean parented) {
					SimpleType result = targetAst.newSimpleType(targetAst.newSimpleName("foo")); //$NON-NLS-1$
					if (parented) {
						targetAst.newArrayType(result);
					}
					return result;
				}
			});
		}


		genericPropertyListTest(x, x.bodyDeclarations(),
		  new Property("BodyDeclarations", true, BodyDeclaration.class) { //$NON-NLS-1$
			@Override
			public ASTNode sample(AST targetAst, boolean parented) {
				TypeDeclaration result = targetAst.newTypeDeclaration();
				if (parented) {
					CompilationUnit cu = targetAst.newCompilationUnit();
					cu.types().add(result);
				}
				return result;
			}
			@Override
			public ASTNode wrap() {
				TypeDeclaration s1 = x.getAST().newTypeDeclaration();
				s1.bodyDeclarations().add(x);
				return s1;
			}
			@Override
			public void unwrap() {
				TypeDeclaration s1 = (TypeDeclaration) x.getParent();
				s1.bodyDeclarations().remove(x);
			}
		});

		// check special bodyDeclaration methods
		x.bodyDeclarations().clear();
		FieldDeclaration f1 = this.ast.newFieldDeclaration(this.ast.newVariableDeclarationFragment());
		FieldDeclaration f2 = this.ast.newFieldDeclaration(this.ast.newVariableDeclarationFragment());
		MethodDeclaration m1 = this.ast.newMethodDeclaration();
		MethodDeclaration m2 = this.ast.newMethodDeclaration();
		TypeDeclaration t1 = this.ast.newTypeDeclaration();
		TypeDeclaration t2 = this.ast.newTypeDeclaration();

		EnumConstantDeclaration c1 = null;
		EnumConstantDeclaration c2 = null;
		if (this.ast.apiLevel() >= JLS3_INTERNAL) {
			c1 = this.ast.newEnumConstantDeclaration();
			c2 = this.ast.newEnumConstantDeclaration();
			x.bodyDeclarations().add(c1);
			x.bodyDeclarations().add(c2);
		}

		x.bodyDeclarations().add(this.ast.newInitializer());
		x.bodyDeclarations().add(f1);
		x.bodyDeclarations().add(this.ast.newInitializer());
		x.bodyDeclarations().add(f2);
		x.bodyDeclarations().add(this.ast.newInitializer());
		x.bodyDeclarations().add(t1);
		x.bodyDeclarations().add(this.ast.newInitializer());
		x.bodyDeclarations().add(m1);
		x.bodyDeclarations().add(this.ast.newInitializer());
		x.bodyDeclarations().add(m2);
		x.bodyDeclarations().add(this.ast.newInitializer());
		x.bodyDeclarations().add(t2);
		x.bodyDeclarations().add(this.ast.newInitializer());

		List fs = Arrays.asList(x.getFields());
		assertTrue(fs.size() == 2);
		assertTrue(fs.contains(f1));
		assertTrue(fs.contains(f2));

		List ms = Arrays.asList(x.getMethods());
		assertTrue(ms.size() == 2);
		assertTrue(ms.contains(m1));
		assertTrue(ms.contains(m2));

		List ts = Arrays.asList(x.getTypes());
		assertTrue(ts.size() == 2);
		assertTrue(ts.contains(t1));
		assertTrue(ts.contains(t2));

		// check that TypeDeclarations in body are classified correctly
		assertTrue(t1.isLocalTypeDeclaration() == false);
		assertTrue(t1.isMemberTypeDeclaration() == true);
		assertTrue(t1.isPackageMemberTypeDeclaration() == false);

	}

	/** @deprecated using deprecated code */
	public void testEnumDeclaration() {
		if (this.ast.apiLevel() == AST.JLS2) {
			// node type introduced in 3.0 API
			try {
				this.ast.newEnumDeclaration();
				assertTrue(false);
			} catch (UnsupportedOperationException e) {
				// pass
			}
			return;
		}
		long previousCount = this.ast.modificationCount();
		final EnumDeclaration x = this.ast.newEnumDeclaration();
		assertTrue(this.ast.modificationCount() > previousCount);
		previousCount = this.ast.modificationCount();
		assertTrue(x.getAST() == this.ast);
		assertTrue(x.getParent() == null);
		assertTrue(x.modifiers().size() == 0);
		assertTrue(x.getName().getParent() == x);
		assertTrue(x.getName().isDeclaration() == true);
		assertTrue(x.getJavadoc() == null);
		assertTrue(x.superInterfaceTypes().size() == 0);
		assertTrue(x.enumConstants().size()== 0);
		assertTrue(x.bodyDeclarations().size()== 0);
		assertTrue(x.getNodeType() == ASTNode.ENUM_DECLARATION);
		assertTrue(x.structuralPropertiesForType() == EnumDeclaration.propertyDescriptors(this.ast.apiLevel()));
		// make sure that reading did not change modification count
		assertTrue(this.ast.modificationCount() == previousCount);

		previousCount = this.ast.modificationCount();

		tJavadocComment(x);
		tModifiers(x);

		genericPropertyTest(x, new Property("Name", true, SimpleName.class) { //$NON-NLS-1$
			@Override
			public ASTNode sample(AST targetAst, boolean parented) {
				SimpleName result = targetAst.newSimpleName("foo"); //$NON-NLS-1$
				if (parented) {
					targetAst.newExpressionStatement(result);
				}
				return result;
			}
			@Override
			public ASTNode get() {
				return x.getName();
			}
			@Override
			public void set(ASTNode value) {
				x.setName((SimpleName) value);
			}
		});

		genericPropertyListTest(x, x.superInterfaceTypes(),
		  new Property("SuperInterfaceTypes", true, Type.class) { //$NON-NLS-1$
			@Override
			public ASTNode sample(AST targetAst, boolean parented) {
				SimpleType result = targetAst.newSimpleType(targetAst.newSimpleName("foo")); //$NON-NLS-1$
				if (parented) {
					targetAst.newArrayType(result);
				}
				return result;
			}
		});

		genericPropertyListTest(x, x.enumConstants(),
				  new Property("EnumConstants", true, EnumConstantDeclaration.class) { //$NON-NLS-1$
					@Override
					public ASTNode sample(AST targetAst, boolean parented) {
						EnumConstantDeclaration result = targetAst.newEnumConstantDeclaration();
						if (parented) {
							// use fact that EnumConstantDeclaration is also a BodyDeclaration
							TypeDeclaration d = targetAst.newTypeDeclaration();
							d.bodyDeclarations().add(result);
						}
						return result;
					}
					@Override
					public ASTNode wrap() {
						EnumConstantDeclaration s1 = x.getAST().newEnumConstantDeclaration();
						AnonymousClassDeclaration anonymousClassDeclaration = x.getAST().newAnonymousClassDeclaration();
						s1.setAnonymousClassDeclaration(anonymousClassDeclaration);
						anonymousClassDeclaration.bodyDeclarations().add(x);
						return s1;
					}
					@Override
					public void unwrap() {
						AnonymousClassDeclaration anonymousClassDeclaration = (AnonymousClassDeclaration) x.getParent();
						if (anonymousClassDeclaration != null) {
							anonymousClassDeclaration.bodyDeclarations().remove(x);
						}
					}
				});

		genericPropertyListTest(x, x.bodyDeclarations(),
		  new Property("BodyDeclarations", true, BodyDeclaration.class) { //$NON-NLS-1$
			@Override
			public ASTNode sample(AST targetAst, boolean parented) {
				TypeDeclaration result = targetAst.newTypeDeclaration();
				if (parented) {
					CompilationUnit cu = targetAst.newCompilationUnit();
					cu.types().add(result);
				}
				return result;
			}
			@Override
			public ASTNode wrap() {
				TypeDeclaration s1 = x.getAST().newTypeDeclaration();
				s1.bodyDeclarations().add(x);
				return s1;
			}
			@Override
			public void unwrap() {
				TypeDeclaration s1 = (TypeDeclaration) x.getParent();
				s1.bodyDeclarations().remove(x);
			}
		});

		// check special bodyDeclaration methods
		x.bodyDeclarations().clear();
		EnumConstantDeclaration c1 = this.ast.newEnumConstantDeclaration();
		EnumConstantDeclaration c2 = this.ast.newEnumConstantDeclaration();
		FieldDeclaration f1 = this.ast.newFieldDeclaration(this.ast.newVariableDeclarationFragment());
		FieldDeclaration f2 = this.ast.newFieldDeclaration(this.ast.newVariableDeclarationFragment());
		MethodDeclaration m1 = this.ast.newMethodDeclaration();
		MethodDeclaration m2 = this.ast.newMethodDeclaration();
		TypeDeclaration t1 = this.ast.newTypeDeclaration();
		TypeDeclaration t2 = this.ast.newTypeDeclaration();

		x.enumConstants().add(c1);
		x.enumConstants().add(c2);
		x.bodyDeclarations().add(f1);
		x.bodyDeclarations().add(f2);
		x.bodyDeclarations().add(m1);
		x.bodyDeclarations().add(m2);
		x.bodyDeclarations().add(t1);
		x.bodyDeclarations().add(t2);

		// check that TypeDeclarations in body are classified correctly
		assertTrue(t1.isLocalTypeDeclaration() == false);
		assertTrue(t1.isMemberTypeDeclaration() == true);
		assertTrue(t1.isPackageMemberTypeDeclaration() == false);

	}

	/** @deprecated using deprecated code */
	public void testEnumConstantDeclaration() {
		if (this.ast.apiLevel() == AST.JLS2) {
			// node type introduced in 3.0 API
			try {
				this.ast.newEnumConstantDeclaration();
				assertTrue(false);
			} catch (UnsupportedOperationException e) {
				// pass
			}
			return;
		}
		long previousCount = this.ast.modificationCount();
		final EnumConstantDeclaration x = this.ast.newEnumConstantDeclaration();
		assertTrue(this.ast.modificationCount() > previousCount);
		previousCount = this.ast.modificationCount();
		assertTrue(x.getAST() == this.ast);
		assertTrue(x.getParent() == null);
		assertTrue(x.getName().getParent() == x);
		assertTrue(x.getName().isDeclaration() == true);
		assertTrue(x.getJavadoc() == null);
		assertTrue(x.arguments().size()== 0);
		assertTrue(x.getAnonymousClassDeclaration() == null);
		assertTrue(x.modifiers().size() == 0);
		assertTrue(x.getNodeType() == ASTNode.ENUM_CONSTANT_DECLARATION);
		assertTrue(x.structuralPropertiesForType() == EnumConstantDeclaration.propertyDescriptors(this.ast.apiLevel()));
		// make sure that reading did not change modification count
		assertTrue(this.ast.modificationCount() == previousCount);

		tJavadocComment(x);
		tModifiers(x);

		genericPropertyTest(x, new Property("Name", true, SimpleName.class) { //$NON-NLS-1$
			@Override
			public ASTNode sample(AST targetAst, boolean parented) {
				SimpleName result = targetAst.newSimpleName("foo"); //$NON-NLS-1$
				if (parented) {
					targetAst.newExpressionStatement(result);
				}
				return result;
			}
			@Override
			public ASTNode get() {
				return x.getName();
			}
			@Override
			public void set(ASTNode value) {
				x.setName((SimpleName) value);
			}
		});

		genericPropertyListTest(x, x.arguments(),
		  new Property("Arguments", true, Expression.class) { //$NON-NLS-1$
			@Override
			public ASTNode sample(AST targetAst, boolean parented) {
				SimpleName result = targetAst.newSimpleName("foo"); //$NON-NLS-1$
				if (parented) {
					targetAst.newExpressionStatement(result);
				}
				return result;
			}
			@Override
			public ASTNode wrap() {
				AnonymousClassDeclaration s1 = x.getAST().newAnonymousClassDeclaration();
				s1.bodyDeclarations().add(x);
				return s1;
			}
			@Override
			public void unwrap() {
				AnonymousClassDeclaration s1 = (AnonymousClassDeclaration) x.getParent();
				s1.bodyDeclarations().remove(x);
			}
		});

		genericPropertyTest(x, new Property("AnonymousClassDeclaration", false, AnonymousClassDeclaration.class) { //$NON-NLS-1$
			@Override
			public ASTNode sample(AST targetAst, boolean parented) {
				AnonymousClassDeclaration result = targetAst.newAnonymousClassDeclaration();
				if (parented) {
					targetAst.newClassInstanceCreation().setAnonymousClassDeclaration(result);
				}
				return result;
			}
			@Override
			public ASTNode wrap() {
				// return AnonymousClassDeclaration that embeds x
				AnonymousClassDeclaration s0 = x.getAST().newAnonymousClassDeclaration();
				EnumDeclaration s1 = x.getAST().newEnumDeclaration();
				s0.bodyDeclarations().add(s1);
				s1.bodyDeclarations().add(x);
				return s0;
			}
			@Override
			public void unwrap() {
				EnumDeclaration s1 = (EnumDeclaration) x.getParent();
				s1.bodyDeclarations().remove(x);
			}
			@Override
			public ASTNode get() {
				return x.getAnonymousClassDeclaration();
			}
			@Override
			public void set(ASTNode value) {
				x.setAnonymousClassDeclaration((AnonymousClassDeclaration) value);
			}
		});

		// check that TypeDeclarations in body are classified correctly
		x.setAnonymousClassDeclaration(null);
		AnonymousClassDeclaration w0 = this.ast.newAnonymousClassDeclaration();
		x.setAnonymousClassDeclaration(w0);
		TypeDeclaration w1 = this.ast.newTypeDeclaration();
		w0.bodyDeclarations().add(w1);

		assertTrue(w1.isLocalTypeDeclaration() == false);
		assertTrue(w1.isMemberTypeDeclaration() == true);
		assertTrue(w1.isPackageMemberTypeDeclaration() == false);

	}

	/** @deprecated using deprecated code */
	public void testTypeParameter() {
		if (this.ast.apiLevel() == AST.JLS2) {
			// node type introduced in 3.0 API
			try {
				this.ast.newTypeParameter();
				assertTrue(false);
			} catch (UnsupportedOperationException e) {
				// pass
			}
			return;
		}
		long previousCount = this.ast.modificationCount();
		final TypeParameter x = this.ast.newTypeParameter();
		assertTrue(this.ast.modificationCount() > previousCount);
		previousCount = this.ast.modificationCount();
		assertTrue(x.getAST() == this.ast);
		assertTrue(x.getParent() == null);
		assertTrue(x.getName().getParent() == x);
		assertTrue(x.getNodeType() == ASTNode.TYPE_PARAMETER);
		assertTrue(x.typeBounds().size() == 0);
		assertTrue(x.structuralPropertiesForType() == TypeParameter.propertyDescriptors(this.ast.apiLevel()));
		// make sure that reading did not change modification count
		assertTrue(this.ast.modificationCount() == previousCount);

		genericPropertyTest(x, new Property("Name", true, SimpleName.class) { //$NON-NLS-1$
			@Override
			public ASTNode sample(AST targetAst, boolean parented) {
				SimpleName result = targetAst.newSimpleName("a"); //$NON-NLS-1$
				if (parented) {
					targetAst.newExpressionStatement(result);
				}
				return result;
			}
			@Override
			public ASTNode get() {
				return x.getName();
			}
			@Override
			public void set(ASTNode value) {
				x.setName((SimpleName) value);
			}
		});
		genericPropertyListTest(x, x.typeBounds(),
		  new Property("TypeBounds", true, Type.class) { //$NON-NLS-1$
			@Override
			public ASTNode sample(AST targetAst, boolean parented) {
				Type result = targetAst.newSimpleType(targetAst.newSimpleName("foo"));
				if (parented) {
					targetAst.newArrayType(result);
				}
				return result;
			}
		});
	}

	/** @deprecated using deprecated code */
	public void testSingleVariableDeclaration() {
		long previousCount = this.ast.modificationCount();
		final SingleVariableDeclaration x = this.ast.newSingleVariableDeclaration();
		assertTrue(this.ast.modificationCount() > previousCount);
		previousCount = this.ast.modificationCount();
		assertTrue(x.getAST() == this.ast);
		assertTrue(x.getParent() == null);
		if (this.ast.apiLevel() == AST.JLS2) {
			assertTrue(x.getModifiers() == Modifier.NONE);
		} else {
			assertTrue(x.modifiers().size() == 0);
			assertTrue(x.isVarargs() == false);
		}
		assertTrue(x.getName().getParent() == x);
		assertTrue(x.getName().isDeclaration() == true);
		assertTrue(x.getType().getParent() == x);
		assertTrue(x.getExtraDimensions() == 0);
		assertTrue(x.getInitializer() == null);
		assertTrue(x.getNodeType() == ASTNode.SINGLE_VARIABLE_DECLARATION);
		assertTrue(x.structuralPropertiesForType() == SingleVariableDeclaration.propertyDescriptors(this.ast.apiLevel()));
		// make sure that reading did not change modification count
		assertTrue(this.ast.modificationCount() == previousCount);

		if (this.ast.apiLevel() == AST.JLS2) {
			int legal = Modifier.PUBLIC | Modifier.PROTECTED
				| Modifier.PRIVATE | Modifier.STATIC | Modifier.FINAL
				| Modifier.TRANSIENT | Modifier.VOLATILE;
			previousCount = this.ast.modificationCount();
			x.setModifiers(legal);
			assertTrue(this.ast.modificationCount() > previousCount);
			assertTrue(x.getModifiers() == legal);

			previousCount = this.ast.modificationCount();
			x.setModifiers(Modifier.NONE);
			assertTrue(this.ast.modificationCount() > previousCount);
			assertTrue(x.getModifiers() == Modifier.NONE);
		}

		previousCount = this.ast.modificationCount();
		if (this.ast.apiLevel() < getJLS8()) {
			x.setExtraDimensions(1);
		} else {
			x.extraDimensions().add(this.ast.newDimension());
		}
		assertTrue(this.ast.modificationCount() > previousCount);
		assertTrue(x.getExtraDimensions() == 1);

		previousCount = this.ast.modificationCount();
		if (this.ast.apiLevel() < getJLS8()) {
			x.setExtraDimensions(0);
		} else {
			x.extraDimensions().remove(0);
		}
		assertTrue(this.ast.modificationCount() > previousCount);
		assertTrue(x.getExtraDimensions() == 0);

		if (this.ast.apiLevel() >= JLS3_INTERNAL) {
			previousCount = this.ast.modificationCount();
			x.setVarargs(true);
			assertTrue(this.ast.modificationCount() > previousCount);
			assertTrue(x.isVarargs() == true);

			previousCount = this.ast.modificationCount();
			x.setVarargs(false);
			assertTrue(this.ast.modificationCount() > previousCount);
			assertTrue(x.isVarargs() == false);
		}

		if (this.ast.apiLevel() >= JLS3_INTERNAL) {
			genericPropertyListTest(x, x.modifiers(), new Property("Modifiers", true, IExtendedModifier.class) { //$NON-NLS-1$
				@Override
				public ASTNode sample(AST targetAst, boolean parented) {
					Modifier result = targetAst.newModifier(Modifier.ModifierKeyword.PUBLIC_KEYWORD);
					if (parented) {
						TypeDeclaration pd = targetAst.newTypeDeclaration();
						pd.modifiers().add(result);
					}
					return result;
				}
				@Override
				public ASTNode wrap() {
					SingleMemberAnnotation s1 = x.getAST().newSingleMemberAnnotation();
					ClassInstanceCreation s2 = x.getAST().newClassInstanceCreation();
					AnonymousClassDeclaration s3 = x.getAST().newAnonymousClassDeclaration();
					MethodDeclaration s4 = x.getAST().newMethodDeclaration();
					SingleVariableDeclaration s5 = x.getAST().newSingleVariableDeclaration();
					s1.setValue(s2);
					s2.setAnonymousClassDeclaration(s3);
					s3.bodyDeclarations().add(s4);
					s4.parameters().add(s5);
					s5.modifiers().add(x);
					return s1;
				}
				@Override
				public void unwrap() {
					SingleVariableDeclaration s5 = (SingleVariableDeclaration) x.getParent();
					s5.modifiers().remove(x);
				}
			});

			// check that getModifiers() tracks changes to modifiers()
			x.modifiers().clear();
			assertTrue(x.getModifiers() == Modifier.NONE);
			Modifier[] allMods = allModifiers();
			// one at a time
			for (int i = 0 ; i < allMods.length; i++) {
				x.modifiers().add(allMods[i]);
				assertTrue(x.getModifiers() == allMods[i].getKeyword().toFlagValue());
				x.modifiers().remove(allMods[i]);
				assertTrue(x.getModifiers() == Modifier.NONE);
			}
			// all at same time
			for (int i = 0 ; i < allMods.length; i++) {
				x.modifiers().add(allMods[i]);
			}
			int flags  = x.getModifiers();
			for (int i = 0 ; i < allMods.length; i++) {
				assertTrue((flags & allMods[i].getKeyword().toFlagValue()) != 0);
			}
		}

		genericPropertyTest(x, new Property("Name", true, SimpleName.class) { //$NON-NLS-1$
			@Override
			public ASTNode sample(AST targetAst, boolean parented) {
				SimpleName result = targetAst.newSimpleName("foo"); //$NON-NLS-1$
				if (parented) {
					targetAst.newExpressionStatement(result);
				}
				return result;
			}
			@Override
			public ASTNode get() {
				return x.getName();
			}
			@Override
			public void set(ASTNode value) {
				x.setName((SimpleName) value);
			}
		});

		genericPropertyTest(x, new Property("Type", true, Type.class) { //$NON-NLS-1$
			@Override
			public ASTNode sample(AST targetAst, boolean parented) {
				SimpleType result = targetAst.newSimpleType(
					targetAst.newSimpleName("foo")); //$NON-NLS-1$
				if (parented) {
					targetAst.newArrayType(result);
				}
				return result;
			}
			@Override
			public ASTNode get() {
				return x.getType();
			}
			@Override
			public void set(ASTNode value) {
				x.setType((Type) value);
			}
		});

		if (this.ast.apiLevel() >= getJLS8()) {
			genericPropertyListTest(x, x.extraDimensions(),
					new Property("ExtraDimensions", true, Dimension.class) { //$NON-NLS-1$
						@Override
						public ASTNode sample(AST targetAst, boolean parented) {
							Dimension result = targetAst.newDimension();
							if (parented) {
								targetAst.newMethodDeclaration().extraDimensions().add(result);
							}
							return result;
						}
					});
		}

		genericPropertyTest(x, new Property("Initializer", false, Expression.class) { //$NON-NLS-1$
			@Override
			public ASTNode sample(AST targetAst, boolean parented) {
				SimpleName result = targetAst.newSimpleName("foo"); //$NON-NLS-1$
				if (parented) {
					targetAst.newExpressionStatement(result);
				}
				return result;
			}
			@Override
			public ASTNode wrap() {
				// return an Expression that embeds x
				CatchClause s1 = ASTTest.this.ast.newCatchClause();
				s1.setException(x);
				return s1;
			}
			@Override
			public void unwrap() {
				CatchClause s1 = (CatchClause) x.getParent();
				s1.setException(ASTTest.this.ast.newSingleVariableDeclaration());
			}
			@Override
			public ASTNode get() {
				return x.getInitializer();
			}
			@Override
			public void set(ASTNode value) {
				x.setInitializer((Expression) value);
			}
		});
	}

	public void testVariableDeclarationFragment() {
		long previousCount = this.ast.modificationCount();
		final VariableDeclarationFragment x = this.ast.newVariableDeclarationFragment();
		assertTrue(this.ast.modificationCount() > previousCount);
		previousCount = this.ast.modificationCount();
		assertTrue(x.getAST() == this.ast);
		assertTrue(x.getParent() == null);
		assertTrue(x.getName().getParent() == x);
		assertTrue(x.getName().isDeclaration() == true);
		assertTrue(x.getExtraDimensions() == 0);
		assertTrue(x.getInitializer() == null);
		assertTrue(x.getNodeType() == ASTNode.VARIABLE_DECLARATION_FRAGMENT);
		assertTrue(x.structuralPropertiesForType() ==
			VariableDeclarationFragment.propertyDescriptors(this.ast.apiLevel()));
		// make sure that reading did not change modification count
		assertTrue(this.ast.modificationCount() == previousCount);

		previousCount = this.ast.modificationCount();
		if (this.ast.apiLevel() < getJLS8()) {
			setExtraDimensions(x, 1);
		} else {
			x.extraDimensions().add(this.ast.newDimension());
		}
		assertTrue(this.ast.modificationCount() > previousCount);
		assertTrue(x.getExtraDimensions() == 1);

		previousCount = this.ast.modificationCount();
		if (this.ast.apiLevel() < getJLS8()) {
			setExtraDimensions(x, 0);
		} else {
			x.extraDimensions().remove(0);
		}
		assertTrue(this.ast.modificationCount() > previousCount);
		assertTrue(x.getExtraDimensions() == 0);

		// check that property cannot be set negative
		if (this.ast.apiLevel() < getJLS8()) {
			try {
				setExtraDimensions(x, -1);
				fail();
			} catch (IllegalArgumentException e) {
				// pass
			}
		}

		genericPropertyTest(x, new Property("Name", true, SimpleName.class) { //$NON-NLS-1$
			@Override
			public ASTNode sample(AST targetAst, boolean parented) {
				SimpleName result = targetAst.newSimpleName("foo"); //$NON-NLS-1$
				if (parented) {
					targetAst.newExpressionStatement(result);
				}
				return result;
			}
			@Override
			public ASTNode get() {
				return x.getName();
			}
			@Override
			public void set(ASTNode value) {
				x.setName((SimpleName) value);
			}
		});

		if (this.ast.apiLevel() >= getJLS8()) {
			genericPropertyListTest(x, x.extraDimensions(),
					new Property("ExtraDimensions", true, Dimension.class) { //$NON-NLS-1$
						@Override
						public ASTNode sample(AST targetAst, boolean parented) {
							Dimension result = targetAst.newDimension();
							if (parented) {
								targetAst.newMethodDeclaration().extraDimensions().add(result);
							}
							return result;
						}
					});
		}

		genericPropertyTest(x, new Property("Initializer", false, Expression.class) { //$NON-NLS-1$
			@Override
			public ASTNode sample(AST targetAst, boolean parented) {
				SimpleName result = targetAst.newSimpleName("foo"); //$NON-NLS-1$
				if (parented) {
					targetAst.newExpressionStatement(result);
				}
				return result;
			}
			@Override
			public ASTNode wrap() {
				// return an Expression that embeds x
				VariableDeclarationExpression s1 =
					ASTTest.this.ast.newVariableDeclarationExpression(x);
				return s1;
			}
			@Override
			public void unwrap() {
				VariableDeclarationExpression s1 =
					(VariableDeclarationExpression) x.getParent();
				s1.fragments().remove(x);
			}
			@Override
			public ASTNode get() {
				return x.getInitializer();
			}
			@Override
			public void set(ASTNode value) {
				x.setInitializer((Expression) value);
			}
		});
	}

	/** @deprecated using deprecated code */
	public void testMethodDeclaration() {
		long previousCount = this.ast.modificationCount();
		final MethodDeclaration x = this.ast.newMethodDeclaration();
		assertTrue(this.ast.modificationCount() > previousCount);
		previousCount = this.ast.modificationCount();
		assertTrue(x.getAST() == this.ast);
		assertTrue(x.getParent() == null);
		if (this.ast.apiLevel() == AST.JLS2) {
			assertTrue(x.getModifiers() == Modifier.NONE);
			assertTrue(x.getReturnType().getParent() == x);
			assertTrue(x.getReturnType().isPrimitiveType());
			assertTrue(((PrimitiveType) x.getReturnType()).getPrimitiveTypeCode() == PrimitiveType.VOID);
			try {
				x.typeParameters();
				assertTrue("Should have failed", false);
			} catch(UnsupportedOperationException e) {
				// pass
			}
			try {
				x.isVarargs();
				assertTrue("Should have failed", false);
			} catch(UnsupportedOperationException e) {
				// pass
			}
		} else {
			assertTrue(x.modifiers().size() == 0);
			assertTrue(x.typeParameters().size() == 0);
			assertTrue(x.getReturnType2().getParent() == x);
			assertTrue(x.getReturnType2().isPrimitiveType());
			assertTrue(((PrimitiveType) x.getReturnType2()).getPrimitiveTypeCode() == PrimitiveType.VOID);
		}
		assertTrue(x.isConstructor() == false);
		assertTrue(x.getName().getParent() == x);
		assertTrue(x.getName().isDeclaration() == true);
		assertTrue(x.getExtraDimensions() == 0);
		assertTrue(x.getJavadoc() == null);
		assertTrue(x.parameters().size() == 0);
		if (this.ast.apiLevel() < getJLS8()) {
			assertTrue(x.thrownExceptions().size() == 0);
		} else {
			assertTrue(x.thrownExceptionTypes().size() == 0);
		}
		assertTrue(x.getBody() == null);
		assertTrue(x.getNodeType() == ASTNode.METHOD_DECLARATION);
		assertTrue(x.structuralPropertiesForType() ==
			MethodDeclaration.propertyDescriptors(this.ast.apiLevel()));
		// make sure that reading did not change modification count
		assertTrue(this.ast.modificationCount() == previousCount);

		previousCount = this.ast.modificationCount();
		x.setConstructor(true);
		assertTrue(this.ast.modificationCount() > previousCount);
		assertTrue(x.isConstructor() == true);
		assertTrue(x.getName().isDeclaration() == false);

		previousCount = this.ast.modificationCount();
		x.setConstructor(false);
		assertTrue(this.ast.modificationCount() > previousCount);
		assertTrue(x.isConstructor() == false);

		if (this.ast.apiLevel() == AST.JLS2) {
			previousCount = this.ast.modificationCount();
			int legal = Modifier.PUBLIC | Modifier.PROTECTED
				| Modifier.PRIVATE | Modifier.ABSTRACT | Modifier.STATIC
				| Modifier.FINAL | Modifier.SYNCHRONIZED| Modifier.NATIVE
				| Modifier.STRICTFP;
			x.setModifiers(legal);
			assertTrue(this.ast.modificationCount() > previousCount);
			assertTrue(x.getModifiers() == legal);

			previousCount = this.ast.modificationCount();
			x.setModifiers(Modifier.NONE);
			assertTrue(this.ast.modificationCount() > previousCount);
			assertTrue(x.getModifiers() == Modifier.NONE);
		}

		previousCount = this.ast.modificationCount();
		if (this.ast.apiLevel() < getJLS8()) {
			x.setExtraDimensions(1);
		} else {
			x.extraDimensions().add(this.ast.newDimension());
		}
		assertTrue(this.ast.modificationCount() > previousCount);
		assertTrue(x.getExtraDimensions() == 1);

		previousCount = this.ast.modificationCount();
		if (this.ast.apiLevel() < getJLS8()) {
			x.setExtraDimensions(0);
		} else {
			x.extraDimensions().remove(0);
		}
		assertTrue(this.ast.modificationCount() > previousCount);
		assertTrue(x.getExtraDimensions() == 0);

		tJavadocComment(x);
		tModifiers(x);

		if (this.ast.apiLevel() >= JLS3_INTERNAL) {
			genericPropertyListTest(x, x.typeParameters(),
			  new Property("TypeParameters", true, TypeParameter.class) { //$NON-NLS-1$
				@Override
				public ASTNode sample(AST targetAst, boolean parented) {
					TypeParameter result = targetAst.newTypeParameter();
					if (parented) {
						targetAst.newMethodDeclaration().typeParameters().add(result);
					}
					return result;
				}
			});
		}

		genericPropertyTest(x, new Property("Name", true, SimpleName.class) { //$NON-NLS-1$
			@Override
			public ASTNode sample(AST targetAst, boolean parented) {
				SimpleName result = targetAst.newSimpleName("foo"); //$NON-NLS-1$
				if (parented) {
					targetAst.newExpressionStatement(result);
				}
				return result;
			}
			@Override
			public ASTNode get() {
				return x.getName();
			}
			@Override
			public void set(ASTNode value) {
				x.setName((SimpleName) value);
			}
		});

		if (this.ast.apiLevel() == AST.JLS2) {
			genericPropertyTest(x, new Property("ReturnType", true, Type.class) { //$NON-NLS-1$
				@Override
				public ASTNode sample(AST targetAst, boolean parented) {
					SimpleType result = targetAst.newSimpleType(
						targetAst.newSimpleName("foo")); //$NON-NLS-1$
					if (parented) {
						targetAst.newArrayType(result);
					}
					return result;
				}
				@Override
				public ASTNode get() {
					return x.getReturnType();
				}
				@Override
				public void set(ASTNode value) {
					x.setReturnType((Type) value);
				}
			});
		}

		if (this.ast.apiLevel() >= JLS3_INTERNAL) {
			genericPropertyTest(x, new Property("ReturnType2", false, Type.class) { //$NON-NLS-1$
				@Override
				public ASTNode sample(AST targetAst, boolean parented) {
					SimpleType result = targetAst.newSimpleType(
						targetAst.newSimpleName("foo")); //$NON-NLS-1$
					if (parented) {
						targetAst.newArrayType(result);
					}
					return result;
				}
				@Override
				public ASTNode get() {
					return x.getReturnType2();
				}
				@Override
				public void set(ASTNode value) {
					x.setReturnType2((Type) value);
				}
			});
		}

		if (this.ast.apiLevel() >= getJLS8()) {
			genericPropertyListTest(x, x.extraDimensions(),
					new Property("ExtraDimensions", true, Dimension.class) { //$NON-NLS-1$
						@Override
						public ASTNode sample(AST targetAst, boolean parented) {
							Dimension result = targetAst.newDimension();
							if (parented) {
								targetAst.newMethodDeclaration().extraDimensions().add(result);
							}
							return result;
						}
					});
		}

		genericPropertyListTest(x, x.parameters(),
		  new Property("Parameters", true, SingleVariableDeclaration.class) { //$NON-NLS-1$
			@Override
			public ASTNode sample(AST targetAst, boolean parented) {
				SingleVariableDeclaration result = targetAst.newSingleVariableDeclaration();
				if (parented) {
					targetAst.newCatchClause().setException(result);
				}
				return result;
			}
			@Override
			public ASTNode wrap() {
				// return a SingleVariableDeclaration that embeds x
				SingleVariableDeclaration s1 = ASTTest.this.ast.newSingleVariableDeclaration();
				ClassInstanceCreation s2 = ASTTest.this.ast.newClassInstanceCreation();
				AnonymousClassDeclaration a1 = ASTTest.this.ast.newAnonymousClassDeclaration();
				s2.setAnonymousClassDeclaration(a1);
				s1.setInitializer(s2);
				a1.bodyDeclarations().add(x);
				return s1;
			}
			@Override
			public void unwrap() {
				AnonymousClassDeclaration a1 = (AnonymousClassDeclaration) x.getParent();
				a1.bodyDeclarations().remove(x);
			}
		});

		if (this.ast.apiLevel() < getJLS8()) {
			genericPropertyListTest(x, x.thrownExceptions(),
					  new Property("ThrownExceptions", true, Name.class) { //$NON-NLS-1$
						@Override
						public ASTNode sample(AST targetAst, boolean parented) {
							SimpleName result = targetAst.newSimpleName("foo"); //$NON-NLS-1$
							if (parented) {
								targetAst.newExpressionStatement(result);
							}
							return result;
						}
					});
		} else {
			genericPropertyListTest(x, x.thrownExceptionTypes(),
					  new Property("ThrownExceptionTypes", true, Type.class) { //$NON-NLS-1$
						@Override
						public ASTNode sample(AST targetAst, boolean parented) {
							Type result = targetAst.newSimpleType(targetAst.newSimpleName("foo")); //$NON-NLS-1$
							if (parented) {
								targetAst.newArrayType(result);
							}
							return result;
						}
					});
		}

		genericPropertyTest(x, new Property("Body", false, Block.class) { //$NON-NLS-1$
			@Override
			public ASTNode sample(AST targetAst, boolean parented) {
				Block result = targetAst.newBlock();
				if (parented) {
					Block b2 = targetAst.newBlock();
					b2.statements().add(result);
				}
				return result;
			}
			@Override
			public ASTNode wrap() {
				// return a Block that embeds x
				Block s1 = ASTTest.this.ast.newBlock();
				TypeDeclaration s2 = ASTTest.this.ast.newTypeDeclaration();
				s1.statements().add(ASTTest.this.ast.newTypeDeclarationStatement(s2));
				s2.bodyDeclarations().add(x);
				return s1;
			}
			@Override
			public void unwrap() {
				TypeDeclaration s2 = (TypeDeclaration) x.getParent();
				s2.bodyDeclarations().remove(x);
			}
			@Override
			public ASTNode get() {
				return x.getBody();
			}
			@Override
			public void set(ASTNode value) {
				x.setBody((Block) value);
			}
		});

		if (this.ast.apiLevel() >= JLS3_INTERNAL) {
			// check isVariableArity convenience method
			x.parameters().clear();
			assertTrue(!x.isVarargs()); // 0 params
			x.parameters().add(this.ast.newSingleVariableDeclaration());
			assertTrue(!x.isVarargs()); // 1 params
			SingleVariableDeclaration v = this.ast.newSingleVariableDeclaration();
			x.parameters().add(v);
			assertTrue(!x.isVarargs()); // 2 param fixed arity
			v.setVarargs(true);
			assertTrue(x.isVarargs()); // 2 param fixed arity
			x.parameters().add(this.ast.newSingleVariableDeclaration());
			assertTrue(!x.isVarargs()); // only last param counts
		}
		if (this.ast.apiLevel() < getJLS8()) {
			try {
				x.setExtraDimensions(-1);
				fail("Should fail");
			} catch(IllegalArgumentException e) {
				// pass
			}
		}
	}

	/** @deprecated using deprecated code */
	public void testInitializer() {
		long previousCount = this.ast.modificationCount();
		final Initializer x = this.ast.newInitializer();
		assertTrue(this.ast.modificationCount() > previousCount);
		previousCount = this.ast.modificationCount();
		assertTrue(x.getAST() == this.ast);
		assertTrue(x.getParent() == null);
		assertTrue(x.getJavadoc() == null);
		if (this.ast.apiLevel() == AST.JLS2) {
			assertTrue(x.getModifiers() == Modifier.NONE);
		} else {
			assertTrue(x.modifiers().size() == 0);
		}
		assertTrue(x.getBody().getParent() == x);
		assertTrue(x.getBody().statements().size() == 0);
		assertTrue(x.getNodeType() == ASTNode.INITIALIZER);
		assertTrue(x.structuralPropertiesForType() ==
			Initializer.propertyDescriptors(this.ast.apiLevel()));
		// make sure that reading did not change modification count
		assertTrue(this.ast.modificationCount() == previousCount);

		tJavadocComment(x);
		tModifiers(x);

		if (this.ast.apiLevel() == AST.JLS2) {
			int legal = Modifier.STATIC;
			previousCount = this.ast.modificationCount();
			x.setModifiers(legal);
			assertTrue(this.ast.modificationCount() > previousCount);
			assertTrue(x.getModifiers() == legal);

			previousCount = this.ast.modificationCount();
			x.setModifiers(Modifier.NONE);
			assertTrue(this.ast.modificationCount() > previousCount);
			assertTrue(x.getModifiers() == Modifier.NONE);
		}

		genericPropertyTest(x, new Property("Body", true, Block.class) { //$NON-NLS-1$
			@Override
			public ASTNode sample(AST targetAst, boolean parented) {
				Block result = targetAst.newBlock();
				if (parented) {
					Block b2 = targetAst.newBlock();
					b2.statements().add(result);
				}
				return result;
			}
			@Override
			public ASTNode wrap() {
				// return Block that embeds x
				Block s1 = ASTTest.this.ast.newBlock();
				TypeDeclaration s2 = ASTTest.this.ast.newTypeDeclaration();
				s1.statements().add(ASTTest.this.ast.newTypeDeclarationStatement(s2));
				s2.bodyDeclarations().add(x);
				return s1;
			}
			@Override
			public void unwrap() {
				TypeDeclaration s2 = (TypeDeclaration) x.getParent();
				s2.bodyDeclarations().remove(x);
			}
			@Override
			public ASTNode get() {
				return x.getBody();
			}
			@Override
			public void set(ASTNode value) {
				x.setBody((Block) value);
			}
		});
	}

	/**
	 * @deprecated (not really - its just that Javadoc.get/setComment
	 * are deprecated, and this suppresses the extra warnings)
	 */
	public void testJavadoc() {
		long previousCount = this.ast.modificationCount();
		final Javadoc x = this.ast.newJavadoc();
		assertTrue(this.ast.modificationCount() > previousCount);
		previousCount = this.ast.modificationCount();
		assertTrue(x.getAST() == this.ast);
		assertTrue(x.getParent() == null);
		if (this.ast.apiLevel() == AST.JLS2) {
			assertTrue(x.getComment().startsWith("/**")); //$NON-NLS-1$
			assertTrue(x.getComment().endsWith("*/")); //$NON-NLS-1$
		}
		assertTrue(x.getNodeType() == ASTNode.JAVADOC);
		assertTrue(!x.isBlockComment());
		assertTrue(!x.isLineComment());
		assertTrue(x.isDocComment());
		assertTrue(x.tags().isEmpty());
		assertTrue(x.getAlternateRoot() == null);
		assertTrue(x.structuralPropertiesForType() ==
			Javadoc.propertyDescriptors(this.ast.apiLevel()));
		// make sure that reading did not change modification count
		assertTrue(this.ast.modificationCount() == previousCount);

		// check the constants
		assertTrue(TagElement.TAG_AUTHOR.equals("@author")); //$NON-NLS-1$
		assertTrue(TagElement.TAG_DEPRECATED.equals("@deprecated")); //$NON-NLS-1$
		assertTrue(TagElement.TAG_DOCROOT.equals("@docRoot")); //$NON-NLS-1$
		assertTrue(TagElement.TAG_EXCEPTION.equals("@exception")); //$NON-NLS-1$
		assertTrue(TagElement.TAG_INHERITDOC.equals("@inheritDoc")); //$NON-NLS-1$
		assertTrue(TagElement.TAG_LINK.equals("@link")); //$NON-NLS-1$
		assertTrue(TagElement.TAG_LINKPLAIN.equals("@linkplain")); //$NON-NLS-1$
		assertTrue(TagElement.TAG_PARAM.equals("@param")); //$NON-NLS-1$
		assertTrue(TagElement.TAG_RETURN.equals("@return")); //$NON-NLS-1$
		assertTrue(TagElement.TAG_SEE.equals("@see")); //$NON-NLS-1$
		assertTrue(TagElement.TAG_SERIAL.equals("@serial")); //$NON-NLS-1$
		assertTrue(TagElement.TAG_SERIALDATA.equals("@serialData")); //$NON-NLS-1$
		assertTrue(TagElement.TAG_SERIALFIELD.equals("@serialField")); //$NON-NLS-1$
		assertTrue(TagElement.TAG_SINCE.equals("@since")); //$NON-NLS-1$
		assertTrue(TagElement.TAG_THROWS.equals("@throws")); //$NON-NLS-1$
		assertTrue(TagElement.TAG_VALUE.equals("@value")); //$NON-NLS-1$
		assertTrue(TagElement.TAG_VERSION.equals("@version")); //$NON-NLS-1$

		if (this.ast.apiLevel() == AST.JLS2) {
			final String[] samples =
				{
				  "/** Hello there */", //$NON-NLS-1$
				  "/**\n * Line 1\n * Line 2\n */", //$NON-NLS-1$
				  "/***/", //$NON-NLS-1$
				};
			for (int i = 0; i < samples.length; i++) {
				previousCount = this.ast.modificationCount();
				x.setComment(samples[i]);
				assertTrue(this.ast.modificationCount() > previousCount);
				assertTrue(samples[i].equals(x.getComment()));
			}

			final String[] badSamples =
				{
				  null,
				  "", //$NON-NLS-1$
				  "/* */", //$NON-NLS-1$
				  "/**", //$NON-NLS-1$
				  "*/", //$NON-NLS-1$
				};

			// check that property cannot be set to clearly illegal things
			for (int i = 0; i < badSamples.length; i++) {
				try {
					x.setComment(badSamples[i]);
					assertTrue(false);
				} catch (RuntimeException e) {
					// pass
				}
			}
		}

		tAlternateRoot(x);

		genericPropertyListTest(x, x.tags(),
		  new Property("Tags", true, TagElement.class) { //$NON-NLS-1$
			@Override
			public ASTNode sample(AST targetAst, boolean parented) {
				TagElement result = targetAst.newTagElement();
				if (parented) {
					Javadoc parent = targetAst.newJavadoc();
					parent.tags().add(result);
				}
				return result;
			}
			@Override
			public ASTNode[] counterExamples(AST targetAst) {
				return new ASTNode[] {
					targetAst.newEmptyStatement(),
					targetAst.newCompilationUnit(),
					targetAst.newTypeDeclaration(),
					targetAst.newJavadoc(),
					targetAst.newTextElement(),
					targetAst.newMethodRef()
				};
			}
		});
	}

	public void testBlockComment() {
		long previousCount = this.ast.modificationCount();
		final BlockComment x = this.ast.newBlockComment();
		assertTrue(this.ast.modificationCount() > previousCount);
		previousCount = this.ast.modificationCount();
		assertTrue(x.getAST() == this.ast);
		assertTrue(x.getParent() == null);
		assertTrue(x.getNodeType() == ASTNode.BLOCK_COMMENT);
		assertTrue(x.isBlockComment());
		assertTrue(!x.isLineComment());
		assertTrue(!x.isDocComment());
		assertTrue(x.getAlternateRoot() == null);
		assertTrue(x.structuralPropertiesForType() ==
			BlockComment.propertyDescriptors(this.ast.apiLevel()));
		// make sure that reading did not change modification count
		assertTrue(this.ast.modificationCount() == previousCount);

		tAlternateRoot(x);
	}

	public void testLineComment() {
		long previousCount = this.ast.modificationCount();
		final LineComment x = this.ast.newLineComment();
		assertTrue(this.ast.modificationCount() > previousCount);
		previousCount = this.ast.modificationCount();
		assertTrue(x.getAST() == this.ast);
		assertTrue(x.getParent() == null);
		assertTrue(x.getNodeType() == ASTNode.LINE_COMMENT);
		assertTrue(!x.isBlockComment());
		assertTrue(x.isLineComment());
		assertTrue(!x.isDocComment());
		assertTrue(x.getAlternateRoot() == null);
		assertTrue(x.structuralPropertiesForType() ==
			LineComment.propertyDescriptors(this.ast.apiLevel()));
		// make sure that reading did not change modification count
		assertTrue(this.ast.modificationCount() == previousCount);

		tAlternateRoot(x);
	}

	public void testTagElement() {
		long previousCount = this.ast.modificationCount();
		final TagElement x = this.ast.newTagElement();
		assertTrue(this.ast.modificationCount() > previousCount);
		previousCount = this.ast.modificationCount();
		assertTrue(x.getAST() == this.ast);
		assertTrue(x.getParent() == null);
		assertTrue(x.getNodeType() == ASTNode.TAG_ELEMENT);
		assertTrue(x.getTagName() == null);
		assertTrue(x.fragments().isEmpty());
		assertTrue(x.structuralPropertiesForType() ==
			TagElement.propertyDescriptors(this.ast.apiLevel()));
		// make sure that reading did not change modification count
		assertTrue(this.ast.modificationCount() == previousCount);

		// tagName property
		previousCount = this.ast.modificationCount();
		String s1 = new String("hello"); //$NON-NLS-1$
		x.setTagName(s1);
		assertTrue(this.ast.modificationCount() > previousCount);
		assertTrue(x.getTagName() == s1);
		previousCount = this.ast.modificationCount();
		String s2 = new String("bye"); //$NON-NLS-1$
		x.setTagName(s2);
		assertTrue(x.getTagName() == s2);
		assertTrue(this.ast.modificationCount() > previousCount);
		x.setTagName(null);
		assertTrue(x.getTagName() == null);
		assertTrue(this.ast.modificationCount() > previousCount);

		// check that fragments() can handle TagElement
		genericPropertyListTest(x, x.fragments(),
		  new Property("Fragments", true, TagElement.class) { //$NON-NLS-1$
			@Override
			public ASTNode sample(AST targetAst, boolean parented) {
				TagElement result = targetAst.newTagElement();
				if (parented) {
					Javadoc parent = targetAst.newJavadoc();
					parent.tags().add(result);
				}
				return result;
			}
			@Override
			public ASTNode wrap() {
				// return TagElement that embeds x
				TagElement tagElement = ASTTest.this.ast.newTagElement();
				tagElement.fragments().add(x);
				return tagElement;
			}
			@Override
			public void unwrap() {
				TagElement tagElement = (TagElement) x.getParent();
				tagElement.fragments().remove(x);
			}
			@Override
			public ASTNode[] counterExamples(AST targetAst) {
				return new ASTNode[] {
					targetAst.newEmptyStatement(),
					targetAst.newCompilationUnit(),
					targetAst.newTypeDeclaration(),
					targetAst.newJavadoc(),
				};
			}
		});
		// check that fragments() can handle Name
		genericPropertyListTest(x, x.fragments(),
		  new Property("Fragments", true, Name.class) { //$NON-NLS-1$
			@Override
			public ASTNode sample(AST targetAst, boolean parented) {
				SimpleName result = targetAst.newSimpleName("foo"); //$NON-NLS-1$
				if (parented) {
					targetAst.newExpressionStatement(result);
				}
				return result;
			}
		});
		// check that fragments() can handle TextElement
		genericPropertyListTest(x, x.fragments(),
		  new Property("Fragments", true, TextElement.class) { //$NON-NLS-1$
			@Override
			public ASTNode sample(AST targetAst, boolean parented) {
				TextElement result = targetAst.newTextElement();
				if (parented) {
					TagElement parent = targetAst.newTagElement();
					parent.fragments().add(result);
				}
				return result;
			}
		});
		// check that fragments() can handle MethodRef
		genericPropertyListTest(x, x.fragments(),
		  new Property("Fragments", true, MethodRef.class) { //$NON-NLS-1$
			@Override
			public ASTNode sample(AST targetAst, boolean parented) {
				MethodRef result = targetAst.newMethodRef();
				if (parented) {
					TagElement parent = targetAst.newTagElement();
					parent.fragments().add(result);
				}
				return result;
			}
		});
		// check that fragments() can handle MemberRef
		genericPropertyListTest(x, x.fragments(),
		  new Property("Fragments", true, MemberRef.class) { //$NON-NLS-1$
			@Override
			public ASTNode sample(AST targetAst, boolean parented) {
				MemberRef result = targetAst.newMemberRef();
				if (parented) {
					TagElement parent = targetAst.newTagElement();
					parent.fragments().add(result);
				}
				return result;
			}
		});
	}

	public void testTextElement() {
		long previousCount = this.ast.modificationCount();
		final TextElement x = this.ast.newTextElement();
		assertTrue(this.ast.modificationCount() > previousCount);
		previousCount = this.ast.modificationCount();
		assertTrue(x.getAST() == this.ast);
		assertTrue(x.getParent() == null);
		assertTrue(x.getNodeType() == ASTNode.TEXT_ELEMENT);
		assertTrue(x.getText().length() == 0);
		assertTrue(x.structuralPropertiesForType() ==
			TextElement.propertyDescriptors(this.ast.apiLevel()));
		// make sure that reading did not change modification count
		assertTrue(this.ast.modificationCount() == previousCount);

		// text property
		previousCount = this.ast.modificationCount();
		String s1 = new String("hello");
		x.setText(s1);
		assertTrue(this.ast.modificationCount() > previousCount);
		assertTrue(x.getText() == s1);
		previousCount = this.ast.modificationCount();
		String s2 = new String("");
		x.setText(s2);
		assertTrue(x.getText() == s2);
		assertTrue(this.ast.modificationCount() > previousCount);
		// check that property cannot be set to null
		previousCount = this.ast.modificationCount();
		try {
			x.setText(null);
			assertTrue(false);
		} catch (RuntimeException e) {
			// pass
		}
		assertTrue(this.ast.modificationCount() == previousCount);
		// check that property cannot include */
		previousCount = this.ast.modificationCount();
		try {
			x.setText("this would be the */ end of it");  //$NON-NLS-1$
			assertTrue(false);
		} catch (RuntimeException e) {
			// pass
		}
		assertTrue(this.ast.modificationCount() == previousCount);
	}

	public void testMemberRef() {
		long previousCount = this.ast.modificationCount();
		final MemberRef x = this.ast.newMemberRef();
		assertTrue(this.ast.modificationCount() > previousCount);
		previousCount = this.ast.modificationCount();
		assertTrue(x.getAST() == this.ast);
		assertTrue(x.getParent() == null);
		assertTrue(x.getNodeType() == ASTNode.MEMBER_REF);
		assertTrue(x.getQualifier() == null);
		assertTrue(x.getName().getParent() == x);
		assertTrue(x.structuralPropertiesForType() ==
			MemberRef.propertyDescriptors(this.ast.apiLevel()));
		// make sure that reading did not change modification count
		assertTrue(this.ast.modificationCount() == previousCount);

		genericPropertyTest(x, new Property("Qualifier", false, Name.class) { //$NON-NLS-1$
			@Override
			public ASTNode sample(AST targetAst, boolean parented) {
				QualifiedName result = targetAst.newQualifiedName(
					targetAst.newSimpleName("a"), //$NON-NLS-1$
					targetAst.newSimpleName("b")); //$NON-NLS-1$
				if (parented) {
					targetAst.newExpressionStatement(result);
				}
				return result;
			}
			@Override
			public ASTNode get() {
				return x.getQualifier();
			}
			@Override
			public void set(ASTNode value) {
				x.setQualifier((Name) value);
			}
		});

		genericPropertyTest(x, new Property("Name", true, SimpleName.class) { //$NON-NLS-1$
			@Override
			public ASTNode sample(AST targetAst, boolean parented) {
				SimpleName result = targetAst.newSimpleName("foo"); //$NON-NLS-1$
				if (parented) {
					targetAst.newExpressionStatement(result);
				}
				return result;
			}
			@Override
			public ASTNode get() {
				return x.getName();
			}
			@Override
			public void set(ASTNode value) {
				x.setName((SimpleName) value);
			}
		});
	}

	public void testMethodRef() {
		long previousCount = this.ast.modificationCount();
		final MethodRef x = this.ast.newMethodRef();
		assertTrue(this.ast.modificationCount() > previousCount);
		previousCount = this.ast.modificationCount();
		assertTrue(x.getAST() == this.ast);
		assertTrue(x.getParent() == null);
		assertTrue(x.getNodeType() == ASTNode.METHOD_REF);
		assertTrue(x.getQualifier() == null);
		assertTrue(x.getName().getParent() == x);
		assertTrue(x.parameters().isEmpty());
		assertTrue(x.structuralPropertiesForType() ==
			MethodRef.propertyDescriptors(this.ast.apiLevel()));
		// make sure that reading did not change modification count
		assertTrue(this.ast.modificationCount() == previousCount);

		genericPropertyTest(x, new Property("Qualifier", false, Name.class) { //$NON-NLS-1$
			@Override
			public ASTNode sample(AST targetAst, boolean parented) {
				QualifiedName result = targetAst.newQualifiedName(
					targetAst.newSimpleName("a"), //$NON-NLS-1$
					targetAst.newSimpleName("b")); //$NON-NLS-1$
				if (parented) {
					targetAst.newExpressionStatement(result);
				}
				return result;
			}
			@Override
			public ASTNode get() {
				return x.getQualifier();
			}
			@Override
			public void set(ASTNode value) {
				x.setQualifier((Name) value);
			}
		});

		genericPropertyTest(x, new Property("Name", true, SimpleName.class) { //$NON-NLS-1$
			@Override
			public ASTNode sample(AST targetAst, boolean parented) {
				SimpleName result = targetAst.newSimpleName("foo"); //$NON-NLS-1$
				if (parented) {
					targetAst.newExpressionStatement(result);
				}
				return result;
			}
			@Override
			public ASTNode get() {
				return x.getName();
			}
			@Override
			public void set(ASTNode value) {
				x.setName((SimpleName) value);
			}
		});

		genericPropertyListTest(x, x.parameters(),
		  new Property("Parameters", true, MethodRefParameter.class) { //$NON-NLS-1$
			@Override
			public ASTNode sample(AST targetAst, boolean parented) {
				MethodRefParameter result = targetAst.newMethodRefParameter();
				if (parented) {
					MethodRef parent = targetAst.newMethodRef();
					parent.parameters().add(result);
				}
				return result;
			}
		});
	}

	public void testMethodRefParameter() {
		long previousCount = this.ast.modificationCount();
		final MethodRefParameter x = this.ast.newMethodRefParameter();
		assertTrue(this.ast.modificationCount() > previousCount);
		previousCount = this.ast.modificationCount();
		assertTrue(x.getAST() == this.ast);
		assertTrue(x.getParent() == null);
		assertTrue(x.getNodeType() == ASTNode.METHOD_REF_PARAMETER);
		assertTrue(x.getType().getParent() == x);
		if (this.ast.apiLevel() >= JLS3_INTERNAL) {
			assertTrue(x.isVarargs() == false);
		}
		assertTrue(x.getName() == null);
		assertTrue(x.structuralPropertiesForType() ==
			MethodRefParameter.propertyDescriptors(this.ast.apiLevel()));
		// make sure that reading did not change modification count
		assertTrue(this.ast.modificationCount() == previousCount);

		if (this.ast.apiLevel() >= JLS3_INTERNAL) {
			previousCount = this.ast.modificationCount();
			x.setVarargs(true);
			assertTrue(this.ast.modificationCount() > previousCount);
			assertTrue(x.isVarargs() == true);

			previousCount = this.ast.modificationCount();
			x.setVarargs(false);
			assertTrue(this.ast.modificationCount() > previousCount);
			assertTrue(x.isVarargs() == false);
		}

		genericPropertyTest(x, new Property("Type", true, Type.class) { //$NON-NLS-1$
			@Override
			public ASTNode sample(AST targetAst, boolean parented) {
				SimpleType result = targetAst.newSimpleType(
					targetAst.newSimpleName("foo")); //$NON-NLS-1$
				if (parented) {
					targetAst.newArrayType(result);
				}
				return result;
			}
			@Override
			public ASTNode get() {
				return x.getType();
			}
			@Override
			public void set(ASTNode value) {
				x.setType((Type) value);
			}
		});

		genericPropertyTest(x, new Property("Name", false, SimpleName.class) { //$NON-NLS-1$
			@Override
			public ASTNode sample(AST targetAst, boolean parented) {
				SimpleName result = targetAst.newSimpleName("foo"); //$NON-NLS-1$
				if (parented) {
					targetAst.newExpressionStatement(result);
				}
				return result;
			}
			@Override
			public ASTNode get() {
				return x.getName();
			}
			@Override
			public void set(ASTNode value) {
				x.setName((SimpleName) value);
			}
		});
	}

	public void testBlock() {
		long previousCount = this.ast.modificationCount();
		final Block x = this.ast.newBlock();
		assertTrue(this.ast.modificationCount() > previousCount);
		previousCount = this.ast.modificationCount();
		assertTrue(x.getAST() == this.ast);
		assertTrue(x.getParent() == null);
		assertTrue(x.statements().size() == 0);
		assertTrue(x.getNodeType() == ASTNode.BLOCK);
		assertTrue(x.structuralPropertiesForType() ==
			Block.propertyDescriptors(this.ast.apiLevel()));
		// make sure that reading did not change modification count
		assertTrue(this.ast.modificationCount() == previousCount);

		tLeadingComment(x);

		genericPropertyListTest(x, x.statements(),
		  new Property("Statements", true, Statement.class) { //$NON-NLS-1$
			@Override
			public ASTNode sample(AST targetAst, boolean parented) {
				Block result = targetAst.newBlock();
				if (parented) {
					Block b2 = targetAst.newBlock();
					b2.statements().add(result);
				}
				return result;
			}
			@Override
			public ASTNode wrap() {
				// return a Statement that embeds x
				Block s1 = ASTTest.this.ast.newBlock();
				s1.statements().add(x);
				return s1;
			}
			@Override
			public void unwrap() {
				Block s2 = (Block) x.getParent();
				s2.statements().remove(x);
			}
		});
	}

	public void testMethodInvocation() {
		long previousCount = this.ast.modificationCount();
		final MethodInvocation x = this.ast.newMethodInvocation();
		assertTrue(this.ast.modificationCount() > previousCount);
		previousCount = this.ast.modificationCount();
		assertTrue(x.getAST() == this.ast);
		assertTrue(x.getParent() == null);
		if (this.ast.apiLevel() >= JLS3_INTERNAL) {
			assertTrue(x.typeArguments().isEmpty());
		}
		assertTrue(x.getName().getParent() == x);
		assertTrue(x.getExpression() == null);
		assertTrue(x.arguments().size() == 0);
		assertTrue(x.getNodeType() == ASTNode.METHOD_INVOCATION);
		assertTrue(x.structuralPropertiesForType() ==
			MethodInvocation.propertyDescriptors(this.ast.apiLevel()));
		// make sure that reading did not change modification count
		assertTrue(this.ast.modificationCount() == previousCount);

		genericPropertyTest(x, new Property("Expression", false, Expression.class) { //$NON-NLS-1$
			@Override
			public ASTNode sample(AST targetAst, boolean parented) {
				SimpleName result = targetAst.newSimpleName("foo"); //$NON-NLS-1$
				if (parented) {
					targetAst.newExpressionStatement(result);
				}
				return result;
			}
			@Override
			public ASTNode wrap() {
				// return Expression that embeds x
				ParenthesizedExpression s1 = ASTTest.this.ast.newParenthesizedExpression();
				s1.setExpression(x);
				return s1;
			}
			@Override
			public void unwrap() {
				ParenthesizedExpression s1 = (ParenthesizedExpression) x.getParent();
				s1.setExpression(ASTTest.this.ast.newSimpleName("x")); //$NON-NLS-1$
			}
			@Override
			public ASTNode get() {
				return x.getExpression();
			}
			@Override
			public void set(ASTNode value) {
				x.setExpression((Expression) value);
			}
		});

		if (this.ast.apiLevel() >= JLS3_INTERNAL) {
			genericPropertyListTest(x, x.typeArguments(),
			  new Property("TypeArguments", true, Type.class) { //$NON-NLS-1$
				@Override
				public ASTNode sample(AST targetAst, boolean parented) {
					Type result = targetAst.newSimpleType(targetAst.newSimpleName("X")); //$NON-NLS-1$
					if (parented) {
						targetAst.newArrayType(result);
					}
					return result;
				}
			});
		}

		genericPropertyTest(x, new Property("Name", true, SimpleName.class) { //$NON-NLS-1$
			@Override
			public ASTNode sample(AST targetAst, boolean parented) {
				SimpleName result = targetAst.newSimpleName("foo"); //$NON-NLS-1$
				if (parented) {
					targetAst.newExpressionStatement(result);
				}
				return result;
			}
			@Override
			public ASTNode get() {
				return x.getName();
			}
			@Override
			public void set(ASTNode value) {
				x.setName((SimpleName) value);
			}
		});

		genericPropertyListTest(x, x.arguments(),
		  new Property("Arguments", true, Expression.class) { //$NON-NLS-1$
			@Override
			public ASTNode sample(AST targetAst, boolean parented) {
				SimpleName result = targetAst.newSimpleName("foo"); //$NON-NLS-1$
				if (parented) {
					targetAst.newExpressionStatement(result);
				}
				return result;
			}
			@Override
			public ASTNode wrap() {
				// return Expression that embeds x
				ParenthesizedExpression s1 = ASTTest.this.ast.newParenthesizedExpression();
				s1.setExpression(x);
				return s1;
			}
			@Override
			public void unwrap() {
				ParenthesizedExpression s1 = (ParenthesizedExpression) x.getParent();
				s1.setExpression(ASTTest.this.ast.newSimpleName("x")); //$NON-NLS-1$
			}
		});
	}

	public void testExpressionStatement() {
		long previousCount = this.ast.modificationCount();
		SimpleName x1 = this.ast.newSimpleName("foo"); //$NON-NLS-1$
		final ExpressionStatement x = this.ast.newExpressionStatement(x1);
		assertTrue(this.ast.modificationCount() > previousCount);
		previousCount = this.ast.modificationCount();
		assertTrue(x.getAST() == this.ast);
		assertTrue(x.getParent() == null);
		assertTrue(x.getExpression() == x1);
		assertTrue(x1.getParent() == x);
		assertTrue(x.getNodeType() == ASTNode.EXPRESSION_STATEMENT);
		assertTrue(x.structuralPropertiesForType() ==
			ExpressionStatement.propertyDescriptors(this.ast.apiLevel()));
		// make sure that reading did not change modification count
		assertTrue(this.ast.modificationCount() == previousCount);

		tLeadingComment(x);

		genericPropertyTest(x, new Property("Expression", true, Expression.class) { //$NON-NLS-1$
			@Override
			public ASTNode sample(AST targetAst, boolean parented) {
				SimpleName result = targetAst.newSimpleName("foo"); //$NON-NLS-1$
				if (parented) {
					targetAst.newExpressionStatement(result);
				}
				return result;
			}
			@Override
			public ASTNode wrap() {
				// return Expression that embeds x
				ClassInstanceCreation s1 = ASTTest.this.ast.newClassInstanceCreation();
				AnonymousClassDeclaration a1 = ASTTest.this.ast.newAnonymousClassDeclaration();
				s1.setAnonymousClassDeclaration(a1);
				MethodDeclaration s2 = ASTTest.this.ast.newMethodDeclaration();
				a1.bodyDeclarations().add(s2);
				Block s3 = ASTTest.this.ast.newBlock();
				s2.setBody(s3);
				s3.statements().add(x);
				return s1;
			}
			@Override
			public void unwrap() {
				Block s3 = (Block) x.getParent();
				s3.statements().remove(x);
			}
			@Override
			public ASTNode get() {
				return x.getExpression();
			}
			@Override
			public void set(ASTNode value) {
				x.setExpression((Expression) value);
			}
		});

	}

	/** @deprecated using deprecated code */
	public void testVariableDeclarationStatement() {
		VariableDeclarationFragment x1 = this.ast.newVariableDeclarationFragment();
		long previousCount = this.ast.modificationCount();
		final VariableDeclarationStatement x =
			this.ast.newVariableDeclarationStatement(x1);
		assertTrue(this.ast.modificationCount() > previousCount);
		previousCount = this.ast.modificationCount();
		assertTrue(x.getAST() == this.ast);
		assertTrue(x.getParent() == null);
		if (this.ast.apiLevel() == AST.JLS2) {
			assertTrue(x.getModifiers() == Modifier.NONE);
		} else {
			assertTrue(x.modifiers().size() == 0);
		}
		assertTrue(x.getType() != null);
		assertTrue(x.getType().getParent() == x);
		assertTrue(x.fragments().size() == 1);
		assertTrue(x.fragments().get(0) == x1);
		assertTrue(x1.getParent() == x);
		assertTrue(x.getNodeType() == ASTNode.VARIABLE_DECLARATION_STATEMENT);
		assertTrue(x.structuralPropertiesForType() ==
			VariableDeclarationStatement.propertyDescriptors(this.ast.apiLevel()));
		// make sure that reading did not change modification count
		assertTrue(this.ast.modificationCount() == previousCount);

		tLeadingComment(x);

		if (this.ast.apiLevel() == AST.JLS2) {
			int legal = Modifier.FINAL;
			previousCount = this.ast.modificationCount();
			x.setModifiers(legal);
			assertTrue(this.ast.modificationCount() > previousCount);
			assertTrue(x.getModifiers() == legal);

			previousCount = this.ast.modificationCount();
			x.setModifiers(Modifier.NONE);
			assertTrue(this.ast.modificationCount() > previousCount);
			assertTrue(x.getModifiers() == Modifier.NONE);
		}

		if (this.ast.apiLevel() >= JLS3_INTERNAL) {
			genericPropertyListTest(x, x.modifiers(), new Property("Modifiers", true, IExtendedModifier.class) { //$NON-NLS-1$
				@Override
				public ASTNode sample(AST targetAst, boolean parented) {
					Modifier result = targetAst.newModifier(Modifier.ModifierKeyword.PUBLIC_KEYWORD);
					if (parented) {
						TypeDeclaration pd = targetAst.newTypeDeclaration();
						pd.modifiers().add(result);
					}
					return result;
				}
				@Override
				public ASTNode wrap() {
					SingleMemberAnnotation s1 = x.getAST().newSingleMemberAnnotation();
					ClassInstanceCreation s2 = x.getAST().newClassInstanceCreation();
					AnonymousClassDeclaration s3 = x.getAST().newAnonymousClassDeclaration();
					MethodDeclaration s4 = x.getAST().newMethodDeclaration();
					Block s5 = x.getAST().newBlock();
					VariableDeclarationFragment s6 = x.getAST().newVariableDeclarationFragment();
					VariableDeclarationStatement s7 = x.getAST().newVariableDeclarationStatement(s6);
					s1.setValue(s2);
					s2.setAnonymousClassDeclaration(s3);
					s3.bodyDeclarations().add(s4);
					s4.setBody(s5);
					s5.statements().add(s7);
					s7.modifiers().add(x);
					return s1;
				}
				@Override
				public void unwrap() {
					VariableDeclarationStatement s7 = (VariableDeclarationStatement) x.getParent();
					s7.modifiers().remove(x);
				}
			});

			// check that getModifiers() tracks changes to modifiers()
			x.modifiers().clear();
			assertTrue(x.getModifiers() == Modifier.NONE);
			Modifier[] allMods = allModifiers();
			// one at a time
			for (int i = 0 ; i < allMods.length; i++) {
				x.modifiers().add(allMods[i]);
				assertTrue(x.getModifiers() == allMods[i].getKeyword().toFlagValue());
				x.modifiers().remove(allMods[i]);
				assertTrue(x.getModifiers() == Modifier.NONE);
			}
			// all at same time
			for (int i = 0 ; i < allMods.length; i++) {
				x.modifiers().add(allMods[i]);
			}
			int flags  = x.getModifiers();
			for (int i = 0 ; i < allMods.length; i++) {
				assertTrue((flags & allMods[i].getKeyword().toFlagValue()) != 0);
			}
		}

		genericPropertyTest(x, new Property("Type", true, Type.class) { //$NON-NLS-1$
			@Override
			public ASTNode sample(AST targetAst, boolean parented) {
				SimpleType result = targetAst.newSimpleType(
					targetAst.newSimpleName("foo")); //$NON-NLS-1$
				if (parented) {
					targetAst.newArrayType(result);
				}
				return result;
			}
			@Override
			public ASTNode get() {
				return x.getType();
			}
			@Override
			public void set(ASTNode value) {
				x.setType((Type) value);
			}
		});

		genericPropertyListTest(x, x.fragments(),
		  new Property("VariableSpecifiers", true, VariableDeclarationFragment.class) { //$NON-NLS-1$
			@Override
			public ASTNode sample(AST targetAst, boolean parented) {
				VariableDeclarationFragment result = targetAst.newVariableDeclarationFragment();
				if (parented) {
					targetAst.newVariableDeclarationExpression(result);
				}
				return result;
			}
			@Override
			public ASTNode wrap() {
				// return VariableDeclarationFragment that embeds x
				VariableDeclarationFragment s1 = ASTTest.this.ast.newVariableDeclarationFragment();
				ClassInstanceCreation s0 = ASTTest.this.ast.newClassInstanceCreation();
				AnonymousClassDeclaration a1 = ASTTest.this.ast.newAnonymousClassDeclaration();
				s0.setAnonymousClassDeclaration(a1);
				s1.setInitializer(s0);
				Initializer s2 = ASTTest.this.ast.newInitializer();
				a1.bodyDeclarations().add(s2);
				s2.getBody().statements().add(x);
				return s1;
			}
			@Override
			public void unwrap() {
				Block s3 = (Block) x.getParent();
				s3.statements().remove(x);
			}
		});
	}

	/** @deprecated using deprecated code */
	public void testTypeDeclarationStatement() {
		AbstractTypeDeclaration x1 = this.ast.newTypeDeclaration();
		long previousCount = this.ast.modificationCount();
		final TypeDeclarationStatement x =
			this.ast.newTypeDeclarationStatement(x1);
		assertTrue(this.ast.modificationCount() > previousCount);
		previousCount = this.ast.modificationCount();
		assertTrue(x.getAST() == this.ast);
		assertTrue(x.getParent() == null);
		if (this.ast.apiLevel() == AST.JLS2) {
			assertTrue(x.getTypeDeclaration() == x1);
		} else {
			assertTrue(x.getDeclaration() == x1);
		}
		assertTrue(x1.getParent() == x);
		assertTrue(x.getNodeType() == ASTNode.TYPE_DECLARATION_STATEMENT);
		assertTrue(x.structuralPropertiesForType() ==
			TypeDeclarationStatement.propertyDescriptors(this.ast.apiLevel()));
		// make sure that reading did not change modification count
		assertTrue(this.ast.modificationCount() == previousCount);

		// check that TypeDeclaration inside is classified correctly
		assertTrue(x1.isLocalTypeDeclaration() == true);
		assertTrue(x1.isMemberTypeDeclaration() == false);
		assertTrue(x1.isPackageMemberTypeDeclaration() == false);

		tLeadingComment(x);

		if (this.ast.apiLevel() == AST.JLS2) {
			genericPropertyTest(x, new Property("TypeDeclaration", true, TypeDeclaration.class) { //$NON-NLS-1$
				@Override
				public ASTNode sample(AST targetAst, boolean parented) {
					TypeDeclaration result = targetAst.newTypeDeclaration();
					if (parented) {
						targetAst.newTypeDeclarationStatement(result);
					}
					return result;
				}
				@Override
				public ASTNode wrap() {
					// return TypeDeclaration that embeds x
					TypeDeclaration s1 = ASTTest.this.ast.newTypeDeclaration();
					MethodDeclaration s2 = ASTTest.this.ast.newMethodDeclaration();
					s1.bodyDeclarations().add(s2);
					Block s3 = ASTTest.this.ast.newBlock();
					s2.setBody(s3);
					s3.statements().add(x);
					return s1;
				}
				@Override
				public void unwrap() {
					Block s3 = (Block) x.getParent();
					s3.statements().remove(x);
				}
				@Override
				public ASTNode get() {
					return x.getTypeDeclaration();
				}
				@Override
				public void set(ASTNode value) {
					x.setTypeDeclaration((TypeDeclaration) value);
				}
			});
		}

		if (this.ast.apiLevel() >= JLS3_INTERNAL) {
			genericPropertyTest(x, new Property("Declaration", true, AbstractTypeDeclaration.class) { //$NON-NLS-1$
				@Override
				public ASTNode sample(AST targetAst, boolean parented) {
					AbstractTypeDeclaration result = targetAst.newTypeDeclaration();
					if (parented) {
						targetAst.newTypeDeclarationStatement(result);
					}
					return result;
				}
				@Override
				public ASTNode wrap() {
					// return TypeDeclaration that embeds x
					TypeDeclaration s1 = ASTTest.this.ast.newTypeDeclaration();
					MethodDeclaration s2 = ASTTest.this.ast.newMethodDeclaration();
					s1.bodyDeclarations().add(s2);
					Block s3 = ASTTest.this.ast.newBlock();
					s2.setBody(s3);
					s3.statements().add(x);
					return s1;
				}
				@Override
				public void unwrap() {
					Block s3 = (Block) x.getParent();
					s3.statements().remove(x);
				}
				@Override
				public ASTNode get() {
					return x.getDeclaration();
				}
				@Override
				public void set(ASTNode value) {
					x.setDeclaration((AbstractTypeDeclaration) value);
				}
			});
		}
	}

	/** @deprecated using deprecated code */
	public void testVariableDeclarationExpression() {
		VariableDeclarationFragment x1 = this.ast.newVariableDeclarationFragment();
		long previousCount = this.ast.modificationCount();
		final VariableDeclarationExpression x =
			this.ast.newVariableDeclarationExpression(x1);
		assertTrue(this.ast.modificationCount() > previousCount);
		previousCount = this.ast.modificationCount();
		assertTrue(x.getAST() == this.ast);
		assertTrue(x.getParent() == null);
		if (this.ast.apiLevel() == AST.JLS2) {
			assertTrue(x.getModifiers() == Modifier.NONE);
		} else {
			assertTrue(x.modifiers().size() == 0);
		}
		assertTrue(x.getType() != null);
		assertTrue(x.getType().getParent() == x);
		assertTrue(x.fragments().size() == 1);
		assertTrue(x.fragments().get(0) == x1);
		assertTrue(x1.getParent() == x);
		assertTrue(x.getNodeType() == ASTNode.VARIABLE_DECLARATION_EXPRESSION);
		assertTrue(x.structuralPropertiesForType() ==
			VariableDeclarationExpression.propertyDescriptors(this.ast.apiLevel()));
		// make sure that reading did not change modification count
		assertTrue(this.ast.modificationCount() == previousCount);

		if (this.ast.apiLevel() == AST.JLS2) {
			int legal = Modifier.FINAL;
			previousCount = this.ast.modificationCount();
			x.setModifiers(legal);
			assertTrue(this.ast.modificationCount() > previousCount);
			assertTrue(x.getModifiers() == legal);

			previousCount = this.ast.modificationCount();
			x.setModifiers(Modifier.NONE);
			assertTrue(this.ast.modificationCount() > previousCount);
			assertTrue(x.getModifiers() == Modifier.NONE);
		}

		if (this.ast.apiLevel() >= JLS3_INTERNAL) {
			genericPropertyListTest(x, x.modifiers(), new Property("Modifiers", true, IExtendedModifier.class) { //$NON-NLS-1$
				@Override
				public ASTNode sample(AST targetAst, boolean parented) {
					Modifier result = targetAst.newModifier(Modifier.ModifierKeyword.PUBLIC_KEYWORD);
					if (parented) {
						TypeDeclaration pd = targetAst.newTypeDeclaration();
						pd.modifiers().add(result);
					}
					return result;
				}
				@Override
				public ASTNode wrap() {
					SingleMemberAnnotation s1 = x.getAST().newSingleMemberAnnotation();
					s1.setValue(x);
					return s1;
				}
				@Override
				public void unwrap() {
					SingleMemberAnnotation s1 = (SingleMemberAnnotation) x.getParent();
					s1.setValue(x.getAST().newNullLiteral());
				}
			});

			// check that getModifiers() tracks changes to modifiers()
			x.modifiers().clear();
			assertTrue(x.getModifiers() == Modifier.NONE);
			Modifier[] allMods = allModifiers();
			// one at a time
			for (int i = 0 ; i < allMods.length; i++) {
				x.modifiers().add(allMods[i]);
				assertTrue(x.getModifiers() == allMods[i].getKeyword().toFlagValue());
				x.modifiers().remove(allMods[i]);
				assertTrue(x.getModifiers() == Modifier.NONE);
			}
			// all at same time
			for (int i = 0 ; i < allMods.length; i++) {
				x.modifiers().add(allMods[i]);
			}
			int flags  = x.getModifiers();
			for (int i = 0 ; i < allMods.length; i++) {
				assertTrue((flags & allMods[i].getKeyword().toFlagValue()) != 0);
			}
		}

		genericPropertyTest(x, new Property("Type", true, Type.class) { //$NON-NLS-1$
			@Override
			public ASTNode sample(AST targetAst, boolean parented) {
				SimpleType result = targetAst.newSimpleType(
					targetAst.newSimpleName("foo")); //$NON-NLS-1$
				if (parented) {
					targetAst.newArrayType(result);
				}
				return result;
			}
			@Override
			public ASTNode get() {
				return x.getType();
			}
			@Override
			public void set(ASTNode value) {
				x.setType((Type) value);
			}
		});

		genericPropertyListTest(x, x.fragments(),
		  new Property("VariableSpecifiers", true, VariableDeclarationFragment.class) { //$NON-NLS-1$
			@Override
			public ASTNode sample(AST targetAst, boolean parented) {
				VariableDeclarationFragment result = targetAst.newVariableDeclarationFragment();
				if (parented) {
					targetAst.newVariableDeclarationExpression(result);
				}
				return result;
			}
			@Override
			public ASTNode wrap() {
				// return VariableDeclarationFragment that embeds x
				VariableDeclarationFragment s1 = ASTTest.this.ast.newVariableDeclarationFragment();
				ClassInstanceCreation s0 = ASTTest.this.ast.newClassInstanceCreation();
				AnonymousClassDeclaration a1 = ASTTest.this.ast.newAnonymousClassDeclaration();
				s0.setAnonymousClassDeclaration(a1);
				s1.setInitializer(s0);
				ForStatement s2 = ASTTest.this.ast.newForStatement();
				s2.initializers().add(x);
				Initializer s3 = ASTTest.this.ast.newInitializer();
				a1.bodyDeclarations().add(s3);
				s3.getBody().statements().add(s2);
				return s1;
			}
			@Override
			public void unwrap() {
				ForStatement s2 = (ForStatement) x.getParent();
				s2.initializers().remove(x);
			}
		});
	}

	/** @deprecated using deprecated code */
	public void testFieldDeclaration() {
		VariableDeclarationFragment x1 = this.ast.newVariableDeclarationFragment();
		long previousCount = this.ast.modificationCount();
		final FieldDeclaration x = this.ast.newFieldDeclaration(x1);
		assertTrue(this.ast.modificationCount() > previousCount);
		previousCount = this.ast.modificationCount();
		assertTrue(x.getAST() == this.ast);
		assertTrue(x.getParent() == null);
		assertTrue(x.getJavadoc() == null);
		if (this.ast.apiLevel() == AST.JLS2) {
			assertTrue(x.getModifiers() == Modifier.NONE);
		} else {
			assertTrue(x.modifiers().size() == 0);
		}
		assertTrue(x.getType() != null);
		assertTrue(x.getType().getParent() == x);
		assertTrue(x.fragments().size() == 1);
		assertTrue(x.fragments().get(0) == x1);
		assertTrue(x1.getParent() == x);
		assertTrue(x.getNodeType() == ASTNode.FIELD_DECLARATION);
		assertTrue(x.structuralPropertiesForType() ==
			FieldDeclaration.propertyDescriptors(this.ast.apiLevel()));
		// make sure that reading did not change modification count
		assertTrue(this.ast.modificationCount() == previousCount);

		if (this.ast.apiLevel() == AST.JLS2) {
			int legal = Modifier.PUBLIC | Modifier.PROTECTED
				| Modifier.PRIVATE | Modifier.STATIC | Modifier.FINAL
				| Modifier.TRANSIENT | Modifier.VOLATILE;
			previousCount = this.ast.modificationCount();
			x.setModifiers(legal);
			assertTrue(this.ast.modificationCount() > previousCount);
			assertTrue(x.getModifiers() == legal);

			previousCount = this.ast.modificationCount();
			x.setModifiers(Modifier.NONE);
			assertTrue(this.ast.modificationCount() > previousCount);
			assertTrue(x.getModifiers() == Modifier.NONE);
		}

		tJavadocComment(x);
		tModifiers(x);

		genericPropertyTest(x, new Property("Type", true, Type.class) { //$NON-NLS-1$
			@Override
			public ASTNode sample(AST targetAst, boolean parented) {
				SimpleType result = targetAst.newSimpleType(
					targetAst.newSimpleName("foo")); //$NON-NLS-1$
				if (parented) {
					targetAst.newArrayType(result);
				}
				return result;
			}
			@Override
			public ASTNode get() {
				return x.getType();
			}
			@Override
			public void set(ASTNode value) {
				x.setType((Type) value);
			}
		});

		genericPropertyListTest(x, x.fragments(),
		  new Property("VariableSpecifiers", true, VariableDeclarationFragment.class) { //$NON-NLS-1$
			@Override
			public ASTNode sample(AST targetAst, boolean parented) {
				VariableDeclarationFragment result = targetAst.newVariableDeclarationFragment();
				if (parented) {
					targetAst.newVariableDeclarationStatement(result);
				}
				return result;
			}
			@Override
			public ASTNode wrap() {
				// return VariableDeclarationFragment that embeds x
				VariableDeclarationFragment s1 = ASTTest.this.ast.newVariableDeclarationFragment();
				ClassInstanceCreation s2 = ASTTest.this.ast.newClassInstanceCreation();
				AnonymousClassDeclaration a1 = ASTTest.this.ast.newAnonymousClassDeclaration();
				s2.setAnonymousClassDeclaration(a1);
				s1.setInitializer(s2);
				a1.bodyDeclarations().add(x);
				return s1;
			}
			@Override
			public void unwrap() {
				AnonymousClassDeclaration a1 = (AnonymousClassDeclaration) x.getParent();
				a1.bodyDeclarations().remove(x);
			}
		});

	}

	public void testAssignment() {
		long previousCount = this.ast.modificationCount();
		final Assignment x = this.ast.newAssignment();
		assertTrue(this.ast.modificationCount() > previousCount);
		previousCount = this.ast.modificationCount();
		assertTrue(x.getAST() == this.ast);
		assertTrue(x.getParent() == null);
		assertTrue(x.getOperator() == Assignment.Operator.ASSIGN);
		assertTrue(x.getLeftHandSide().getParent() == x);
		assertTrue(x.getRightHandSide().getParent() == x);
		assertTrue(x.getNodeType() == ASTNode.ASSIGNMENT);
		assertTrue(x.structuralPropertiesForType() ==
			Assignment.propertyDescriptors(this.ast.apiLevel()));
		// make sure that reading did not change modification count
		assertTrue(this.ast.modificationCount() == previousCount);

		previousCount = this.ast.modificationCount();
		x.setOperator(Assignment.Operator.PLUS_ASSIGN);
		assertTrue(this.ast.modificationCount() > previousCount);
		assertTrue(x.getOperator() == Assignment.Operator.PLUS_ASSIGN);
		assertTrue(Assignment.Operator.PLUS_ASSIGN
			!= Assignment.Operator.ASSIGN);

		// check the names of the primitive type codes
		assertTrue(Assignment.Operator.ASSIGN.toString().equals("=")); //$NON-NLS-1$
		assertTrue(Assignment.Operator.PLUS_ASSIGN.toString().equals("+=")); //$NON-NLS-1$
		assertTrue(Assignment.Operator.MINUS_ASSIGN.toString().equals("-=")); //$NON-NLS-1$
		assertTrue(Assignment.Operator.TIMES_ASSIGN.toString().equals("*=")); //$NON-NLS-1$
		assertTrue(Assignment.Operator.DIVIDE_ASSIGN.toString().equals("/=")); //$NON-NLS-1$
		assertTrue(Assignment.Operator.REMAINDER_ASSIGN.toString().equals("%=")); //$NON-NLS-1$
		assertTrue(Assignment.Operator.LEFT_SHIFT_ASSIGN.toString().equals("<<=")); //$NON-NLS-1$
		assertTrue(Assignment.Operator.RIGHT_SHIFT_SIGNED_ASSIGN.toString().equals(">>=")); //$NON-NLS-1$
		assertTrue(Assignment.Operator.RIGHT_SHIFT_UNSIGNED_ASSIGN.toString().equals(">>>=")); //$NON-NLS-1$
		assertTrue(Assignment.Operator.BIT_AND_ASSIGN.toString().equals("&=")); //$NON-NLS-1$
		assertTrue(Assignment.Operator.BIT_OR_ASSIGN.toString().equals("|=")); //$NON-NLS-1$
		assertTrue(Assignment.Operator.BIT_XOR_ASSIGN.toString().equals("^=")); //$NON-NLS-1$

		Assignment.Operator[] known = {
			Assignment.Operator.ASSIGN,
			Assignment.Operator.PLUS_ASSIGN,
			Assignment.Operator.MINUS_ASSIGN,
			Assignment.Operator.TIMES_ASSIGN,
			Assignment.Operator.DIVIDE_ASSIGN,
			Assignment.Operator.REMAINDER_ASSIGN,
			Assignment.Operator.LEFT_SHIFT_ASSIGN,
			Assignment.Operator.RIGHT_SHIFT_SIGNED_ASSIGN,
			Assignment.Operator.RIGHT_SHIFT_UNSIGNED_ASSIGN,
			Assignment.Operator.BIT_AND_ASSIGN,
			Assignment.Operator.BIT_OR_ASSIGN,
			Assignment.Operator.BIT_XOR_ASSIGN,
		};

		// check all operators are distinct
		for (int i = 0; i < known.length; i++) {
			for (int j = 0; j < known.length; j++) {
				assertTrue(i == j || !known[i].equals(known[j]));
			}
		}

		// check all operators work
		for (int i = 0; i < known.length; i++) {
			previousCount = this.ast.modificationCount();
			x.setOperator(known[i]);
			assertTrue(this.ast.modificationCount() > previousCount);
			assertTrue(x.getOperator().equals(known[i]));
		}
		// ensure null does not work as a primitive type code
		try {
			x.setOperator(null);
			assertTrue(false);
		} catch (RuntimeException e) {
			// pass
		}

		// check toOperator lookup of operators by name
		for (int i = 0; i < known.length; i++) {
			String name = known[i].toString();
			assertTrue(Assignment.Operator.toOperator(name).equals(known[i]));
		}
		assertTrue(Assignment.Operator.toOperator("not-an-op") == null); //$NON-NLS-1$

		genericPropertyTest(x, new Property("LeftHandSide", true, Expression.class) { //$NON-NLS-1$
			@Override
			public ASTNode sample(AST targetAst, boolean parented) {
				SimpleName result = targetAst.newSimpleName("foo"); //$NON-NLS-1$
				if (parented) {
					targetAst.newExpressionStatement(result);
				}
				return result;
			}
			@Override
			public ASTNode wrap() {
				// return Expression that embeds x
				ParenthesizedExpression s1 = ASTTest.this.ast.newParenthesizedExpression();
				s1.setExpression(x);
				return s1;
			}
			@Override
			public void unwrap() {
				ParenthesizedExpression s1 = (ParenthesizedExpression) x.getParent();
				s1.setExpression(ASTTest.this.ast.newSimpleName("x")); //$NON-NLS-1$
			}
			@Override
			public ASTNode get() {
				return x.getLeftHandSide();
			}
			@Override
			public void set(ASTNode value) {
				x.setLeftHandSide((Expression) value);
			}
		});

		genericPropertyTest(x, new Property("RightHandSide", true, Expression.class) { //$NON-NLS-1$
			@Override
			public ASTNode sample(AST targetAst, boolean parented) {
				SimpleName result = targetAst.newSimpleName("foo"); //$NON-NLS-1$
				if (parented) {
					targetAst.newExpressionStatement(result);
				}
				return result;
			}
			@Override
			public ASTNode wrap() {
				// return Expression that embeds x
				ParenthesizedExpression s1 = ASTTest.this.ast.newParenthesizedExpression();
				s1.setExpression(x);
				return s1;
			}
			@Override
			public void unwrap() {
				ParenthesizedExpression s1 = (ParenthesizedExpression) x.getParent();
				s1.setExpression(ASTTest.this.ast.newSimpleName("x")); //$NON-NLS-1$
			}
			@Override
			public ASTNode get() {
				return x.getRightHandSide();
			}
			@Override
			public void set(ASTNode value) {
				x.setRightHandSide((Expression) value);
			}
		});
	}

	/**
	 * @deprecated (Uses getLeadingComment() which is deprecated)
	 */
	public void testBreakStatement() {
		long previousCount = this.ast.modificationCount();
		final BreakStatement x = this.ast.newBreakStatement();
		assertTrue(this.ast.modificationCount() > previousCount);
		previousCount = this.ast.modificationCount();
		assertTrue(x.getAST() == this.ast);
		assertTrue(x.getParent() == null);
		assertTrue(x.getLabel() == null);
		assertTrue(x.getLeadingComment() == null);
		assertTrue(x.getNodeType() == ASTNode.BREAK_STATEMENT);
		assertTrue(x.structuralPropertiesForType() ==
			BreakStatement.propertyDescriptors(this.ast.apiLevel()));
		// make sure that reading did not change modification count
		assertTrue(this.ast.modificationCount() == previousCount);

		tLeadingComment(x);

		genericPropertyTest(x, new Property("Label", false, SimpleName.class) { //$NON-NLS-1$
			@Override
			public ASTNode sample(AST targetAst, boolean parented) {
				SimpleName result = targetAst.newSimpleName("foo"); //$NON-NLS-1$
				if (parented) {
					targetAst.newExpressionStatement(result);
				}
				return result;
			}
			@Override
			public ASTNode get() {
				return x.getLabel();
			}
			@Override
			public void set(ASTNode value) {
				x.setLabel((SimpleName) value);
			}
		});
	}

	/**
	 * @deprecated (Uses getLeadingComment() which is deprecated)
	 */
	public void testContinueStatement() {
		long previousCount = this.ast.modificationCount();
		final ContinueStatement x = this.ast.newContinueStatement();
		assertTrue(this.ast.modificationCount() > previousCount);
		previousCount = this.ast.modificationCount();
		assertTrue(x.getAST() == this.ast);
		assertTrue(x.getParent() == null);
		assertTrue(x.getLabel() == null);
		assertTrue(x.getLeadingComment() == null);
		assertTrue(x.getNodeType() == ASTNode.CONTINUE_STATEMENT);
		assertTrue(x.structuralPropertiesForType() ==
			ContinueStatement.propertyDescriptors(this.ast.apiLevel()));
		// make sure that reading did not change modification count
		assertTrue(this.ast.modificationCount() == previousCount);

		tLeadingComment(x);

		genericPropertyTest(x, new Property("Label", false, SimpleName.class) { //$NON-NLS-1$
			@Override
			public ASTNode sample(AST targetAst, boolean parented) {
				SimpleName result = targetAst.newSimpleName("foo"); //$NON-NLS-1$
				if (parented) {
					targetAst.newExpressionStatement(result);
				}
				return result;
			}
			@Override
			public ASTNode get() {
				return x.getLabel();
			}
			@Override
			public void set(ASTNode value) {
				x.setLabel((SimpleName) value);
			}
		});
	}

	/**
	 * @deprecated (Uses getLeadingComment() which is deprecated)
	 */
	public void testIfStatement() {
		long previousCount = this.ast.modificationCount();
		final IfStatement x = this.ast.newIfStatement();
		assertTrue(this.ast.modificationCount() > previousCount);
		previousCount = this.ast.modificationCount();
		assertTrue(x.getAST() == this.ast);
		assertTrue(x.getParent() == null);
		assertTrue(x.getLeadingComment() == null);
		assertTrue(x.getExpression().getParent() == x);
		assertTrue(x.getThenStatement().getParent() == x);
		assertTrue(x.getThenStatement() instanceof Block);
		assertTrue(((Block) x.getThenStatement()).statements().isEmpty());
		assertTrue(x.getElseStatement() == null);
		assertTrue(x.getNodeType() == ASTNode.IF_STATEMENT);
		assertTrue(x.structuralPropertiesForType() ==
			IfStatement.propertyDescriptors(this.ast.apiLevel()));
		// make sure that reading did not change modification count
		assertTrue(this.ast.modificationCount() == previousCount);

		tLeadingComment(x);

		genericPropertyTest(x, new Property("Expression", true, Expression.class) { //$NON-NLS-1$
			@Override
			public ASTNode sample(AST localAst, boolean parented) {
				Expression result = localAst.newSimpleName("foo"); //$NON-NLS-1$
				if (parented) {
					localAst.newExpressionStatement(result);
				}
				return result;
			}
			@Override
			public ASTNode wrap() {
				// return Expression that embeds x
				ClassInstanceCreation s1 = ASTTest.this.ast.newClassInstanceCreation();
				AnonymousClassDeclaration a1 = ASTTest.this.ast.newAnonymousClassDeclaration();
				s1.setAnonymousClassDeclaration(a1);
				MethodDeclaration s2 = ASTTest.this.ast.newMethodDeclaration();
				a1.bodyDeclarations().add(s2);
				Block s3 = ASTTest.this.ast.newBlock();
				s2.setBody(s3);
				s3.statements().add(x);
				return s1;
			}
			@Override
			public void unwrap() {
				Block s3 = (Block) x.getParent();
				s3.statements().remove(x);
			}
			@Override
			public ASTNode get() {
				return x.getExpression();
			}
			@Override
			public void set(ASTNode value) {
				x.setExpression((Expression) value);
			}
		});

		genericPropertyTest(x, new Property("ThenStatement", true, Statement.class) { //$NON-NLS-1$
			@Override
			public ASTNode sample(AST targetAst, boolean parented) {
				Block result = targetAst.newBlock();
				if (parented) {
					Block b2 = targetAst.newBlock();
					b2.statements().add(result);
				}
				return result;
			}
			@Override
			public ASTNode wrap() {
				// return a Statement that embeds x
				Block s1 = ASTTest.this.ast.newBlock();
				s1.statements().add(x);
				return s1;
			}
			@Override
			public void unwrap() {
				Block s2 = (Block) x.getParent();
				s2.statements().remove(x);
			}
			@Override
			public ASTNode get() {
				return x.getThenStatement();
			}
			@Override
			public void set(ASTNode value) {
				x.setThenStatement((Statement) value);
			}
		});

		genericPropertyTest(x, new Property("ElseStatement", false, Statement.class) { //$NON-NLS-1$
			@Override
			public ASTNode sample(AST targetAst, boolean parented) {
				Block result = targetAst.newBlock();
				if (parented) {
					Block b2 = targetAst.newBlock();
					b2.statements().add(result);
				}
				return result;
			}
			@Override
			public ASTNode wrap() {
				// return a Statement that embeds x
				Block s1 = ASTTest.this.ast.newBlock();
				s1.statements().add(x);
				return s1;
			}
			@Override
			public void unwrap() {
				Block s2 = (Block) x.getParent();
				s2.statements().remove(x);
			}
			@Override
			public ASTNode get() {
				return x.getElseStatement();
			}
			@Override
			public void set(ASTNode value) {
				x.setElseStatement((Statement) value);
			}
		});
	}

	/**
	 * @deprecated (Uses getLeadingComment() which is deprecated)
	 */
	public void testWhileStatement() {
		long previousCount = this.ast.modificationCount();
		final WhileStatement x = this.ast.newWhileStatement();
		assertTrue(this.ast.modificationCount() > previousCount);
		previousCount = this.ast.modificationCount();
		assertTrue(x.getAST() == this.ast);
		assertTrue(x.getParent() == null);
		assertTrue(x.getLeadingComment() == null);
		assertTrue(x.getExpression().getParent() == x);
		assertTrue(x.getBody().getParent() == x);
		assertTrue(x.getBody() instanceof Block);
		assertTrue(((Block) x.getBody()).statements().isEmpty());
		assertTrue(x.getNodeType() == ASTNode.WHILE_STATEMENT);
		assertTrue(x.structuralPropertiesForType() ==
			WhileStatement.propertyDescriptors(this.ast.apiLevel()));
		// make sure that reading did not change modification count
		assertTrue(this.ast.modificationCount() == previousCount);

		tLeadingComment(x);

		genericPropertyTest(x, new Property("Expression", true, Expression.class) { //$NON-NLS-1$
			@Override
			public ASTNode sample(AST localAst, boolean parented) {
				Expression result = localAst.newSimpleName("foo"); //$NON-NLS-1$
				if (parented) {
					localAst.newExpressionStatement(result);
				}
				return result;
			}
			@Override
			public ASTNode wrap() {
				// return Expression that embeds x
				ClassInstanceCreation s1 = ASTTest.this.ast.newClassInstanceCreation();
				AnonymousClassDeclaration a1 = ASTTest.this.ast.newAnonymousClassDeclaration();
				s1.setAnonymousClassDeclaration(a1);
				MethodDeclaration s2 = ASTTest.this.ast.newMethodDeclaration();
				a1.bodyDeclarations().add(s2);
				Block s3 = ASTTest.this.ast.newBlock();
				s2.setBody(s3);
				s3.statements().add(x);
				return s1;
			}
			@Override
			public void unwrap() {
				Block s3 = (Block) x.getParent();
				s3.statements().remove(x);
			}
			@Override
			public ASTNode get() {
				return x.getExpression();
			}
			@Override
			public void set(ASTNode value) {
				x.setExpression((Expression) value);
			}
		});

		genericPropertyTest(x, new Property("Body", true, Statement.class) { //$NON-NLS-1$
			@Override
			public ASTNode sample(AST targetAst, boolean parented) {
				Block result = targetAst.newBlock();
				if (parented) {
					Block b2 = targetAst.newBlock();
					b2.statements().add(result);
				}
				return result;
			}
			@Override
			public ASTNode wrap() {
				// return a Statement that embeds x
				Block s1 = ASTTest.this.ast.newBlock();
				s1.statements().add(x);
				return s1;
			}
			@Override
			public void unwrap() {
				Block s2 = (Block) x.getParent();
				s2.statements().remove(x);
			}
			@Override
			public ASTNode get() {
				return x.getBody();
			}
			@Override
			public void set(ASTNode value) {
				x.setBody((Statement) value);
			}
		});
	}

	/**
	 * @deprecated (Uses getLeadingComment() which is deprecated)
	 */
	public void testDoStatement() {
		long previousCount = this.ast.modificationCount();
		final DoStatement x = this.ast.newDoStatement();
		assertTrue(this.ast.modificationCount() > previousCount);
		previousCount = this.ast.modificationCount();
		assertTrue(x.getAST() == this.ast);
		assertTrue(x.getParent() == null);
		assertTrue(x.getLeadingComment() == null);
		assertTrue(x.getExpression().getParent() == x);
		assertTrue(x.getBody().getParent() == x);
		assertTrue(x.getBody() instanceof Block);
		assertTrue(((Block) x.getBody()).statements().isEmpty());
		assertTrue(x.getNodeType() == ASTNode.DO_STATEMENT);
		assertTrue(x.structuralPropertiesForType() ==
			DoStatement.propertyDescriptors(this.ast.apiLevel()));
		// make sure that reading did not change modification count
		assertTrue(this.ast.modificationCount() == previousCount);

		tLeadingComment(x);

		genericPropertyTest(x, new Property("Expression", true, Expression.class) { //$NON-NLS-1$
			@Override
			public ASTNode sample(AST localAst, boolean parented) {
				Expression result = localAst.newSimpleName("foo"); //$NON-NLS-1$
				if (parented) {
					localAst.newExpressionStatement(result);
				}
				return result;
			}
			@Override
			public ASTNode wrap() {
				// return Expression that embeds x
				ClassInstanceCreation s1 = ASTTest.this.ast.newClassInstanceCreation();
				AnonymousClassDeclaration a1 = ASTTest.this.ast.newAnonymousClassDeclaration();
				s1.setAnonymousClassDeclaration(a1);
				MethodDeclaration s2 = ASTTest.this.ast.newMethodDeclaration();
				a1.bodyDeclarations().add(s2);
				Block s3 = ASTTest.this.ast.newBlock();
				s2.setBody(s3);
				s3.statements().add(x);
				return s1;
			}
			@Override
			public void unwrap() {
				Block s3 = (Block) x.getParent();
				s3.statements().remove(x);
			}
			@Override
			public ASTNode get() {
				return x.getExpression();
			}
			@Override
			public void set(ASTNode value) {
				x.setExpression((Expression) value);
			}
		});

		genericPropertyTest(x, new Property("Body", true, Statement.class) { //$NON-NLS-1$
			@Override
			public ASTNode sample(AST targetAst, boolean parented) {
				Block result = targetAst.newBlock();
				if (parented) {
					Block b2 = targetAst.newBlock();
					b2.statements().add(result);
				}
				return result;
			}
			@Override
			public ASTNode wrap() {
				// return a Statement that embeds x
				Block s1 = ASTTest.this.ast.newBlock();
				s1.statements().add(x);
				return s1;
			}
			@Override
			public void unwrap() {
				Block s2 = (Block) x.getParent();
				s2.statements().remove(x);
			}
			@Override
			public ASTNode get() {
				return x.getBody();
			}
			@Override
			public void set(ASTNode value) {
				x.setBody((Statement) value);
			}
		});
	}

	/**
	 * @deprecated (Uses getLeadingComment() which is deprecated)
	 */
	public void testTryStatement() {
		if (this.ast.apiLevel() <= JLS3_INTERNAL) {
			// node type introduced in 4.0 API
			try {
				final TryStatement x = this.ast.newTryStatement();
				x.resources();
				assertTrue("should not be reached if jls level <= JLS3", false);
			} catch (UnsupportedOperationException e) {
				// pass
			}
		}
		long previousCount = this.ast.modificationCount();
		final TryStatement x = this.ast.newTryStatement();
		assertTrue(this.ast.modificationCount() > previousCount);
		previousCount = this.ast.modificationCount();
		assertTrue(x.getAST() == this.ast);
		assertTrue(x.getParent() == null);
		assertTrue(x.getLeadingComment() == null);
		assertTrue(x.getBody().getParent() == x);
		assertTrue((x.getBody()).statements().isEmpty());
		assertTrue(x.getFinally() == null);
		assertTrue(x.catchClauses().size() == 0);
		assertTrue(x.getNodeType() == ASTNode.TRY_STATEMENT);
		assertTrue(x.structuralPropertiesForType() ==
			TryStatement.propertyDescriptors(this.ast.apiLevel()));
		// make sure that reading did not change modification count
		assertTrue(this.ast.modificationCount() == previousCount);

		tLeadingComment(x);

		genericPropertyTest(x, new Property("Body", true, Block.class) { //$NON-NLS-1$
			@Override
			public ASTNode sample(AST targetAst, boolean parented) {
				Block result = targetAst.newBlock();
				if (parented) {
					Block b2 = targetAst.newBlock();
					b2.statements().add(result);
				}
				return result;
			}
			@Override
			public ASTNode wrap() {
				// return a Block that embeds x
				Block s1 = ASTTest.this.ast.newBlock();
				s1.statements().add(x);
				return s1;
			}
			@Override
			public void unwrap() {
				Block s2 = (Block) x.getParent();
				s2.statements().remove(x);
			}
			@Override
			public ASTNode get() {
				return x.getBody();
			}
			@Override
			public void set(ASTNode value) {
				x.setBody((Block) value);
			}
		});

		genericPropertyListTest(x, x.catchClauses(),
		  new Property("CatchClauses", true, CatchClause.class) { //$NON-NLS-1$
			@Override
			public ASTNode sample(AST targetAst, boolean parented) {
				CatchClause result = targetAst.newCatchClause();
				if (parented) {
					TryStatement s1 = targetAst.newTryStatement();
					s1.catchClauses().add(result);
				}
				return result;
			}
			@Override
			public ASTNode wrap() {
				// return CatchClause that embeds x
				CatchClause s1 = ASTTest.this.ast.newCatchClause();
				Block s2 = ASTTest.this.ast.newBlock();
				s1.setBody(s2);
				s2.statements().add(x);
				return s1;
			}
			@Override
			public void unwrap() {
				Block s2 = (Block) x.getParent();
				s2.statements().remove(x);
			}
		});

		genericPropertyTest(x, new Property("Finally", false, Block.class) { //$NON-NLS-1$
			@Override
			public ASTNode sample(AST targetAst, boolean parented) {
				Block result = targetAst.newBlock();
				if (parented) {
					Block b2 = targetAst.newBlock();
					b2.statements().add(result);
				}
				return result;
			}
			@Override
			public ASTNode wrap() {
				// return a Block that embeds x
				Block s1 = ASTTest.this.ast.newBlock();
				s1.statements().add(x);
				return s1;
			}
			@Override
			public void unwrap() {
				Block s2 = (Block) x.getParent();
				s2.statements().remove(x);
			}
			@Override
			public ASTNode get() {
				return x.getFinally();
			}
			@Override
			public void set(ASTNode value) {
				x.setFinally((Block) value);
			}
		});
	}

	public void testCatchClause() {
		long previousCount = this.ast.modificationCount();
		final CatchClause x = this.ast.newCatchClause();
		assertTrue(this.ast.modificationCount() > previousCount);
		previousCount = this.ast.modificationCount();
		assertTrue(x.getAST() == this.ast);
		assertTrue(x.getParent() == null);
		assertTrue(x.getBody().getParent() == x);
		assertTrue(x.getBody().statements().isEmpty());
		assertTrue(x.getException().getParent() == x);
		assertTrue(x.getNodeType() == ASTNode.CATCH_CLAUSE);
		assertTrue(x.structuralPropertiesForType() ==
			CatchClause.propertyDescriptors(this.ast.apiLevel()));
		// make sure that reading did not change modification count
		assertTrue(this.ast.modificationCount() == previousCount);

		genericPropertyTest(x, new Property("Exception", true, SingleVariableDeclaration.class) { //$NON-NLS-1$
			@Override
			public ASTNode sample(AST targetAst, boolean parented) {
				SingleVariableDeclaration result = targetAst.newSingleVariableDeclaration();
				if (parented) {
					targetAst.newCatchClause().setException(result);

				}
				return result;
			}
			@Override
			public ASTNode wrap() {
				// return SingleVariableDeclaration that embeds x
				SingleVariableDeclaration s1 = ASTTest.this.ast.newSingleVariableDeclaration();
				ClassInstanceCreation s2 = ASTTest.this.ast.newClassInstanceCreation();
				AnonymousClassDeclaration a1 = ASTTest.this.ast.newAnonymousClassDeclaration();
				s2.setAnonymousClassDeclaration(a1);
				s1.setInitializer(s2);
				MethodDeclaration s3 = ASTTest.this.ast.newMethodDeclaration();
				a1.bodyDeclarations().add(s3);
				Block s4 = ASTTest.this.ast.newBlock();
				s3.setBody(s4);
				TryStatement s5 = ASTTest.this.ast.newTryStatement();
				s4.statements().add(s5);
				s5.catchClauses().add(x);
				return s1;
			}
			@Override
			public void unwrap() {
				TryStatement s5 = (TryStatement) x.getParent();
				s5.catchClauses().remove(x);
			}
			@Override
			public ASTNode get() {
				return x.getException();
			}
			@Override
			public void set(ASTNode value) {
				x.setException((SingleVariableDeclaration) value);
			}
		});

		genericPropertyTest(x, new Property("Body", true, Block.class) { //$NON-NLS-1$
			@Override
			public ASTNode sample(AST targetAst, boolean parented) {
				Block result = targetAst.newBlock();
				if (parented) {
					Block b2 = targetAst.newBlock();
					b2.statements().add(result);
				}
				return result;
			}
			@Override
			public ASTNode wrap() {
				// return a Block that embeds x
				Block s1 = ASTTest.this.ast.newBlock();
				TryStatement s2 = ASTTest.this.ast.newTryStatement();
				s1.statements().add(s2);
				s2.catchClauses().add(x);
				return s1;
			}
			@Override
			public void unwrap() {
				TryStatement s2 = (TryStatement) x.getParent();
				s2.catchClauses().remove(x);
			}
			@Override
			public ASTNode get() {
				return x.getBody();
			}
			@Override
			public void set(ASTNode value) {
				x.setBody((Block) value);
			}
		});
	}

	/**
	 * @deprecated (Uses getLeadingComment() which is deprecated)
	 */
	public void testEmptyStatement() {
		long previousCount = this.ast.modificationCount();
		final EmptyStatement x = this.ast.newEmptyStatement();
		assertTrue(this.ast.modificationCount() > previousCount);
		previousCount = this.ast.modificationCount();
		assertTrue(x.getAST() == this.ast);
		assertTrue(x.getParent() == null);
		assertTrue(x.getLeadingComment() == null);
		assertTrue(x.getNodeType() == ASTNode.EMPTY_STATEMENT);
		assertTrue(x.structuralPropertiesForType() ==
			EmptyStatement.propertyDescriptors(this.ast.apiLevel()));
		// make sure that reading did not change modification count
		assertTrue(this.ast.modificationCount() == previousCount);

		tLeadingComment(x);
	}

	/**
	 * Exercise the leadingComment property.
	 *
	 * @param x the statement to test
	 * @deprecated (Uses get/setLeadingComment() which is deprecated)
	 */
	void tLeadingComment(Statement x) {

		// check that null is allowed
		long previousCount = this.ast.modificationCount();
		x.setLeadingComment(null);
		assertTrue(this.ast.modificationCount() > previousCount);
		assertTrue(x.getLeadingComment() == null);

		// check that regular comment is allowed
		previousCount = this.ast.modificationCount();
		x.setLeadingComment("/* X */"); //$NON-NLS-1$
		assertTrue(this.ast.modificationCount() > previousCount);
		assertTrue(x.getLeadingComment() == "/* X */"); //$NON-NLS-1$

		// check that regular comment with line breaks is allowed
		previousCount = this.ast.modificationCount();
		x.setLeadingComment("/* X\n *Y\n */"); //$NON-NLS-1$
		assertTrue(this.ast.modificationCount() > previousCount);
		assertTrue(x.getLeadingComment() == "/* X\n *Y\n */"); //$NON-NLS-1$

		// check that end-of-line comment is allowed
		previousCount = this.ast.modificationCount();
		x.setLeadingComment("// X\n"); //$NON-NLS-1$
		assertTrue(this.ast.modificationCount() > previousCount);
		assertTrue(x.getLeadingComment() == "// X\n"); //$NON-NLS-1$

		// check that end-of-line comment without a line break at the end is allowed
		previousCount = this.ast.modificationCount();
		x.setLeadingComment("// X"); //$NON-NLS-1$
		assertTrue(this.ast.modificationCount() > previousCount);
		assertTrue(x.getLeadingComment() == "// X"); //$NON-NLS-1$

		// check that end-of-line comment with embedded end of line
		// not allowed
		try {
			x.setLeadingComment("// X\n extra"); //$NON-NLS-1$
			assertTrue(false);
		} catch (RuntimeException e) {
			// pass
		}

	}

	/**
	 * Exercise the javadoc property.
	 *
	 * @param x the body declaration to test
	 */
	void tJavadocComment(final BodyDeclaration x) {
		genericPropertyTest(x, new Property("Javadoc", false, Javadoc.class) { //$NON-NLS-1$
			@Override
			public ASTNode sample(AST targetAst, boolean parented) {
				Javadoc result = targetAst.newJavadoc();
				if (parented) {
					targetAst.newInitializer().setJavadoc(result);
				}
				return result;
			}
			@Override
			public ASTNode get() {
				return x.getJavadoc();
			}
			@Override
			public void set(ASTNode value) {
				x.setJavadoc((Javadoc) value);
			}
		});
	}

	/**
	 * Returns a list of all the different Modifier nodes.
	 */
	Modifier[] allModifiers() {
		Modifier[] allMods = {
				this.ast.newModifier(Modifier.ModifierKeyword.PUBLIC_KEYWORD),
				this.ast.newModifier(Modifier.ModifierKeyword.PRIVATE_KEYWORD),
				this.ast.newModifier(Modifier.ModifierKeyword.PROTECTED_KEYWORD),
				this.ast.newModifier(Modifier.ModifierKeyword.STATIC_KEYWORD),
				this.ast.newModifier(Modifier.ModifierKeyword.FINAL_KEYWORD),
				this.ast.newModifier(Modifier.ModifierKeyword.ABSTRACT_KEYWORD),
				this.ast.newModifier(Modifier.ModifierKeyword.NATIVE_KEYWORD),
				this.ast.newModifier(Modifier.ModifierKeyword.SYNCHRONIZED_KEYWORD),
				this.ast.newModifier(Modifier.ModifierKeyword.TRANSIENT_KEYWORD),
				this.ast.newModifier(Modifier.ModifierKeyword.VOLATILE_KEYWORD),
				this.ast.newModifier(Modifier.ModifierKeyword.STRICTFP_KEYWORD),
				this.ast.newModifier(Modifier.ModifierKeyword.DEFAULT_KEYWORD)
		};
		return allMods;
	}

	/**
	 * Exercise the modifiers property.
	 *
	 * @param x the body declaration to test
	 * @deprecated using deprecated code
	 */
	void tModifiers(final BodyDeclaration x) {
		if (this.ast.apiLevel() == AST.JLS2) {
			return;
		}
		genericPropertyListTest(x, x.modifiers(), new Property("Modifiers", true, IExtendedModifier.class) { //$NON-NLS-1$
			@Override
			public ASTNode sample(AST targetAst, boolean parented) {
				Modifier result = targetAst.newModifier(Modifier.ModifierKeyword.PUBLIC_KEYWORD);
				if (parented) {
					TypeDeclaration pd = targetAst.newTypeDeclaration();
					pd.modifiers().add(result);
				}
				return result;
			}
			@Override
			public ASTNode wrap() {
				SingleMemberAnnotation s1 = x.getAST().newSingleMemberAnnotation();
				ClassInstanceCreation s2 = x.getAST().newClassInstanceCreation();
				AnonymousClassDeclaration s3 = x.getAST().newAnonymousClassDeclaration();
				MethodDeclaration s4 = x.getAST().newMethodDeclaration();
				s1.setValue(s2);
				s2.setAnonymousClassDeclaration(s3);
				s3.bodyDeclarations().add(s4);
				s4.modifiers().add(x);
				return s1;
			}
			@Override
			public void unwrap() {
				MethodDeclaration s4 = (MethodDeclaration) x.getParent();
				s4.modifiers().remove(x);
			}
		});

		// check that getModifiers() tracks changes to modifiers()
		x.modifiers().clear();
		assertTrue(x.getModifiers() == Modifier.NONE);
		Modifier[] allMods = allModifiers();
		// one at a time
		for (int i = 0 ; i < allMods.length; i++) {
			x.modifiers().add(allMods[i]);
			assertTrue(x.getModifiers() == allMods[i].getKeyword().toFlagValue());
			x.modifiers().remove(allMods[i]);
			assertTrue(x.getModifiers() == Modifier.NONE);
		}
		// all at same time
		for (int i = 0 ; i < allMods.length; i++) {
			x.modifiers().add(allMods[i]);
		}
		int flags  = x.getModifiers();
		for (int i = 0 ; i < allMods.length; i++) {
			assertTrue((flags & allMods[i].getKeyword().toFlagValue()) != 0);
		}
	}

	/**
	 * Exercise the alternateRoot property of a Comment.
	 *
	 * @param x the comment to test
     * @since 3.0
	 */
	void tAlternateRoot(final Comment x) {
		CompilationUnit cu = this.ast.newCompilationUnit();
		long previousCount = this.ast.modificationCount();
		x.setAlternateRoot(cu);
		assertTrue(this.ast.modificationCount() > previousCount);
		assertTrue(x.getAlternateRoot() == cu);
		previousCount = this.ast.modificationCount();
		x.setAlternateRoot(null);
		assertTrue(x.getAlternateRoot() == null);
		assertTrue(this.ast.modificationCount() > previousCount);
	}

	/**
	 * Exercise the client properties of a node.
	 *
	 * @param x the node to test
	 */
	void tClientProperties(ASTNode x) {

		long previousCount = this.ast.modificationCount();

		// a node initially has no properties
		assertTrue(x.properties().size() == 0);
		assertTrue(x.getProperty("1") == null); //$NON-NLS-1$

		// clearing an unset property does not add it to list of known ones
		x.setProperty("1", null); //$NON-NLS-1$
		assertTrue(x.getProperty("1") == null); //$NON-NLS-1$
		assertTrue(x.properties().size() == 0);

		// setting an unset property does add it to the list of known ones
		x.setProperty("1", "a1"); //$NON-NLS-1$ //$NON-NLS-2$
		assertTrue(x.getProperty("1") == "a1"); //$NON-NLS-1$ //$NON-NLS-2$
		assertTrue(x.properties().size() == 1);
		Map.Entry[] m = (Map.Entry[]) x.properties().entrySet().toArray(new Map.Entry[1]);
		assertTrue(m[0].getKey() == "1"); //$NON-NLS-1$
		assertTrue(m[0].getValue() == "a1"); //$NON-NLS-1$

		// setting an already set property just changes its value
		x.setProperty("1", "a2"); //$NON-NLS-1$ //$NON-NLS-2$
		assertTrue(x.getProperty("1") == "a2"); //$NON-NLS-1$ //$NON-NLS-2$
		assertTrue(x.properties().size() == 1);
		m = (Map.Entry[]) x.properties().entrySet().toArray(new Map.Entry[1]);
		assertTrue(m[0].getKey() == "1"); //$NON-NLS-1$
		assertTrue(m[0].getValue() == "a2"); //$NON-NLS-1$

		// clearing a set property removes it from list of known ones
		x.setProperty("1", null); //$NON-NLS-1$
		assertTrue(x.getProperty("1") == null); //$NON-NLS-1$
		assertTrue(x.properties().size() == 0);


		// ========= test 2 and 3 properties
		x.setProperty("1", "a1"); //$NON-NLS-1$ //$NON-NLS-2$
		x.setProperty("2", "b1"); //$NON-NLS-1$ //$NON-NLS-2$
		x.setProperty("3", "c1"); //$NON-NLS-1$ //$NON-NLS-2$
		assertTrue(x.getProperty("1") == "a1"); //$NON-NLS-1$ //$NON-NLS-2$
		assertTrue(x.getProperty("2") == "b1"); //$NON-NLS-1$ //$NON-NLS-2$
		assertTrue(x.getProperty("3") == "c1"); //$NON-NLS-1$ //$NON-NLS-2$
		assertTrue(x.properties().size() == 3);
		assertTrue(x.properties().get("1") == "a1"); //$NON-NLS-1$ //$NON-NLS-2$
		assertTrue(x.properties().get("2") == "b1"); //$NON-NLS-1$ //$NON-NLS-2$
		assertTrue(x.properties().get("3") == "c1"); //$NON-NLS-1$ //$NON-NLS-2$
		x.setProperty("1", "a2"); //$NON-NLS-1$ //$NON-NLS-2$
		x.setProperty("2", "b2"); //$NON-NLS-1$ //$NON-NLS-2$
		x.setProperty("3", "c2"); //$NON-NLS-1$ //$NON-NLS-2$
		assertTrue(x.getProperty("1") == "a2"); //$NON-NLS-1$ //$NON-NLS-2$
		assertTrue(x.getProperty("2") == "b2"); //$NON-NLS-1$ //$NON-NLS-2$
		assertTrue(x.getProperty("3") == "c2"); //$NON-NLS-1$ //$NON-NLS-2$
		assertTrue(x.properties().size() == 3);
		assertTrue(x.properties().get("1") == "a2"); //$NON-NLS-1$ //$NON-NLS-2$
		assertTrue(x.properties().get("2") == "b2"); //$NON-NLS-1$ //$NON-NLS-2$
		assertTrue(x.properties().get("3") == "c2"); //$NON-NLS-1$ //$NON-NLS-2$
		x.setProperty("2", null); //$NON-NLS-1$
		assertTrue(x.getProperty("1") == "a2"); //$NON-NLS-1$ //$NON-NLS-2$
		assertTrue(x.getProperty("2") == null); //$NON-NLS-1$
		assertTrue(x.getProperty("3") == "c2"); //$NON-NLS-1$ //$NON-NLS-2$
		assertTrue(x.properties().size() == 2);
		assertTrue(x.properties().get("1") == "a2"); //$NON-NLS-1$ //$NON-NLS-2$
		assertTrue(x.properties().get("2") == null); //$NON-NLS-1$
		assertTrue(x.properties().get("3") == "c2"); //$NON-NLS-1$ //$NON-NLS-2$
		x.setProperty("1", null); //$NON-NLS-1$
		assertTrue(x.getProperty("1") == null); //$NON-NLS-1$
		assertTrue(x.getProperty("2") == null); //$NON-NLS-1$
		assertTrue(x.getProperty("3") == "c2"); //$NON-NLS-1$ //$NON-NLS-2$
		assertTrue(x.properties().size() == 1);
		assertTrue(x.properties().get("1") == null); //$NON-NLS-1$
		assertTrue(x.properties().get("2") == null); //$NON-NLS-1$
		assertTrue(x.properties().get("3") == "c2"); //$NON-NLS-1$ //$NON-NLS-2$

		// none of this is considered to have affected the AST
		assertTrue(this.ast.modificationCount() == previousCount);
	}

	public void testReturnStatement() {
		long previousCount = this.ast.modificationCount();
		final ReturnStatement x = this.ast.newReturnStatement();
		assertTrue(this.ast.modificationCount() > previousCount);
		previousCount = this.ast.modificationCount();
		assertTrue(x.getAST() == this.ast);
		assertTrue(x.getParent() == null);
		assertTrue(x.getExpression() == null);
		assertTrue(x.getNodeType() == ASTNode.RETURN_STATEMENT);
		assertTrue(x.structuralPropertiesForType() ==
			ReturnStatement.propertyDescriptors(this.ast.apiLevel()));
		// make sure that reading did not change modification count
		assertTrue(this.ast.modificationCount() == previousCount);

		tLeadingComment(x);

		genericPropertyTest(x, new Property("Expression", false, Expression.class) { //$NON-NLS-1$
			@Override
			public ASTNode sample(AST localAst, boolean parented) {
				Expression result = localAst.newSimpleName("foo"); //$NON-NLS-1$
				if (parented) {
					localAst.newExpressionStatement(result);
				}
				return result;
			}
			@Override
			public ASTNode wrap() {
				// return Expression that embeds x
				ClassInstanceCreation s1 = ASTTest.this.ast.newClassInstanceCreation();
				AnonymousClassDeclaration a1 = ASTTest.this.ast.newAnonymousClassDeclaration();
				s1.setAnonymousClassDeclaration(a1);
				MethodDeclaration s2 = ASTTest.this.ast.newMethodDeclaration();
				a1.bodyDeclarations().add(s2);
				Block s3 = ASTTest.this.ast.newBlock();
				s2.setBody(s3);
				s3.statements().add(x);
				return s1;
			}
			@Override
			public void unwrap() {
				Block s3 = (Block) x.getParent();
				s3.statements().remove(x);
			}
			@Override
			public ASTNode get() {
				return x.getExpression();
			}
			@Override
			public void set(ASTNode value) {
				x.setExpression((Expression) value);
			}
		});
	}

	/**
	 * @deprecated (Uses getLeadingComment() which is deprecated)
	 */
	public void testThrowStatement() {
		long previousCount = this.ast.modificationCount();
		final ThrowStatement x = this.ast.newThrowStatement();
		assertTrue(this.ast.modificationCount() > previousCount);
		previousCount = this.ast.modificationCount();
		assertTrue(x.getAST() == this.ast);
		assertTrue(x.getParent() == null);
		assertTrue(x.getExpression().getParent() == x);
		assertTrue(x.getLeadingComment() == null);
		assertTrue(x.getNodeType() == ASTNode.THROW_STATEMENT);
		assertTrue(x.structuralPropertiesForType() ==
			ThrowStatement.propertyDescriptors(this.ast.apiLevel()));
		// make sure that reading did not change modification count
		assertTrue(this.ast.modificationCount() == previousCount);

		tLeadingComment(x);

		genericPropertyTest(x, new Property("Expression", true, Expression.class) { //$NON-NLS-1$
			@Override
			public ASTNode sample(AST localAst, boolean parented) {
				Expression result = localAst.newSimpleName("foo"); //$NON-NLS-1$
				if (parented) {
					localAst.newExpressionStatement(result);
				}
				return result;
			}
			@Override
			public ASTNode wrap() {
				// return Expression that embeds x
				ClassInstanceCreation s1 = ASTTest.this.ast.newClassInstanceCreation();
				AnonymousClassDeclaration a1 = ASTTest.this.ast.newAnonymousClassDeclaration();
				s1.setAnonymousClassDeclaration(a1);
				MethodDeclaration s2 = ASTTest.this.ast.newMethodDeclaration();
				a1.bodyDeclarations().add(s2);
				Block s3 = ASTTest.this.ast.newBlock();
				s2.setBody(s3);
				s3.statements().add(x);
				return s1;
			}
			@Override
			public void unwrap() {
				Block s3 = (Block) x.getParent();
				s3.statements().remove(x);
			}
			@Override
			public ASTNode get() {
				return x.getExpression();
			}
			@Override
			public void set(ASTNode value) {
				x.setExpression((Expression) value);
			}
		});
	}

	/**
	 * @deprecated (Uses getLeadingComment() which is deprecated)
	 */
	public void testAssertStatement() {
		long previousCount = this.ast.modificationCount();
		final AssertStatement x = this.ast.newAssertStatement();
		assertTrue(this.ast.modificationCount() > previousCount);
		previousCount = this.ast.modificationCount();
		assertTrue(x.getAST() == this.ast);
		assertTrue(x.getParent() == null);
		assertTrue(x.getExpression().getParent() == x);
		assertTrue(x.getMessage() == null);
		assertTrue(x.getLeadingComment() == null);
		assertTrue(x.getNodeType() == ASTNode.ASSERT_STATEMENT);
		assertTrue(x.structuralPropertiesForType() ==
			AssertStatement.propertyDescriptors(this.ast.apiLevel()));
		// make sure that reading did not change modification count
		assertTrue(this.ast.modificationCount() == previousCount);

		tLeadingComment(x);

		genericPropertyTest(x, new Property("Expression", true, Expression.class) { //$NON-NLS-1$
			@Override
			public ASTNode sample(AST localAst, boolean parented) {
				Expression result = localAst.newSimpleName("foo"); //$NON-NLS-1$
				if (parented) {
					localAst.newExpressionStatement(result);
				}
				return result;
			}
			@Override
			public ASTNode wrap() {
				// return Expression that embeds x
				ClassInstanceCreation s1 = ASTTest.this.ast.newClassInstanceCreation();
				AnonymousClassDeclaration a1 = ASTTest.this.ast.newAnonymousClassDeclaration();
				s1.setAnonymousClassDeclaration(a1);
				MethodDeclaration s2 = ASTTest.this.ast.newMethodDeclaration();
				a1.bodyDeclarations().add(s2);
				Block s3 = ASTTest.this.ast.newBlock();
				s2.setBody(s3);
				s3.statements().add(x);
				return s1;
			}
			@Override
			public void unwrap() {
				Block s3 = (Block) x.getParent();
				s3.statements().remove(x);
			}
			@Override
			public ASTNode get() {
				return x.getExpression();
			}
			@Override
			public void set(ASTNode value) {
				x.setExpression((Expression) value);
			}
		});

		genericPropertyTest(x, new Property("Message", false, Expression.class) { //$NON-NLS-1$
			@Override
			public ASTNode sample(AST localAst, boolean parented) {
				Expression result = localAst.newSimpleName("foo"); //$NON-NLS-1$
				if (parented) {
					localAst.newExpressionStatement(result);
				}
				return result;
			}
			@Override
			public ASTNode wrap() {
				// return Expression that embeds x
				ClassInstanceCreation s1 = ASTTest.this.ast.newClassInstanceCreation();
				AnonymousClassDeclaration a1 = ASTTest.this.ast.newAnonymousClassDeclaration();
				s1.setAnonymousClassDeclaration(a1);
				MethodDeclaration s2 = ASTTest.this.ast.newMethodDeclaration();
				a1.bodyDeclarations().add(s2);
				Block s3 = ASTTest.this.ast.newBlock();
				s2.setBody(s3);
				s3.statements().add(x);
				return s1;
			}
			@Override
			public void unwrap() {
				Block s3 = (Block) x.getParent();
				s3.statements().remove(x);
			}
			@Override
			public ASTNode get() {
				return x.getMessage();
			}
			@Override
			public void set(ASTNode value) {
				x.setMessage((Expression) value);
			}
		});
	}

	/**
	 * @deprecated (Uses getLeadingComment() which is deprecated)
	 */
	public void testSwitchStatement() {
		long previousCount = this.ast.modificationCount();
		final SwitchStatement x = this.ast.newSwitchStatement();
		assertTrue(this.ast.modificationCount() > previousCount);
		previousCount = this.ast.modificationCount();
		assertTrue(x.getAST() == this.ast);
		assertTrue(x.getParent() == null);
		assertTrue(x.getExpression().getParent() == x);
		assertTrue(x.statements().isEmpty());
		assertTrue(x.getLeadingComment() == null);
		assertTrue(x.getNodeType() == ASTNode.SWITCH_STATEMENT);
		assertTrue(x.structuralPropertiesForType() ==
			SwitchStatement.propertyDescriptors(this.ast.apiLevel()));
		// make sure that reading did not change modification count
		assertTrue(this.ast.modificationCount() == previousCount);

		tLeadingComment(x);

		genericPropertyTest(x, new Property("Expression", true, Expression.class) { //$NON-NLS-1$
			@Override
			public ASTNode sample(AST localAst, boolean parented) {
				Expression result = localAst.newSimpleName("foo"); //$NON-NLS-1$
				if (parented) {
					localAst.newExpressionStatement(result);
				}
				return result;
			}
			@Override
			public ASTNode wrap() {
				// return Expression that embeds x
				ClassInstanceCreation s1 = ASTTest.this.ast.newClassInstanceCreation();
				AnonymousClassDeclaration a1 = ASTTest.this.ast.newAnonymousClassDeclaration();
				s1.setAnonymousClassDeclaration(a1);
				MethodDeclaration s2 = ASTTest.this.ast.newMethodDeclaration();
				a1.bodyDeclarations().add(s2);
				Block s3 = ASTTest.this.ast.newBlock();
				s2.setBody(s3);
				s3.statements().add(x);
				return s1;
			}
			@Override
			public void unwrap() {
				Block s3 = (Block) x.getParent();
				s3.statements().remove(x);
			}
			@Override
			public ASTNode get() {
				return x.getExpression();
			}
			@Override
			public void set(ASTNode value) {
				x.setExpression((Expression) value);
			}
		});

		genericPropertyListTest(x, x.statements(),
		  new Property("Statements", true, Statement.class) { //$NON-NLS-1$
			@Override
			public ASTNode sample(AST targetAst, boolean parented) {
				Block result = targetAst.newBlock();
				if (parented) {
					Block b2 = targetAst.newBlock();
					b2.statements().add(result);
				}
				return result;
			}
			@Override
			public ASTNode wrap() {
				// return a Statement that embeds x
				Block s1 = ASTTest.this.ast.newBlock();
				s1.statements().add(x);
				return s1;
			}
			@Override
			public void unwrap() {
				Block s2 = (Block) x.getParent();
				s2.statements().remove(x);
			}
		});
	}

	/**
	 * @deprecated (Uses getLeadingComment() which is deprecated)
	 */
	public void testSwitchCase() {
		long previousCount = this.ast.modificationCount();
		final SwitchCase x = this.ast.newSwitchCase();
		assertTrue(this.ast.modificationCount() > previousCount);
		previousCount = this.ast.modificationCount();
		assertTrue(x.getAST() == this.ast);
		assertTrue(x.getParent() == null);
		assertTrue(x.getExpression().getParent() == x);
		assertTrue(x.getLeadingComment() == null);
		assertTrue(!x.isDefault());
		assertTrue(x.getNodeType() == ASTNode.SWITCH_CASE);
		assertTrue(x.structuralPropertiesForType() ==
			SwitchCase.propertyDescriptors(this.ast.apiLevel()));
		// make sure that reading did not change modification count
		assertTrue(this.ast.modificationCount() == previousCount);

		genericPropertyTest(x, new Property("Expression", false, Expression.class) { //$NON-NLS-1$
			@Override
			public ASTNode sample(AST localAst, boolean parented) {
				Expression result = localAst.newSimpleName("foo"); //$NON-NLS-1$
				if (parented) {
					localAst.newExpressionStatement(result);
				}
				return result;
			}
			@Override
			public ASTNode wrap() {
				// return Expression that embeds x
				ClassInstanceCreation s1 = ASTTest.this.ast.newClassInstanceCreation();
				AnonymousClassDeclaration a1 = ASTTest.this.ast.newAnonymousClassDeclaration();
				s1.setAnonymousClassDeclaration(a1);
				MethodDeclaration s2 = ASTTest.this.ast.newMethodDeclaration();
				a1.bodyDeclarations().add(s2);
				Block s3 = ASTTest.this.ast.newBlock();
				s2.setBody(s3);
				SwitchStatement s4 = ASTTest.this.ast.newSwitchStatement();
				s3.statements().add(s4);
				s4.statements().add(x);
				return s1;
			}
			@Override
			public void unwrap() {
				SwitchStatement s4 = (SwitchStatement) x.getParent();
				s4.statements().remove(x);
			}
			@Override
			public ASTNode get() {
				return x.getExpression();
			}
			@Override
			public void set(ASTNode value) {
				x.setExpression((Expression) value);
			}
		});
	}

	/**
	 * @deprecated (Uses getLeadingComment() which is deprecated)
	 */
	public void testSynchronizedStatement() {
		long previousCount = this.ast.modificationCount();
		final SynchronizedStatement x = this.ast.newSynchronizedStatement();
		assertTrue(this.ast.modificationCount() > previousCount);
		previousCount = this.ast.modificationCount();
		assertTrue(x.getAST() == this.ast);
		assertTrue(x.getParent() == null);
		assertTrue(x.getExpression().getParent() == x);
		assertTrue(x.getBody().statements().isEmpty());
		assertTrue(x.getLeadingComment() == null);
		assertTrue(x.getNodeType() == ASTNode.SYNCHRONIZED_STATEMENT);
		assertTrue(x.structuralPropertiesForType() ==
			SynchronizedStatement.propertyDescriptors(this.ast.apiLevel()));
		// make sure that reading did not change modification count
		assertTrue(this.ast.modificationCount() == previousCount);

		tLeadingComment(x);

		genericPropertyTest(x, new Property("Expression", true, Expression.class) { //$NON-NLS-1$
			@Override
			public ASTNode sample(AST localAst, boolean parented) {
				Expression result = localAst.newSimpleName("foo"); //$NON-NLS-1$
				if (parented) {
					localAst.newExpressionStatement(result);
				}
				return result;
			}
			@Override
			public ASTNode wrap() {
				// return Expression that embeds x
				ClassInstanceCreation s1 = ASTTest.this.ast.newClassInstanceCreation();
				AnonymousClassDeclaration a1 = ASTTest.this.ast.newAnonymousClassDeclaration();
				s1.setAnonymousClassDeclaration(a1);
				MethodDeclaration s2 = ASTTest.this.ast.newMethodDeclaration();
				a1.bodyDeclarations().add(s2);
				Block s3 = ASTTest.this.ast.newBlock();
				s2.setBody(s3);
				s3.statements().add(x);
				return s1;
			}
			@Override
			public void unwrap() {
				Block s3 = (Block) x.getParent();
				s3.statements().remove(x);
			}
			@Override
			public ASTNode get() {
				return x.getExpression();
			}
			@Override
			public void set(ASTNode value) {
				x.setExpression((Expression) value);
			}
		});

		genericPropertyTest(x, new Property("Body", true, Block.class) { //$NON-NLS-1$
			@Override
			public ASTNode sample(AST targetAst, boolean parented) {
				Block result = targetAst.newBlock();
				if (parented) {
					Block b2 = targetAst.newBlock();
					b2.statements().add(result);
				}
				return result;
			}
			@Override
			public ASTNode wrap() {
				// return a Block that embeds x
				Block s1 = ASTTest.this.ast.newBlock();
				s1.statements().add(x);
				return s1;
			}
			@Override
			public void unwrap() {
				Block s2 = (Block) x.getParent();
				s2.statements().remove(x);
			}
			@Override
			public ASTNode get() {
				return x.getBody();
			}
			@Override
			public void set(ASTNode value) {
				x.setBody((Block) value);
			}
		});
	}

	/**
	 * @deprecated (Uses getLeadingComment() which is deprecated)
	 */
	public void testLabeledStatement() {
		long previousCount = this.ast.modificationCount();
		final LabeledStatement x = this.ast.newLabeledStatement();
		assertTrue(this.ast.modificationCount() > previousCount);
		previousCount = this.ast.modificationCount();
		assertTrue(x.getAST() == this.ast);
		assertTrue(x.getParent() == null);
		assertTrue(x.getLabel().getParent() == x);
		assertTrue(x.getBody().getParent() == x);
		assertTrue(x.getLeadingComment() == null);
		assertTrue(x.getNodeType() == ASTNode.LABELED_STATEMENT);
		assertTrue(x.structuralPropertiesForType() ==
			LabeledStatement.propertyDescriptors(this.ast.apiLevel()));
		// make sure that reading did not change modification count
		assertTrue(this.ast.modificationCount() == previousCount);

		tLeadingComment(x);

		genericPropertyTest(x, new Property("Label", true, SimpleName.class) { //$NON-NLS-1$
			@Override
			public ASTNode sample(AST targetAst, boolean parented) {
				SimpleName result = targetAst.newSimpleName("foo"); //$NON-NLS-1$
				if (parented) {
					targetAst.newExpressionStatement(result);
				}
				return result;
			}
			@Override
			public ASTNode get() {
				return x.getLabel();
			}
			@Override
			public void set(ASTNode value) {
				x.setLabel((SimpleName) value);
			}
		});

		genericPropertyTest(x, new Property("Body", true, Statement.class) { //$NON-NLS-1$
			@Override
			public ASTNode sample(AST targetAst, boolean parented) {
				Block result = targetAst.newBlock();
				if (parented) {
					Block b2 = targetAst.newBlock();
					b2.statements().add(result);
				}
				return result;
			}
			@Override
			public ASTNode wrap() {
				// return a Statement that embeds x
				Block s1 = ASTTest.this.ast.newBlock();
				s1.statements().add(x);
				return s1;
			}
			@Override
			public void unwrap() {
				Block s2 = (Block) x.getParent();
				s2.statements().remove(x);
			}
			@Override
			public ASTNode get() {
				return x.getBody();
			}
			@Override
			public void set(ASTNode value) {
				x.setBody((Statement) value);
			}
		});
	}

	/**
	 * Walks the given AST and assigns properly-nested (but otherwise totally bogus)
	 * source ranges to all nodes.
	 */
	void assignSourceRanges(ASTNode target) {
		final StringBuilder buffer = new StringBuilder();
		final List stack = new ArrayList();
		// pretend that every construct begins with "(" and ends with ")"
		class PositionAssigner extends ASTVisitor {
			PositionAssigner() {
				// visit Javadoc.tags();
				super(true);
			}
			public void preVisit(ASTNode node) {
				int start = buffer.length();
				buffer.append("(");
				// push start position - popped by postVisit for same node
				stack.add(Integer.valueOf(start));
			}
			public void postVisit(ASTNode node) {
				// pop start position placed there by preVisit
				int start = ((Integer) stack.remove(stack.size() - 1)).intValue();
				buffer.append(")");
				int length = buffer.length() - start;
				node.setSourceRange(start, length);
			}
		}
		target.accept(new PositionAssigner());
	}

	public void testClone() {
		ASTNode x = SampleASTs.oneOfEach(this.ast);
		assignSourceRanges(x);
		assertTrue(x.subtreeMatch(new CheckPositionsMatcher(), x));

		// same AST clone
		ASTNode y = ASTNode.copySubtree(this.ast, x);
		assertTrue(x.subtreeMatch(new CheckPositionsMatcher(), y));
		assertTrue(y.subtreeMatch(new CheckPositionsMatcher(), x));

		// different AST clone
		AST newAST = AST.newAST(this.ast.apiLevel(), true);
		ASTNode z = ASTNode.copySubtree(newAST, x);
		assertTrue(x.subtreeMatch(new CheckPositionsMatcher(), z));
		assertTrue(z.subtreeMatch(new CheckPositionsMatcher(), x));
	}

	public void testNullResolve() {
		ASTNode x = SampleASTs.oneOfEach(this.ast);

		ASTVisitor v = new ASTVisitor(true) {
			// NAMES

			public boolean visit(SimpleName node) {
				assertTrue(node.resolveBinding() == null);
				return true;
			}
			public boolean visit(QualifiedName node) {
				assertTrue(node.resolveBinding() == null);
				return true;
			}

			// TYPES

			public boolean visit(SimpleType node) {
				assertTrue(node.resolveBinding() == null);
				return true;
			}
			public boolean visit(ArrayType node) {
				assertTrue(node.resolveBinding() == null);
				return true;
			}
			public boolean visit(ParameterizedType node) {
				assertTrue(node.resolveBinding() == null);
				return true;
			}
			public boolean visit(PrimitiveType node) {
				assertTrue(node.resolveBinding() == null);
				return true;
			}
			public boolean visit(QualifiedType node) {
				assertTrue(node.resolveBinding() == null);
				return true;
			}
			public boolean visit(WildcardType node) {
				assertTrue(node.resolveBinding() == null);
				return true;
			}

			// EXPRESSIONS

			public boolean visit(Assignment node) {
				assertTrue(node.resolveTypeBinding() == null);
				return true;
			}

			public boolean visit(ClassInstanceCreation node) {
				assertTrue(node.resolveConstructorBinding() == null);
				return true;
			}

			public boolean visit(ConstructorInvocation node) {
				assertTrue(node.resolveConstructorBinding() == null);
				return true;
			}

			public boolean visit(SuperConstructorInvocation node) {
				assertTrue(node.resolveConstructorBinding() == null);
				return true;
			}

			// MAJOR DECLARATIONS

			public boolean visit(PackageDeclaration node) {
				assertTrue(node.resolveBinding() == null);
				return true;
			}
			public boolean visit(ImportDeclaration node) {
				assertTrue(node.resolveBinding() == null);
				return true;
			}
			public boolean visit(MethodDeclaration node) {
				assertTrue(node.resolveBinding() == null);
				return true;
			}
			public boolean visit(ModuleDeclaration node) {
				assertTrue(node.resolveBinding() == null);
				return true;
			}
			public boolean visit(TypeDeclaration node) {
				assertTrue(node.resolveBinding() == null);
				return true;
			}
			public boolean visit(TypeDeclarationStatement node) {
				assertTrue(node.resolveBinding() == null);
				return true;
			}
			public boolean visit(SingleVariableDeclaration node) {
				assertTrue(node.resolveBinding() == null);
				return true;
			}
			public boolean visit(VariableDeclarationFragment node) {
				assertTrue(node.resolveBinding() == null);
				return true;
			}
			public boolean visit(EnumConstantDeclaration node) {
				assertTrue(node.resolveVariable() == null);
				return true;
			}
		};

		x.accept(v);
	}

	/**
	 * @deprecated (Uses getLeadingComment() which is deprecated)
	 */
	public void testForStatement() {
		long previousCount = this.ast.modificationCount();
		final ForStatement x = this.ast.newForStatement();
		assertTrue(this.ast.modificationCount() > previousCount);
		previousCount = this.ast.modificationCount();
		assertTrue(x.getAST() == this.ast);
		assertTrue(x.getParent() == null);
		assertTrue(x.initializers().isEmpty());
		assertTrue(x.getExpression() == null);
		assertTrue(x.updaters().isEmpty());
		assertTrue(x.getBody().getParent() == x);
		assertTrue(x.getBody() instanceof Block);
		assertTrue(((Block) x.getBody()).statements().isEmpty());
		assertTrue(x.getLeadingComment() == null);
		assertTrue(x.getNodeType() == ASTNode.FOR_STATEMENT);
		assertTrue(x.structuralPropertiesForType() ==
			ForStatement.propertyDescriptors(this.ast.apiLevel()));
		// make sure that reading did not change modification count
		assertTrue(this.ast.modificationCount() == previousCount);

		tLeadingComment(x);

		genericPropertyListTest(x, x.initializers(),
		  new Property("Initializers", true, Expression.class) { //$NON-NLS-1$
			@Override
			public ASTNode sample(AST targetAst, boolean parented) {
				SimpleName result = targetAst.newSimpleName("foo"); //$NON-NLS-1$
				if (parented) {
					targetAst.newExpressionStatement(result);
				}
				return result;
			}
			@Override
			public ASTNode wrap() {
				// return Expression that embeds x
				ClassInstanceCreation s1 = ASTTest.this.ast.newClassInstanceCreation();
				AnonymousClassDeclaration a1 = ASTTest.this.ast.newAnonymousClassDeclaration();
				s1.setAnonymousClassDeclaration(a1);
				MethodDeclaration s2 = ASTTest.this.ast.newMethodDeclaration();
				a1.bodyDeclarations().add(s2);
				Block s3 = ASTTest.this.ast.newBlock();
				s2.setBody(s3);
				s3.statements().add(x);
				return s1;
			}
			@Override
			public void unwrap() {
				Block s3 = (Block) x.getParent();
				s3.statements().remove(x);
			}
		});

		genericPropertyTest(x, new Property("Expression", false, Expression.class) { //$NON-NLS-1$
			@Override
			public ASTNode sample(AST localAst, boolean parented) {
				Expression result = localAst.newSimpleName("foo"); //$NON-NLS-1$
				if (parented) {
					localAst.newExpressionStatement(result);
				}
				return result;
			}
			@Override
			public ASTNode wrap() {
				// return Expression that embeds x
				ClassInstanceCreation s1 = ASTTest.this.ast.newClassInstanceCreation();
				AnonymousClassDeclaration a1 = ASTTest.this.ast.newAnonymousClassDeclaration();
				s1.setAnonymousClassDeclaration(a1);
				MethodDeclaration s2 = ASTTest.this.ast.newMethodDeclaration();
				a1.bodyDeclarations().add(s2);
				Block s3 = ASTTest.this.ast.newBlock();
				s2.setBody(s3);
				s3.statements().add(x);
				return s1;
			}
			@Override
			public void unwrap() {
				Block s3 = (Block) x.getParent();
				s3.statements().remove(x);
			}
			@Override
			public ASTNode get() {
				return x.getExpression();
			}
			@Override
			public void set(ASTNode value) {
				x.setExpression((Expression) value);
			}
		});

		genericPropertyListTest(x, x.updaters(),
		  new Property("Updaters", true, Expression.class) { //$NON-NLS-1$
			@Override
			public ASTNode sample(AST targetAst, boolean parented) {
				SimpleName result = targetAst.newSimpleName("foo"); //$NON-NLS-1$
				if (parented) {
					targetAst.newExpressionStatement(result);
				}
				return result;
			}
			@Override
			public ASTNode wrap() {
				// return Expression that embeds x
				ClassInstanceCreation s1 = ASTTest.this.ast.newClassInstanceCreation();
				AnonymousClassDeclaration a1 = ASTTest.this.ast.newAnonymousClassDeclaration();
				s1.setAnonymousClassDeclaration(a1);
				MethodDeclaration s2 = ASTTest.this.ast.newMethodDeclaration();
				a1.bodyDeclarations().add(s2);
				Block s3 = ASTTest.this.ast.newBlock();
				s2.setBody(s3);
				s3.statements().add(x);
				return s1;
			}
			@Override
			public void unwrap() {
				Block s3 = (Block) x.getParent();
				s3.statements().remove(x);
			}
		});

		genericPropertyTest(x, new Property("Body", true, Statement.class) { //$NON-NLS-1$
			@Override
			public ASTNode sample(AST targetAst, boolean parented) {
				Block result = targetAst.newBlock();
				if (parented) {
					Block b2 = targetAst.newBlock();
					b2.statements().add(result);
				}
				return result;
			}
			@Override
			public ASTNode wrap() {
				// return a Statement that embeds x
				Block s1 = ASTTest.this.ast.newBlock();
				s1.statements().add(x);
				return s1;
			}
			@Override
			public void unwrap() {
				Block s2 = (Block) x.getParent();
				s2.statements().remove(x);
			}
			@Override
			public ASTNode get() {
				return x.getBody();
			}
			@Override
			public void set(ASTNode value) {
				x.setBody((Statement) value);
			}
		});
	}

	/**
	 * @deprecated (Uses getLeadingComment() which is deprecated)
	 */
	public void testEnhancedForStatement() {
		if (this.ast.apiLevel() == AST.JLS2) {
			// node type introduced in 3.0 API
			try {
				this.ast.newEnhancedForStatement();
				assertTrue(false);
			} catch (UnsupportedOperationException e) {
				// pass
			}
			return;
		}
		long previousCount = this.ast.modificationCount();
		final EnhancedForStatement x = this.ast.newEnhancedForStatement();
		assertTrue(this.ast.modificationCount() > previousCount);
		previousCount = this.ast.modificationCount();
		assertTrue(x.getAST() == this.ast);
		assertTrue(x.getParent() == null);
		assertTrue(x.getParameter() != null);
		assertTrue(x.getParameter().getParent() == x);
		assertTrue(x.getExpression() != null);
		assertTrue(x.getExpression().getParent() == x);
		assertTrue(x.getBody().getParent() == x);
		assertTrue(x.getBody() instanceof Block);
		assertTrue(((Block) x.getBody()).statements().isEmpty());
		assertTrue(x.getLeadingComment() == null);
		assertTrue(x.getNodeType() == ASTNode.ENHANCED_FOR_STATEMENT);
		assertTrue(x.structuralPropertiesForType() ==
			EnhancedForStatement.propertyDescriptors(this.ast.apiLevel()));
		// make sure that reading did not change modification count
		assertTrue(this.ast.modificationCount() == previousCount);

		tLeadingComment(x);

		genericPropertyTest(x, new Property("Parameter", true, SingleVariableDeclaration.class) { //$NON-NLS-1$
			@Override
			public ASTNode sample(AST targetAst, boolean parented) {
				SingleVariableDeclaration result = targetAst.newSingleVariableDeclaration();
				if (parented) {
					CatchClause parent = targetAst.newCatchClause();
					parent.setException(result);
				}
				return result;
			}
			@Override
			public ASTNode get() {
				return x.getParameter();
			}
			@Override
			public void set(ASTNode value) {
				x.setParameter((SingleVariableDeclaration) value);
			}
		});

		genericPropertyTest(x, new Property("Expression", true, Expression.class) { //$NON-NLS-1$
			@Override
			public ASTNode sample(AST target, boolean parented) {
				Expression result = target.newSimpleName("foo"); //$NON-NLS-1$
				if (parented) {
					target.newExpressionStatement(result);
				}
				return result;
			}
			@Override
			public ASTNode wrap() {
				// return Expression that embeds x
				ClassInstanceCreation s1 = ASTTest.this.ast.newClassInstanceCreation();
				AnonymousClassDeclaration a1 = ASTTest.this.ast.newAnonymousClassDeclaration();
				s1.setAnonymousClassDeclaration(a1);
				MethodDeclaration s2 = ASTTest.this.ast.newMethodDeclaration();
				a1.bodyDeclarations().add(s2);
				Block s3 = ASTTest.this.ast.newBlock();
				s2.setBody(s3);
				s3.statements().add(x);
				return s1;
			}
			@Override
			public void unwrap() {
				Block s3 = (Block) x.getParent();
				s3.statements().remove(x);
			}
			@Override
			public ASTNode get() {
				return x.getExpression();
			}
			@Override
			public void set(ASTNode value) {
				x.setExpression((Expression) value);
 			}
 		});
	}

	public void testConstructorInvocation() {
		long previousCount = this.ast.modificationCount();
		final ConstructorInvocation x = this.ast.newConstructorInvocation();
		assertTrue(this.ast.modificationCount() > previousCount);
		previousCount = this.ast.modificationCount();
		assertTrue(x.getAST() == this.ast);
		assertTrue(x.getParent() == null);
		if (this.ast.apiLevel() >= JLS3_INTERNAL) {
			assertTrue(x.typeArguments().isEmpty());
		}
		assertTrue(x.arguments().isEmpty());
		assertTrue(x.getNodeType() == ASTNode.CONSTRUCTOR_INVOCATION);
		assertTrue(x.structuralPropertiesForType() ==
			ConstructorInvocation.propertyDescriptors(this.ast.apiLevel()));
		// make sure that reading did not change modification count
		assertTrue(this.ast.modificationCount() == previousCount);

		if (this.ast.apiLevel() >= JLS3_INTERNAL) {
			genericPropertyListTest(x, x.typeArguments(),
			  new Property("TypeArguments", true, Type.class) { //$NON-NLS-1$
				@Override
				public ASTNode sample(AST targetAst, boolean parented) {
					Type result = targetAst.newSimpleType(targetAst.newSimpleName("X")); //$NON-NLS-1$
					if (parented) {
						targetAst.newArrayType(result);
					}
					return result;
				}
			});
		}

		genericPropertyListTest(x, x.arguments(),
		  new Property("Arguments", true, Expression.class) { //$NON-NLS-1$
			@Override
			public ASTNode sample(AST targetAst, boolean parented) {
				SimpleName result = targetAst.newSimpleName("foo"); //$NON-NLS-1$
				if (parented) {
					targetAst.newExpressionStatement(result);
				}
				return result;
			}
			@Override
			public ASTNode wrap() {
				// return Expression that embeds x
				ClassInstanceCreation s1 = ASTTest.this.ast.newClassInstanceCreation();
				AnonymousClassDeclaration a1 = ASTTest.this.ast.newAnonymousClassDeclaration();
				s1.setAnonymousClassDeclaration(a1);
				MethodDeclaration s2 = ASTTest.this.ast.newMethodDeclaration();
				a1.bodyDeclarations().add(s2);
				Block s3 = ASTTest.this.ast.newBlock();
				s2.setBody(s3);
				s3.statements().add(x);
				return s1;
			}
			@Override
			public void unwrap() {
				Block s3 = (Block) x.getParent();
				s3.statements().remove(x);
			}
		});
	}

	public void testSuperConstructorInvocation() {
		long previousCount = this.ast.modificationCount();
		final SuperConstructorInvocation x = this.ast.newSuperConstructorInvocation();
		assertTrue(this.ast.modificationCount() > previousCount);
		previousCount = this.ast.modificationCount();
		assertTrue(x.getAST() == this.ast);
		assertTrue(x.getParent() == null);
		assertTrue(x.getExpression() == null);
		if (this.ast.apiLevel() >= JLS3_INTERNAL) {
			assertTrue(x.typeArguments().isEmpty());
		}
		assertTrue(x.arguments().isEmpty());
		assertTrue(x.getNodeType() == ASTNode.SUPER_CONSTRUCTOR_INVOCATION);
		assertTrue(x.structuralPropertiesForType() ==
			SuperConstructorInvocation.propertyDescriptors(this.ast.apiLevel()));
		// make sure that reading did not change modification count
		assertTrue(this.ast.modificationCount() == previousCount);

		genericPropertyTest(x, new Property("Expression", false, Expression.class) { //$NON-NLS-1$
			@Override
			public ASTNode sample(AST targetAst, boolean parented) {
				SimpleName result = targetAst.newSimpleName("foo"); //$NON-NLS-1$
				if (parented) {
					targetAst.newExpressionStatement(result);
				}
				return result;
			}
			@Override
			public ASTNode wrap() {
				// return Expression that embeds x
				ClassInstanceCreation s1 = ASTTest.this.ast.newClassInstanceCreation();
				AnonymousClassDeclaration a1 = ASTTest.this.ast.newAnonymousClassDeclaration();
				s1.setAnonymousClassDeclaration(a1);
				MethodDeclaration s2 = ASTTest.this.ast.newMethodDeclaration();
				a1.bodyDeclarations().add(s2);
				Block s3 = ASTTest.this.ast.newBlock();
				s2.setBody(s3);
				s3.statements().add(x);
				return s1;
			}
			@Override
			public void unwrap() {
				Block s3 = (Block) x.getParent();
				s3.statements().remove(x);
			}
			@Override
			public ASTNode get() {
				return x.getExpression();
			}
			@Override
			public void set(ASTNode value) {
				x.setExpression((Expression) value);
			}
		});

		if (this.ast.apiLevel() >= JLS3_INTERNAL) {
			genericPropertyListTest(x, x.typeArguments(),
			  new Property("TypeArguments", true, Type.class) { //$NON-NLS-1$
				@Override
				public ASTNode sample(AST targetAst, boolean parented) {
					Type result = targetAst.newSimpleType(targetAst.newSimpleName("X")); //$NON-NLS-1$
					if (parented) {
						targetAst.newArrayType(result);
					}
					return result;
				}
			});
		}

		genericPropertyListTest(x, x.arguments(),
		  new Property("Arguments", true, Expression.class) { //$NON-NLS-1$
			@Override
			public ASTNode sample(AST targetAst, boolean parented) {
				SimpleName result = targetAst.newSimpleName("foo"); //$NON-NLS-1$
				if (parented) {
					targetAst.newExpressionStatement(result);
				}
				return result;
			}
			@Override
			public ASTNode wrap() {
				// return Expression that embeds x
				ClassInstanceCreation s1 = ASTTest.this.ast.newClassInstanceCreation();
				AnonymousClassDeclaration a1 = ASTTest.this.ast.newAnonymousClassDeclaration();
				s1.setAnonymousClassDeclaration(a1);
				MethodDeclaration s2 = ASTTest.this.ast.newMethodDeclaration();
				a1.bodyDeclarations().add(s2);
				Block s3 = ASTTest.this.ast.newBlock();
				s2.setBody(s3);
				s3.statements().add(x);
				return s1;
			}
			@Override
			public void unwrap() {
				Block s3 = (Block) x.getParent();
				s3.statements().remove(x);
			}
		});
	}

	public void testThisExpression() {
		long previousCount = this.ast.modificationCount();
		final ThisExpression x = this.ast.newThisExpression();
		assertTrue(this.ast.modificationCount() > previousCount);
		previousCount = this.ast.modificationCount();
		assertTrue(x.getAST() == this.ast);
		assertTrue(x.getParent() == null);
		assertTrue(x.getQualifier() == null);
		assertTrue(x.getNodeType() == ASTNode.THIS_EXPRESSION);
		assertTrue(x.structuralPropertiesForType() ==
			ThisExpression.propertyDescriptors(this.ast.apiLevel()));
		// make sure that reading did not change modification count
		assertTrue(this.ast.modificationCount() == previousCount);

		genericPropertyTest(x, new Property("Qualifier", false, Name.class) { //$NON-NLS-1$
			@Override
			public ASTNode sample(AST targetAst, boolean parented) {
				QualifiedName result = targetAst.newQualifiedName(
					targetAst.newSimpleName("a"), //$NON-NLS-1$
					targetAst.newSimpleName("b")); //$NON-NLS-1$
				if (parented) {
					targetAst.newExpressionStatement(result);
				}
				return result;
			}
			@Override
			public ASTNode get() {
				return x.getQualifier();
			}
			@Override
			public void set(ASTNode value) {
				x.setQualifier((Name) value);
			}
		});
	}

	public void testFieldAccess() {
		long previousCount = this.ast.modificationCount();
		final FieldAccess x = this.ast.newFieldAccess();
		assertTrue(this.ast.modificationCount() > previousCount);
		previousCount = this.ast.modificationCount();
		assertTrue(x.getAST() == this.ast);
		assertTrue(x.getParent() == null);
		assertTrue(x.getName().getParent() == x);
		assertTrue(x.getExpression().getParent() == x);
		assertTrue(x.getNodeType() == ASTNode.FIELD_ACCESS);
		assertTrue(x.structuralPropertiesForType() ==
			FieldAccess.propertyDescriptors(this.ast.apiLevel()));
		// make sure that reading did not change modification count
		assertTrue(this.ast.modificationCount() == previousCount);

		genericPropertyTest(x, new Property("Expression", true, Expression.class) { //$NON-NLS-1$
			@Override
			public ASTNode sample(AST localAst, boolean parented) {
				Expression result = localAst.newSimpleName("foo"); //$NON-NLS-1$
				if (parented) {
					localAst.newExpressionStatement(result);
				}
				return result;
			}
			@Override
			public ASTNode wrap() {
				ParenthesizedExpression s1 = ASTTest.this.ast.newParenthesizedExpression();
				s1.setExpression(x);
				return s1;
			}
			@Override
			public void unwrap() {
				ParenthesizedExpression s1 = (ParenthesizedExpression) x.getParent();
				s1.setExpression(ASTTest.this.ast.newSimpleName("fie")); //$NON-NLS-1$
			}
			@Override
			public ASTNode get() {
				return x.getExpression();
			}
			@Override
			public void set(ASTNode value) {
				x.setExpression((Expression) value);
			}
		});

		genericPropertyTest(x, new Property("Name", true, SimpleName.class) { //$NON-NLS-1$
			@Override
			public ASTNode sample(AST targetAst, boolean parented) {
				SimpleName result = targetAst.newSimpleName("foo"); //$NON-NLS-1$
				if (parented) {
					targetAst.newExpressionStatement(result);
				}
				return result;
			}
			@Override
			public ASTNode get() {
				return x.getName();
			}
			@Override
			public void set(ASTNode value) {
				x.setName((SimpleName) value);
			}
		});
	}


	public void testSuperFieldAccess() {
		long previousCount = this.ast.modificationCount();
		final SuperFieldAccess x = this.ast.newSuperFieldAccess();
		assertTrue(this.ast.modificationCount() > previousCount);
		previousCount = this.ast.modificationCount();
		assertTrue(x.getAST() == this.ast);
		assertTrue(x.getParent() == null);
		assertTrue(x.getName().getParent() == x);
		assertTrue(x.getQualifier() == null);
		assertTrue(x.getNodeType() == ASTNode.SUPER_FIELD_ACCESS);
		assertTrue(x.structuralPropertiesForType() ==
			SuperFieldAccess.propertyDescriptors(this.ast.apiLevel()));
		// make sure that reading did not change modification count
		assertTrue(this.ast.modificationCount() == previousCount);

		genericPropertyTest(x, new Property("Qualifier", false, Name.class) { //$NON-NLS-1$
			@Override
			public ASTNode sample(AST targetAst, boolean parented) {
				QualifiedName result = targetAst.newQualifiedName(
					targetAst.newSimpleName("a"), //$NON-NLS-1$
					targetAst.newSimpleName("b")); //$NON-NLS-1$
				if (parented) {
					targetAst.newExpressionStatement(result);
				}
				return result;
			}
			@Override
			public ASTNode get() {
				return x.getQualifier();
			}
			@Override
			public void set(ASTNode value) {
				x.setQualifier((Name) value);
			}
		});

		genericPropertyTest(x, new Property("Name", true, SimpleName.class) { //$NON-NLS-1$
			@Override
			public ASTNode sample(AST targetAst, boolean parented) {
				SimpleName result = targetAst.newSimpleName("foo"); //$NON-NLS-1$
				if (parented) {
					targetAst.newExpressionStatement(result);
				}
				return result;
			}
			@Override
			public ASTNode get() {
				return x.getName();
			}
			@Override
			public void set(ASTNode value) {
				x.setName((SimpleName) value);
			}
		});
	}

	public void testSuperMethodInvocation() {
		long previousCount = this.ast.modificationCount();
		final SuperMethodInvocation x = this.ast.newSuperMethodInvocation();
		assertTrue(this.ast.modificationCount() > previousCount);
		previousCount = this.ast.modificationCount();
		assertTrue(x.getAST() == this.ast);
		assertTrue(x.getParent() == null);
		if (this.ast.apiLevel() >= JLS3_INTERNAL) {
			assertTrue(x.typeArguments().isEmpty());
		}
		assertTrue(x.getName().getParent() == x);
		assertTrue(x.getQualifier() == null);
		assertTrue(x.arguments().isEmpty());
		assertTrue(x.getNodeType() == ASTNode.SUPER_METHOD_INVOCATION);
		assertTrue(x.structuralPropertiesForType() ==
			SuperMethodInvocation.propertyDescriptors(this.ast.apiLevel()));
		// make sure that reading did not change modification count
		assertTrue(this.ast.modificationCount() == previousCount);

		genericPropertyTest(x, new Property("Qualifier", false, Name.class) { //$NON-NLS-1$
			@Override
			public ASTNode sample(AST targetAst, boolean parented) {
				QualifiedName result = targetAst.newQualifiedName(
					targetAst.newSimpleName("a"), //$NON-NLS-1$
					targetAst.newSimpleName("b")); //$NON-NLS-1$
				if (parented) {
					targetAst.newExpressionStatement(result);
				}
				return result;
			}
			@Override
			public ASTNode get() {
				return x.getQualifier();
			}
			@Override
			public void set(ASTNode value) {
				x.setQualifier((Name) value);
			}
		});

		if (this.ast.apiLevel() >= JLS3_INTERNAL) {
			genericPropertyListTest(x, x.typeArguments(),
			  new Property("TypeArguments", true, Type.class) { //$NON-NLS-1$
				@Override
				public ASTNode sample(AST targetAst, boolean parented) {
					Type result = targetAst.newSimpleType(targetAst.newSimpleName("X")); //$NON-NLS-1$
					if (parented) {
						targetAst.newArrayType(result);
					}
					return result;
				}
			});
		}

		genericPropertyTest(x, new Property("Name", true, SimpleName.class) { //$NON-NLS-1$
			@Override
			public ASTNode sample(AST targetAst, boolean parented) {
				SimpleName result = targetAst.newSimpleName("foo"); //$NON-NLS-1$
				if (parented) {
					targetAst.newExpressionStatement(result);
				}
				return result;
			}
			@Override
			public ASTNode get() {
				return x.getName();
			}
			@Override
			public void set(ASTNode value) {
				x.setName((SimpleName) value);
			}
		});

		genericPropertyListTest(x, x.arguments(),
		  new Property("Arguments", true, Expression.class) { //$NON-NLS-1$
			@Override
			public ASTNode sample(AST targetAst, boolean parented) {
				SimpleName result = targetAst.newSimpleName("foo"); //$NON-NLS-1$
				if (parented) {
					targetAst.newExpressionStatement(result);
				}
				return result;
			}
			@Override
			public ASTNode wrap() {
				// return Expression that embeds x
				ParenthesizedExpression s1 = ASTTest.this.ast.newParenthesizedExpression();
				s1.setExpression(x);
				return s1;
			}
			@Override
			public void unwrap() {
				ParenthesizedExpression s1 = (ParenthesizedExpression) x.getParent();
				s1.setExpression(ASTTest.this.ast.newSimpleName("x")); //$NON-NLS-1$
			}
		});
	}

	public void testTypeLiteral() {
		long previousCount = this.ast.modificationCount();
		final TypeLiteral x = this.ast.newTypeLiteral();
		assertTrue(this.ast.modificationCount() > previousCount);
		previousCount = this.ast.modificationCount();
		assertTrue(x.getAST() == this.ast);
		assertTrue(x.getParent() == null);
		assertTrue(x.getType().getParent() == x);
		assertTrue(x.getNodeType() == ASTNode.TYPE_LITERAL);
		assertTrue(x.structuralPropertiesForType() ==
			TypeLiteral.propertyDescriptors(this.ast.apiLevel()));
		// make sure that reading did not change modification count
		assertTrue(this.ast.modificationCount() == previousCount);

		genericPropertyTest(x, new Property("Type", true, Type.class) { //$NON-NLS-1$
			@Override
			public ASTNode sample(AST targetAst, boolean parented) {
				SimpleType result = targetAst.newSimpleType(
					targetAst.newSimpleName("a")); //$NON-NLS-1$
				if (parented) {
					targetAst.newArrayType(result);
				}
				return result;
			}
			@Override
			public ASTNode get() {
				return x.getType();
			}
			@Override
			public void set(ASTNode value) {
				x.setType((Type) value);
			}
		});
	}

	public void testCastExpression() {
		long previousCount = this.ast.modificationCount();
		final CastExpression x = this.ast.newCastExpression();
		assertTrue(this.ast.modificationCount() > previousCount);
		previousCount = this.ast.modificationCount();
		assertTrue(x.getAST() == this.ast);
		assertTrue(x.getParent() == null);
		assertTrue(x.getType().getParent() == x);
		assertTrue(x.getExpression().getParent() == x);
		assertTrue(x.getNodeType() == ASTNode.CAST_EXPRESSION);
		assertTrue(x.structuralPropertiesForType() ==
			CastExpression.propertyDescriptors(this.ast.apiLevel()));
		// make sure that reading did not change modification count
		assertTrue(this.ast.modificationCount() == previousCount);

		genericPropertyTest(x, new Property("Type", true, Type.class) { //$NON-NLS-1$
			@Override
			public ASTNode sample(AST targetAst, boolean parented) {
				SimpleType result = targetAst.newSimpleType(
					targetAst.newSimpleName("a")); //$NON-NLS-1$
				if (parented) {
					targetAst.newArrayType(result);
				}
				return result;
			}
			@Override
			public ASTNode get() {
				return x.getType();
			}
			@Override
			public void set(ASTNode value) {
				x.setType((Type) value);
			}
		});

		genericPropertyTest(x, new Property("Expression", true, Expression.class) { //$NON-NLS-1$
			@Override
			public ASTNode sample(AST localAst, boolean parented) {
				Expression result = localAst.newSimpleName("foo"); //$NON-NLS-1$
				if (parented) {
					localAst.newExpressionStatement(result);
				}
				return result;
			}
			@Override
			public ASTNode wrap() {
				ParenthesizedExpression s1 = ASTTest.this.ast.newParenthesizedExpression();
				s1.setExpression(x);
				return s1;
			}
			@Override
			public void unwrap() {
				ParenthesizedExpression s1 = (ParenthesizedExpression) x.getParent();
				s1.setExpression(ASTTest.this.ast.newSimpleName("fie")); //$NON-NLS-1$
			}
			@Override
			public ASTNode get() {
				return x.getExpression();
			}
			@Override
			public void set(ASTNode value) {
				x.setExpression((Expression) value);
			}
		});
	}

	public void testPrefixExpression() {
		long previousCount = this.ast.modificationCount();
		final PrefixExpression x = this.ast.newPrefixExpression();
		assertTrue(this.ast.modificationCount() > previousCount);
		previousCount = this.ast.modificationCount();
		assertTrue(x.getAST() == this.ast);
		assertTrue(x.getParent() == null);
		assertTrue(x.getOperand().getParent() == x);
		assertTrue(x.getOperator() != null);
		assertTrue(x.getNodeType() == ASTNode.PREFIX_EXPRESSION);
		assertTrue(x.structuralPropertiesForType() ==
			PrefixExpression.propertyDescriptors(this.ast.apiLevel()));
		// make sure that reading did not change modification count
		assertTrue(this.ast.modificationCount() == previousCount);

		// Operator property - mandatory typesafe enumeration
		// check the names of the operators
		assertTrue(PrefixExpression.Operator.INCREMENT.toString().equals("++")); //$NON-NLS-1$
		assertTrue(PrefixExpression.Operator.DECREMENT.toString().equals("--")); //$NON-NLS-1$
		assertTrue(PrefixExpression.Operator.PLUS.toString().equals("+")); //$NON-NLS-1$
		assertTrue(PrefixExpression.Operator.MINUS.toString().equals("-")); //$NON-NLS-1$
		assertTrue(PrefixExpression.Operator.COMPLEMENT.toString().equals("~")); //$NON-NLS-1$
		assertTrue(PrefixExpression.Operator.NOT.toString().equals("!")); //$NON-NLS-1$

		PrefixExpression.Operator[] known = {
			PrefixExpression.Operator.INCREMENT,
			PrefixExpression.Operator.DECREMENT,
			PrefixExpression.Operator.PLUS,
			PrefixExpression.Operator.MINUS,
			PrefixExpression.Operator.COMPLEMENT,
			PrefixExpression.Operator.NOT,
		};

		// check all operators are distinct
		for (int i = 0; i < known.length; i++) {
			for (int j = 0; j < known.length; j++) {
				assertTrue(i == j || !known[i].equals(known[j]));
			}
		}

		// check all operators work
		for (int i = 0; i < known.length; i++) {
			previousCount = this.ast.modificationCount();
			x.setOperator(known[i]);
			assertTrue(this.ast.modificationCount() > previousCount);
			assertTrue(x.getOperator().equals(known[i]));
		}
		// ensure null does not work as an operator
		try {
			x.setOperator(null);
			assertTrue(false);
		} catch (RuntimeException e) {
			// pass
		}

		// check toOperator lookup of operator by name
		for (int i = 0; i < known.length; i++) {
			String name = known[i].toString();
			assertTrue(PrefixExpression.Operator.toOperator(name).equals(known[i]));
		}
		assertTrue(PrefixExpression.Operator.toOperator("huh") == null); //$NON-NLS-1$

		genericPropertyTest(x, new Property("Operand", true, Expression.class) { //$NON-NLS-1$
			@Override
			public ASTNode sample(AST localAst, boolean parented) {
				Expression result = localAst.newSimpleName("foo"); //$NON-NLS-1$
				if (parented) {
					localAst.newExpressionStatement(result);
				}
				return result;
			}
			@Override
			public ASTNode wrap() {
				ParenthesizedExpression s1 = ASTTest.this.ast.newParenthesizedExpression();
				s1.setExpression(x);
				return s1;
			}
			@Override
			public void unwrap() {
				ParenthesizedExpression s1 = (ParenthesizedExpression) x.getParent();
				s1.setExpression(ASTTest.this.ast.newSimpleName("fie")); //$NON-NLS-1$
			}
			@Override
			public ASTNode get() {
				return x.getOperand();
			}
			@Override
			public void set(ASTNode value) {
				x.setOperand((Expression) value);
			}
		});
	}

	public void testPostfixExpression() {
		long previousCount = this.ast.modificationCount();
		final PostfixExpression x = this.ast.newPostfixExpression();
		assertTrue(this.ast.modificationCount() > previousCount);
		previousCount = this.ast.modificationCount();
		assertTrue(x.getAST() == this.ast);
		assertTrue(x.getParent() == null);
		assertTrue(x.getOperand().getParent() == x);
		assertTrue(x.getOperator() != null);
		assertTrue(x.getNodeType() == ASTNode.POSTFIX_EXPRESSION);
		assertTrue(x.structuralPropertiesForType() ==
			PostfixExpression.propertyDescriptors(this.ast.apiLevel()));
		// make sure that reading did not change modification count
		assertTrue(this.ast.modificationCount() == previousCount);

		// Operator property - mandatory typesafe enumeration
		// check the names of the operators
		assertTrue(PostfixExpression.Operator.INCREMENT.toString().equals("++")); //$NON-NLS-1$
		assertTrue(PostfixExpression.Operator.DECREMENT.toString().equals("--")); //$NON-NLS-1$

		PostfixExpression.Operator[] known = {
			PostfixExpression.Operator.INCREMENT,
			PostfixExpression.Operator.DECREMENT,
		};

		// check all operators are distinct
		for (int i = 0; i < known.length; i++) {
			for (int j = 0; j < known.length; j++) {
				assertTrue(i == j || !known[i].equals(known[j]));
			}
		}

		// check all operators work
		for (int i = 0; i < known.length; i++) {
			previousCount = this.ast.modificationCount();
			x.setOperator(known[i]);
			assertTrue(this.ast.modificationCount() > previousCount);
			assertTrue(x.getOperator().equals(known[i]));
		}
		// ensure null does not work as an operator
		try {
			x.setOperator(null);
			assertTrue(false);
		} catch (RuntimeException e) {
			// pass
		}

		// check toOperator lookup of operator by name
		for (int i = 0; i < known.length; i++) {
			String name = known[i].toString();
			assertTrue(PostfixExpression.Operator.toOperator(name).equals(known[i]));
		}
		assertTrue(PostfixExpression.Operator.toOperator("huh") == null); //$NON-NLS-1$

		genericPropertyTest(x, new Property("Operand", true, Expression.class) { //$NON-NLS-1$
			@Override
			public ASTNode sample(AST localAst, boolean parented) {
				Expression result = localAst.newSimpleName("foo"); //$NON-NLS-1$
				if (parented) {
					localAst.newExpressionStatement(result);
				}
				return result;
			}
			@Override
			public ASTNode wrap() {
				ParenthesizedExpression s1 = ASTTest.this.ast.newParenthesizedExpression();
				s1.setExpression(x);
				return s1;
			}
			@Override
			public void unwrap() {
				ParenthesizedExpression s1 = (ParenthesizedExpression) x.getParent();
				s1.setExpression(ASTTest.this.ast.newSimpleName("fie")); //$NON-NLS-1$
			}
			@Override
			public ASTNode get() {
				return x.getOperand();
			}
			@Override
			public void set(ASTNode value) {
				x.setOperand((Expression) value);
			}
		});
	}

	public void testInfixExpression() {
		long previousCount = this.ast.modificationCount();
		final InfixExpression x = this.ast.newInfixExpression();
		assertTrue(this.ast.modificationCount() > previousCount);
		previousCount = this.ast.modificationCount();
		assertTrue(x.getAST() == this.ast);
		assertTrue(x.getParent() == null);
		assertTrue(x.getLeftOperand().getParent() == x);
		assertTrue(x.getOperator() != null);
		assertTrue(x.getRightOperand().getParent() == x);
		assertTrue(x.extendedOperands().isEmpty());
		assertTrue(x.getNodeType() == ASTNode.INFIX_EXPRESSION);
		assertTrue(x.structuralPropertiesForType() ==
			InfixExpression.propertyDescriptors(this.ast.apiLevel()));
		// make sure that reading did not change modification count
		assertTrue(this.ast.modificationCount() == previousCount);

		// Operator property - mandatory typesafe enumeration
		// check the names of the operators
		assertTrue(InfixExpression.Operator.TIMES.toString().equals("*")); //$NON-NLS-1$
		assertTrue(InfixExpression.Operator.DIVIDE.toString().equals("/")); //$NON-NLS-1$
		assertTrue(InfixExpression.Operator.REMAINDER.toString().equals("%")); //$NON-NLS-1$
		assertTrue(InfixExpression.Operator.PLUS.toString().equals("+")); //$NON-NLS-1$
		assertTrue(InfixExpression.Operator.MINUS.toString().equals("-")); //$NON-NLS-1$
		assertTrue(InfixExpression.Operator.LEFT_SHIFT.toString().equals("<<")); //$NON-NLS-1$
		assertTrue(InfixExpression.Operator.RIGHT_SHIFT_SIGNED.toString().equals(">>")); //$NON-NLS-1$
		assertTrue(InfixExpression.Operator.RIGHT_SHIFT_UNSIGNED.toString().equals(">>>")); //$NON-NLS-1$
		assertTrue(InfixExpression.Operator.LESS.toString().equals("<")); //$NON-NLS-1$
		assertTrue(InfixExpression.Operator.GREATER.toString().equals(">")); //$NON-NLS-1$
		assertTrue(InfixExpression.Operator.LESS_EQUALS.toString().equals("<=")); //$NON-NLS-1$
		assertTrue(InfixExpression.Operator.GREATER_EQUALS.toString().equals(">=")); //$NON-NLS-1$
		assertTrue(InfixExpression.Operator.EQUALS.toString().equals("==")); //$NON-NLS-1$
		assertTrue(InfixExpression.Operator.NOT_EQUALS.toString().equals("!=")); //$NON-NLS-1$
		assertTrue(InfixExpression.Operator.XOR.toString().equals("^")); //$NON-NLS-1$
		assertTrue(InfixExpression.Operator.OR.toString().equals("|")); //$NON-NLS-1$
		assertTrue(InfixExpression.Operator.AND.toString().equals("&")); //$NON-NLS-1$
		assertTrue(InfixExpression.Operator.CONDITIONAL_OR.toString().equals("||")); //$NON-NLS-1$
		assertTrue(InfixExpression.Operator.CONDITIONAL_AND.toString().equals("&&")); //$NON-NLS-1$

		InfixExpression.Operator[] known = {
				InfixExpression.Operator.TIMES,
				InfixExpression.Operator.DIVIDE,
				InfixExpression.Operator.REMAINDER,
				InfixExpression.Operator.PLUS,
				InfixExpression.Operator.MINUS,
				InfixExpression.Operator.LEFT_SHIFT,
				InfixExpression.Operator.RIGHT_SHIFT_SIGNED,
				InfixExpression.Operator.RIGHT_SHIFT_UNSIGNED,
				InfixExpression.Operator.LESS,
				InfixExpression.Operator.GREATER,
				InfixExpression.Operator.LESS_EQUALS,
				InfixExpression.Operator.GREATER_EQUALS,
				InfixExpression.Operator.EQUALS,
				InfixExpression.Operator.NOT_EQUALS,
				InfixExpression.Operator.XOR,
				InfixExpression.Operator.OR,
				InfixExpression.Operator.AND,
				InfixExpression.Operator.CONDITIONAL_OR,
				InfixExpression.Operator.CONDITIONAL_AND,
		};

		// check all operators are distinct
		for (int i = 0; i < known.length; i++) {
			for (int j = 0; j < known.length; j++) {
				assertTrue(i == j || !known[i].equals(known[j]));
			}
		}

		// check all operators work
		for (int i = 0; i < known.length; i++) {
			previousCount = this.ast.modificationCount();
			x.setOperator(known[i]);
			assertTrue(this.ast.modificationCount() > previousCount);
			assertTrue(x.getOperator().equals(known[i]));
		}
		// ensure null does not work as an operator
		try {
			x.setOperator(null);
			assertTrue(false);
		} catch (RuntimeException e) {
			// pass
		}

		// check toOperator lookup of operator by name
		for (int i = 0; i < known.length; i++) {
			String name = known[i].toString();
			assertTrue(InfixExpression.Operator.toOperator(name).equals(known[i]));
		}
		assertTrue(InfixExpression.Operator.toOperator("huh") == null); //$NON-NLS-1$

		genericPropertyTest(x, new Property("LeftOperand", true, Expression.class) { //$NON-NLS-1$
			@Override
			public ASTNode sample(AST localAst, boolean parented) {
				Expression result = localAst.newSimpleName("foo"); //$NON-NLS-1$
				if (parented) {
					localAst.newExpressionStatement(result);
				}
				return result;
			}
			@Override
			public ASTNode wrap() {
				ParenthesizedExpression s1 = ASTTest.this.ast.newParenthesizedExpression();
				s1.setExpression(x);
				return s1;
			}
			@Override
			public void unwrap() {
				ParenthesizedExpression s1 = (ParenthesizedExpression) x.getParent();
				s1.setExpression(ASTTest.this.ast.newSimpleName("fie")); //$NON-NLS-1$
			}
			@Override
			public ASTNode get() {
				return x.getLeftOperand();
			}
			@Override
			public void set(ASTNode value) {
				x.setLeftOperand((Expression) value);
			}
		});

		genericPropertyTest(x, new Property("RightOperand", true, Expression.class) { //$NON-NLS-1$
			@Override
			public ASTNode sample(AST localAst, boolean parented) {
				Expression result = localAst.newSimpleName("foo"); //$NON-NLS-1$
				if (parented) {
					localAst.newExpressionStatement(result);
				}
				return result;
			}
			@Override
			public ASTNode wrap() {
				ParenthesizedExpression s1 = ASTTest.this.ast.newParenthesizedExpression();
				s1.setExpression(x);
				return s1;
			}
			@Override
			public void unwrap() {
				ParenthesizedExpression s1 = (ParenthesizedExpression) x.getParent();
				s1.setExpression(ASTTest.this.ast.newSimpleName("fie")); //$NON-NLS-1$
			}
			@Override
			public ASTNode get() {
				return x.getRightOperand();
			}
			@Override
			public void set(ASTNode value) {
				x.setRightOperand((Expression) value);
			}
		});

		genericPropertyListTest(x, x.extendedOperands(),
		  new Property("ExtendedOperands", true, Expression.class) { //$NON-NLS-1$
			@Override
			public ASTNode sample(AST targetAst, boolean parented) {
				SimpleName result = targetAst.newSimpleName("foo"); //$NON-NLS-1$
				if (parented) {
					targetAst.newExpressionStatement(result);
				}
				return result;
			}
			@Override
			public ASTNode wrap() {
				// return Expression that embeds x
				ParenthesizedExpression s1 = ASTTest.this.ast.newParenthesizedExpression();
				s1.setExpression(x);
				return s1;
			}
			@Override
			public void unwrap() {
				ParenthesizedExpression s1 = (ParenthesizedExpression) x.getParent();
				s1.setExpression(ASTTest.this.ast.newSimpleName("x")); //$NON-NLS-1$
			}
		});
	}

	public void testInstanceofExpression() {
		long previousCount = this.ast.modificationCount();
		final InstanceofExpression x = this.ast.newInstanceofExpression();
		assertTrue(this.ast.modificationCount() > previousCount);
		previousCount = this.ast.modificationCount();
		assertTrue(x.getAST() == this.ast);
		assertTrue(x.getParent() == null);
		assertTrue(x.getLeftOperand().getParent() == x);
		assertTrue(x.getRightOperand().getParent() == x);
		assertTrue(x.getNodeType() == ASTNode.INSTANCEOF_EXPRESSION);
		assertTrue(x.structuralPropertiesForType() ==
			InstanceofExpression.propertyDescriptors(this.ast.apiLevel()));
		// make sure that reading did not change modification count
		assertTrue(this.ast.modificationCount() == previousCount);

		genericPropertyTest(x, new Property("LeftOperand", true, Expression.class) { //$NON-NLS-1$
			@Override
			public ASTNode sample(AST localAst, boolean parented) {
				Expression result = localAst.newSimpleName("foo"); //$NON-NLS-1$
				if (parented) {
					localAst.newExpressionStatement(result);
				}
				return result;
			}
			@Override
			public ASTNode wrap() {
				ParenthesizedExpression s1 = ASTTest.this.ast.newParenthesizedExpression();
				s1.setExpression(x);
				return s1;
			}
			@Override
			public void unwrap() {
				ParenthesizedExpression s1 = (ParenthesizedExpression) x.getParent();
				s1.setExpression(ASTTest.this.ast.newSimpleName("fie")); //$NON-NLS-1$
			}
			@Override
			public ASTNode get() {
				return x.getLeftOperand();
			}
			@Override
			public void set(ASTNode value) {
				x.setLeftOperand((Expression) value);
			}
		});

		genericPropertyTest(x, new Property("RightOperand", true, Type.class) { //$NON-NLS-1$
			@Override
			public ASTNode sample(AST localAst, boolean parented) {
				Type result = localAst.newSimpleType(localAst.newSimpleName("Object")); //$NON-NLS-1$
				if (parented) {
					localAst.newArrayType(result);
				}
				return result;
			}
			@Override
			public ASTNode wrap() {
				ParenthesizedExpression s1 = ASTTest.this.ast.newParenthesizedExpression();
				s1.setExpression(x);
				return s1;
			}
			@Override
			public void unwrap() {
				ParenthesizedExpression s1 = (ParenthesizedExpression) x.getParent();
				s1.setExpression(ASTTest.this.ast.newSimpleName("fie")); //$NON-NLS-1$
			}
			@Override
			public ASTNode get() {
				return x.getRightOperand();
			}
			@Override
			public void set(ASTNode value) {
				x.setRightOperand((Type) value);
			}
		});
	}

	public void testConditionalExpression() {
		long previousCount = this.ast.modificationCount();
		final ConditionalExpression x = this.ast.newConditionalExpression();
		assertTrue(this.ast.modificationCount() > previousCount);
		previousCount = this.ast.modificationCount();
		assertTrue(x.getAST() == this.ast);
		assertTrue(x.getParent() == null);
		assertTrue(x.getExpression().getParent() == x);
		assertTrue(x.getThenExpression().getParent() == x);
		assertTrue(x.getElseExpression().getParent() == x);
		assertTrue(x.getNodeType() == ASTNode.CONDITIONAL_EXPRESSION);
		assertTrue(x.structuralPropertiesForType() ==
			ConditionalExpression.propertyDescriptors(this.ast.apiLevel()));
		// make sure that reading did not change modification count
		assertTrue(this.ast.modificationCount() == previousCount);

		genericPropertyTest(x, new Property("Expression", true, Expression.class) { //$NON-NLS-1$
			@Override
			public ASTNode sample(AST localAst, boolean parented) {
				Expression result = localAst.newSimpleName("foo"); //$NON-NLS-1$
				if (parented) {
					localAst.newExpressionStatement(result);
				}
				return result;
			}
			@Override
			public ASTNode wrap() {
				ParenthesizedExpression s1 = ASTTest.this.ast.newParenthesizedExpression();
				s1.setExpression(x);
				return s1;
			}
			@Override
			public void unwrap() {
				ParenthesizedExpression s1 = (ParenthesizedExpression) x.getParent();
				s1.setExpression(ASTTest.this.ast.newSimpleName("fie")); //$NON-NLS-1$
			}
			@Override
			public ASTNode get() {
				return x.getExpression();
			}
			@Override
			public void set(ASTNode value) {
				x.setExpression((Expression) value);
			}
		});

		genericPropertyTest(x, new Property("ThenExpression", true, Expression.class) { //$NON-NLS-1$
			@Override
			public ASTNode sample(AST localAst, boolean parented) {
				Expression result = localAst.newSimpleName("foo"); //$NON-NLS-1$
				if (parented) {
					localAst.newExpressionStatement(result);
				}
				return result;
			}
			@Override
			public ASTNode wrap() {
				ParenthesizedExpression s1 = ASTTest.this.ast.newParenthesizedExpression();
				s1.setExpression(x);
				return s1;
			}
			@Override
			public void unwrap() {
				ParenthesizedExpression s1 = (ParenthesizedExpression) x.getParent();
				s1.setExpression(ASTTest.this.ast.newSimpleName("fie")); //$NON-NLS-1$
			}
			@Override
			public ASTNode get() {
				return x.getThenExpression();
			}
			@Override
			public void set(ASTNode value) {
				x.setThenExpression((Expression) value);
			}
		});

		genericPropertyTest(x, new Property("ElseExpression", true, Expression.class) { //$NON-NLS-1$
			@Override
			public ASTNode sample(AST localAst, boolean parented) {
				Expression result = localAst.newSimpleName("foo"); //$NON-NLS-1$
				if (parented) {
					localAst.newExpressionStatement(result);
				}
				return result;
			}
			@Override
			public ASTNode wrap() {
				ParenthesizedExpression s1 = ASTTest.this.ast.newParenthesizedExpression();
				s1.setExpression(x);
				return s1;
			}
			@Override
			public void unwrap() {
				ParenthesizedExpression s1 = (ParenthesizedExpression) x.getParent();
				s1.setExpression(ASTTest.this.ast.newSimpleName("fie")); //$NON-NLS-1$
			}
			@Override
			public ASTNode get() {
				return x.getElseExpression();
			}
			@Override
			public void set(ASTNode value) {
				x.setElseExpression((Expression) value);
			}
		});
	}

	public void testArrayAccess() {
		long previousCount = this.ast.modificationCount();
		final ArrayAccess x = this.ast.newArrayAccess();
		assertTrue(this.ast.modificationCount() > previousCount);
		previousCount = this.ast.modificationCount();
		assertTrue(x.getAST() == this.ast);
		assertTrue(x.getParent() == null);
		assertTrue(x.getArray().getParent() == x);
		assertTrue(x.getIndex().getParent() == x);
		assertTrue(x.getNodeType() == ASTNode.ARRAY_ACCESS);
		assertTrue(x.structuralPropertiesForType() ==
			ArrayAccess.propertyDescriptors(this.ast.apiLevel()));
		// make sure that reading did not change modification count
		assertTrue(this.ast.modificationCount() == previousCount);

		genericPropertyTest(x, new Property("Array", true, Expression.class) { //$NON-NLS-1$
			@Override
			public ASTNode sample(AST localAst, boolean parented) {
				Expression result = localAst.newSimpleName("foo"); //$NON-NLS-1$
				if (parented) {
					localAst.newExpressionStatement(result);
				}
				return result;
			}
			@Override
			public ASTNode wrap() {
				ParenthesizedExpression s1 = ASTTest.this.ast.newParenthesizedExpression();
				s1.setExpression(x);
				return s1;
			}
			@Override
			public void unwrap() {
				ParenthesizedExpression s1 = (ParenthesizedExpression) x.getParent();
				s1.setExpression(ASTTest.this.ast.newSimpleName("fie")); //$NON-NLS-1$
			}
			@Override
			public ASTNode get() {
				return x.getArray();
			}
			@Override
			public void set(ASTNode value) {
				x.setArray((Expression) value);
			}
		});

		genericPropertyTest(x, new Property("Index", true, Expression.class) { //$NON-NLS-1$
			@Override
			public ASTNode sample(AST localAst, boolean parented) {
				Expression result = localAst.newSimpleName("foo"); //$NON-NLS-1$
				if (parented) {
					localAst.newExpressionStatement(result);
				}
				return result;
			}
			@Override
			public ASTNode wrap() {
				ParenthesizedExpression s1 = ASTTest.this.ast.newParenthesizedExpression();
				s1.setExpression(x);
				return s1;
			}
			@Override
			public void unwrap() {
				ParenthesizedExpression s1 = (ParenthesizedExpression) x.getParent();
				s1.setExpression(ASTTest.this.ast.newSimpleName("fie")); //$NON-NLS-1$
			}
			@Override
			public ASTNode get() {
				return x.getIndex();
			}
			@Override
			public void set(ASTNode value) {
				x.setIndex((Expression) value);
			}
		});
	}

	public void testArrayInitializer() {
		long previousCount = this.ast.modificationCount();
		final ArrayInitializer x = this.ast.newArrayInitializer();
		assertTrue(this.ast.modificationCount() > previousCount);
		previousCount = this.ast.modificationCount();
		assertTrue(x.getAST() == this.ast);
		assertTrue(x.getParent() == null);
		assertTrue(x.expressions().isEmpty());
		assertTrue(x.getNodeType() == ASTNode.ARRAY_INITIALIZER);
		assertTrue(x.structuralPropertiesForType() ==
			ArrayInitializer.propertyDescriptors(this.ast.apiLevel()));
		// make sure that reading did not change modification count
		assertTrue(this.ast.modificationCount() == previousCount);

		genericPropertyListTest(x, x.expressions(),
		  new Property("Expressions", true, Expression.class) { //$NON-NLS-1$
			@Override
			public ASTNode sample(AST targetAst, boolean parented) {
				SimpleName result = targetAst.newSimpleName("foo"); //$NON-NLS-1$
				if (parented) {
					targetAst.newExpressionStatement(result);
				}
				return result;
			}
			@Override
			public ASTNode wrap() {
				// return Expression that embeds x
				ParenthesizedExpression s1 = ASTTest.this.ast.newParenthesizedExpression();
				s1.setExpression(x);
				return s1;
			}
			@Override
			public void unwrap() {
				ParenthesizedExpression s1 = (ParenthesizedExpression) x.getParent();
				s1.setExpression(ASTTest.this.ast.newSimpleName("x")); //$NON-NLS-1$
			}
		});
	}

	/** @deprecated using deprecated code */
	public void testClassInstanceCreation() {
		long previousCount = this.ast.modificationCount();
		final ClassInstanceCreation x = this.ast.newClassInstanceCreation();
		assertTrue(this.ast.modificationCount() > previousCount);
		previousCount = this.ast.modificationCount();
		assertTrue(x.getAST() == this.ast);
		assertTrue(x.getParent() == null);
		assertTrue(x.getExpression() == null);
		if (this.ast.apiLevel() == AST.JLS2) {
			assertTrue(x.getName().getParent() == x);
		} else {
			assertTrue(x.typeArguments().isEmpty());
			assertTrue(x.getType().getParent() == x);
		}
		assertTrue(x.arguments().isEmpty());
		assertTrue(x.getAnonymousClassDeclaration() == null);
		assertTrue(x.getNodeType() == ASTNode.CLASS_INSTANCE_CREATION);
		assertTrue(x.structuralPropertiesForType() ==
			ClassInstanceCreation.propertyDescriptors(this.ast.apiLevel()));
		// make sure that reading did not change modification count
		assertTrue(this.ast.modificationCount() == previousCount);

		genericPropertyTest(x, new Property("Expression", false, Expression.class) { //$NON-NLS-1$
			@Override
			public ASTNode sample(AST targetAst, boolean parented) {
				SimpleName result = targetAst.newSimpleName("foo"); //$NON-NLS-1$
				if (parented) {
					targetAst.newExpressionStatement(result);
				}
				return result;
			}
			@Override
			public ASTNode wrap() {
				// return Expression that embeds x
				ParenthesizedExpression s1 = ASTTest.this.ast.newParenthesizedExpression();
				s1.setExpression(x);
				return s1;
			}
			@Override
			public void unwrap() {
				ParenthesizedExpression s1 = (ParenthesizedExpression) x.getParent();
				s1.setExpression(ASTTest.this.ast.newSimpleName("x")); //$NON-NLS-1$
			}
			@Override
			public ASTNode get() {
				return x.getExpression();
			}
			@Override
			public void set(ASTNode value) {
				x.setExpression((Expression) value);
			}
		});

		if (this.ast.apiLevel() >= JLS3_INTERNAL) {
			genericPropertyListTest(x, x.typeArguments(),
			  new Property("TypeArguments", true, Type.class) { //$NON-NLS-1$
				@Override
				public ASTNode sample(AST targetAst, boolean parented) {
					Type result = targetAst.newSimpleType(targetAst.newSimpleName("X")); //$NON-NLS-1$
					if (parented) {
						targetAst.newArrayType(result);
					}
					return result;
				}
			});
		}

		if (this.ast.apiLevel() == AST.JLS2) {
			genericPropertyTest(x, new Property("Name", true, Name.class) { //$NON-NLS-1$
				@Override
				public ASTNode sample(AST targetAst, boolean parented) {
					SimpleName result = targetAst.newSimpleName("a"); //$NON-NLS-1$
					if (parented) {
						targetAst.newExpressionStatement(result);
					}
					return result;
				}
				@Override
				public ASTNode get() {
					return x.getName();
				}
				@Override
				public void set(ASTNode value) {
					x.setName((Name) value);
				}
			});
		}

		if (this.ast.apiLevel() >= JLS3_INTERNAL) {
			genericPropertyTest(x, new Property("Type", true, Type.class) { //$NON-NLS-1$
				@Override
				public ASTNode sample(AST targetAst, boolean parented) {
					SimpleType result = targetAst.newSimpleType(targetAst.newSimpleName("foo")); //$NON-NLS-1$
					if (parented) {
						targetAst.newArrayType(result);
					}
					return result;
				}
				@Override
				public ASTNode get() {
					return x.getType();
				}
				@Override
				public void set(ASTNode value) {
					x.setType((Type) value);
				}
			});
		}

		genericPropertyListTest(x, x.arguments(),
		  new Property("Arguments", true, Expression.class) { //$NON-NLS-1$
			@Override
			public ASTNode sample(AST targetAst, boolean parented) {
				SimpleName result = targetAst.newSimpleName("foo"); //$NON-NLS-1$
				if (parented) {
					targetAst.newExpressionStatement(result);
				}
				return result;
			}
			@Override
			public ASTNode wrap() {
				// return Expression that embeds x
				ParenthesizedExpression s1 = ASTTest.this.ast.newParenthesizedExpression();
				s1.setExpression(x);
				return s1;
			}
			@Override
			public void unwrap() {
				ParenthesizedExpression s1 = (ParenthesizedExpression) x.getParent();
				s1.setExpression(ASTTest.this.ast.newSimpleName("x")); //$NON-NLS-1$
			}
		});

		genericPropertyTest(x, new Property("AnonymousClassDeclaration", false, AnonymousClassDeclaration.class) { //$NON-NLS-1$
			@Override
			public ASTNode sample(AST targetAst, boolean parented) {
				AnonymousClassDeclaration result = targetAst.newAnonymousClassDeclaration();
				if (parented) {
					targetAst.newClassInstanceCreation().setAnonymousClassDeclaration(result);
				}
				return result;
			}
			@Override
			public ASTNode wrap() {
				// return AnonymousClassDeclaration that embeds x
				AnonymousClassDeclaration s0 = x.getAST().newAnonymousClassDeclaration();
				VariableDeclarationFragment s1 = x.getAST().newVariableDeclarationFragment();
				FieldDeclaration s2 = x.getAST().newFieldDeclaration(s1);
				s0.bodyDeclarations().add(s2);
				s1.setInitializer(x);
				return s0;
			}
			@Override
			public void unwrap() {
				VariableDeclarationFragment s1 = (VariableDeclarationFragment) x.getParent();
				s1.setInitializer(null);
			}
			@Override
			public ASTNode get() {
				return x.getAnonymousClassDeclaration();
			}
			@Override
			public void set(ASTNode value) {
				x.setAnonymousClassDeclaration((AnonymousClassDeclaration) value);
			}
		});

	}

	public void testAnonymousClassDeclaration() {
		long previousCount = this.ast.modificationCount();
		final AnonymousClassDeclaration x = this.ast.newAnonymousClassDeclaration();
		assertTrue(this.ast.modificationCount() > previousCount);
		previousCount = this.ast.modificationCount();
		assertTrue(x.getAST() == this.ast);
		assertTrue(x.getParent() == null);
		assertTrue(x.bodyDeclarations().isEmpty());
		assertTrue(x.getNodeType() == ASTNode.ANONYMOUS_CLASS_DECLARATION);
		assertTrue(x.structuralPropertiesForType() ==
			AnonymousClassDeclaration.propertyDescriptors(this.ast.apiLevel()));
		// make sure that reading did not change modification count
		assertTrue(this.ast.modificationCount() == previousCount);

		genericPropertyListTest(x, x.bodyDeclarations(),
		  new Property("BodyDeclarations", true, BodyDeclaration.class) { //$NON-NLS-1$
			@Override
			public ASTNode sample(AST targetAst, boolean parented) {
				TypeDeclaration result = targetAst.newTypeDeclaration();
				if (parented) {
					CompilationUnit compilationUnit = targetAst.newCompilationUnit();
					compilationUnit.types().add(result);
				}
				return result;
			}
			@Override
			public ASTNode wrap() {
				// return BodyDeclaration that embeds x
				VariableDeclarationFragment s0 = x.getAST().newVariableDeclarationFragment();
				FieldDeclaration s1 = x.getAST().newFieldDeclaration(s0);
				ClassInstanceCreation s2= x.getAST().newClassInstanceCreation();
				s0.setInitializer(s2);
				s2.setAnonymousClassDeclaration(x);
				return s1;
			}
			@Override
			public void unwrap() {
				ClassInstanceCreation s2 = (ClassInstanceCreation) x.getParent();
				s2.setAnonymousClassDeclaration(null);
			}
		});

		// check that TypeDeclarations in body are classified correctly
		TypeDeclaration t1 = this.ast.newTypeDeclaration();
		x.bodyDeclarations().add(t1);
		assertTrue(t1.isLocalTypeDeclaration() == false);
		assertTrue(t1.isMemberTypeDeclaration() == true);
		assertTrue(t1.isPackageMemberTypeDeclaration() == false);
	}

	public void testArrayCreation() {
		long previousCount = this.ast.modificationCount();
		final ArrayCreation x = this.ast.newArrayCreation();
		assertTrue(this.ast.modificationCount() > previousCount);
		previousCount = this.ast.modificationCount();
		assertTrue(x.getAST() == this.ast);
		assertTrue(x.getParent() == null);
		assertTrue(x.getType().getParent() == x);
		assertTrue(x.dimensions().isEmpty());
		assertTrue(x.getInitializer() == null);
		assertTrue(x.getNodeType() == ASTNode.ARRAY_CREATION);
		assertTrue(x.structuralPropertiesForType() ==
			ArrayCreation.propertyDescriptors(this.ast.apiLevel()));
		// make sure that reading did not change modification count
		assertTrue(this.ast.modificationCount() == previousCount);

		genericPropertyTest(x, new Property("Type", true, ArrayType.class) { //$NON-NLS-1$
			@Override
			public ASTNode sample(AST targetAst, boolean parented) {
				ArrayType result = targetAst.newArrayType(
					targetAst.newSimpleType(targetAst.newSimpleName("a"))); //$NON-NLS-1$
				if (parented) {
					targetAst.newArrayType(result);
				}
				return result;
			}
			@Override
			public ASTNode get() {
				return x.getType();
			}
			@Override
			public void set(ASTNode value) {
				x.setType((ArrayType) value);
			}
		});

		genericPropertyListTest(x, x.dimensions(),
		  new Property("Dimensions", true, Expression.class) { //$NON-NLS-1$
			@Override
			public ASTNode sample(AST targetAst, boolean parented) {
				SimpleName result = targetAst.newSimpleName("foo"); //$NON-NLS-1$
				if (parented) {
					targetAst.newExpressionStatement(result);
				}
				return result;
			}
			@Override
			public ASTNode wrap() {
				// return Expression that embeds x
				ParenthesizedExpression s1 = ASTTest.this.ast.newParenthesizedExpression();
				s1.setExpression(x);
				return s1;
			}
			@Override
			public void unwrap() {
				ParenthesizedExpression s1 = (ParenthesizedExpression) x.getParent();
				s1.setExpression(ASTTest.this.ast.newSimpleName("x")); //$NON-NLS-1$
			}
		});

		genericPropertyTest(x, new Property("Initializer", false, ArrayInitializer.class) { //$NON-NLS-1$
			@Override
			public ASTNode sample(AST targetAst, boolean parented) {
				ArrayInitializer result = targetAst.newArrayInitializer();
				if (parented) {
					targetAst.newExpressionStatement(result);
				}
				return result;
			}
			@Override
			public ASTNode wrap() {
				// return ArrayInitializer that embeds x
				ArrayInitializer s1 = ASTTest.this.ast.newArrayInitializer();
				s1.expressions().add(x);
				return s1;
			}
			@Override
			public void unwrap() {
				ArrayInitializer s1 = (ArrayInitializer) x.getParent();
				s1.expressions().remove(x);
			}
			@Override
			public ASTNode get() {
				return x.getInitializer();
			}
			@Override
			public void set(ASTNode value) {
				x.setInitializer((ArrayInitializer) value);
			}
		});
	}

	public void testParenthesizedExpression() {
		long previousCount = this.ast.modificationCount();
		final ParenthesizedExpression x = this.ast.newParenthesizedExpression();
		assertTrue(this.ast.modificationCount() > previousCount);
		previousCount = this.ast.modificationCount();
		assertTrue(x.getAST() == this.ast);
		assertTrue(x.getParent() == null);
		assertTrue(x.getExpression().getParent() == x);
		assertTrue(x.getNodeType() == ASTNode.PARENTHESIZED_EXPRESSION);
		assertTrue(x.structuralPropertiesForType() ==
			ParenthesizedExpression.propertyDescriptors(this.ast.apiLevel()));
		// make sure that reading did not change modification count
		assertTrue(this.ast.modificationCount() == previousCount);

		genericPropertyTest(x, new Property("Expression", true, Expression.class) { //$NON-NLS-1$
			@Override
			public ASTNode sample(AST localAst, boolean parented) {
				Expression result = localAst.newSimpleName("foo"); //$NON-NLS-1$
				if (parented) {
					localAst.newExpressionStatement(result);
				}
				return result;
			}
			@Override
			public ASTNode wrap() {
				ParenthesizedExpression s1 = ASTTest.this.ast.newParenthesizedExpression();
				s1.setExpression(x);
				return s1;
			}
			@Override
			public void unwrap() {
				ParenthesizedExpression s1 = (ParenthesizedExpression) x.getParent();
				s1.setExpression(ASTTest.this.ast.newSimpleName("fie")); //$NON-NLS-1$
			}
			@Override
			public ASTNode get() {
				return x.getExpression();
			}
			@Override
			public void set(ASTNode value) {
				x.setExpression((Expression) value);
			}
		});
	}

	/** @deprecated using deprecated code */
	public void testAnnotationTypeDeclaration() {
		if (this.ast.apiLevel() == AST.JLS2) {
			// node type introduced in 3.0 API
			try {
				this.ast.newAnnotationTypeDeclaration();
				assertTrue(false);
			} catch (UnsupportedOperationException e) {
				// pass
			}
			return;
		}
		long previousCount = this.ast.modificationCount();
		final AnnotationTypeDeclaration x = this.ast.newAnnotationTypeDeclaration();
		assertTrue(this.ast.modificationCount() > previousCount);
		previousCount = this.ast.modificationCount();
		assertTrue(x.getAST() == this.ast);
		assertTrue(x.getParent() == null);
		assertTrue(x.modifiers().size() == 0);
		assertTrue(x.getJavadoc() == null);
		assertTrue(x.getName().getParent() == x);
		assertTrue(x.getName().isDeclaration() == true);
		assertTrue(x.bodyDeclarations().size()== 0);
		assertTrue(x.getNodeType() == ASTNode.ANNOTATION_TYPE_DECLARATION);
		assertTrue(x.structuralPropertiesForType() ==
			AnnotationTypeDeclaration.propertyDescriptors(this.ast.apiLevel()));
		// make sure that reading did not change modification count
		assertTrue(this.ast.modificationCount() == previousCount);

		previousCount = this.ast.modificationCount();

		tJavadocComment(x);
		tModifiers(x);

		genericPropertyTest(x, new Property("Name", true, SimpleName.class) { //$NON-NLS-1$
			@Override
			public ASTNode sample(AST targetAst, boolean parented) {
				SimpleName result = targetAst.newSimpleName("foo"); //$NON-NLS-1$
				if (parented) {
					targetAst.newExpressionStatement(result);
				}
				return result;
			}
			@Override
			public ASTNode get() {
				return x.getName();
			}
			@Override
			public void set(ASTNode value) {
				x.setName((SimpleName) value);
			}
		});

		genericPropertyListTest(x, x.bodyDeclarations(),
		  new Property("BodyDeclarations", true, BodyDeclaration.class) { //$NON-NLS-1$
			@Override
			public ASTNode sample(AST targetAst, boolean parented) {
				AnnotationTypeMemberDeclaration result = targetAst.newAnnotationTypeMemberDeclaration();
				if (parented) {
					AnnotationTypeDeclaration atd = targetAst.newAnnotationTypeDeclaration();
					atd.bodyDeclarations().add(result);
				}
				return result;
			}
			@Override
			public ASTNode wrap() {
				// return AnnotationTypeMemberDeclaration that embeds x
				AnnotationTypeMemberDeclaration s1 = x.getAST().newAnnotationTypeMemberDeclaration();
				ClassInstanceCreation s2 = x.getAST().newClassInstanceCreation();
				AnonymousClassDeclaration s3 = x.getAST().newAnonymousClassDeclaration();
				s1.setDefault(s2);
				s2.setAnonymousClassDeclaration(s3);
				s3.bodyDeclarations().add(x);
				return s1;
			}
			@Override
			public void unwrap() {
				AnonymousClassDeclaration s3 = (AnonymousClassDeclaration) x.getParent();
				s3.bodyDeclarations().remove(x);
			}
		});

		// check that TypeDeclarations in body are classified correctly
		assertTrue(x.isLocalTypeDeclaration() == false);
		assertTrue(x.isMemberTypeDeclaration() == false);
		assertTrue(x.isPackageMemberTypeDeclaration() == false);

		// check special bodyDeclaration methods
		TypeDeclaration t0 = this.ast.newTypeDeclaration();
		AnnotationTypeDeclaration t1 = this.ast.newAnnotationTypeDeclaration();
		t0.bodyDeclarations().add(t1);
		assertTrue(t1.isLocalTypeDeclaration() == false);
		assertTrue(t1.isMemberTypeDeclaration() == true);
		assertTrue(t1.isPackageMemberTypeDeclaration() == false);

		CompilationUnit t2 = this.ast.newCompilationUnit();
		AnnotationTypeDeclaration t3 = this.ast.newAnnotationTypeDeclaration();
		t2.types().add(t3);
		assertTrue(t3.isLocalTypeDeclaration() == false);
		assertTrue(t3.isMemberTypeDeclaration() == false);
		assertTrue(t3.isPackageMemberTypeDeclaration() == true);
	}

	/** @deprecated using deprecated code */
	public void testAnnotationTypeMemberDeclaration() {
		if (this.ast.apiLevel() == AST.JLS2) {
			// node type introduced in 3.0 API
			try {
				this.ast.newAnnotationTypeMemberDeclaration();
				assertTrue(false);
			} catch (UnsupportedOperationException e) {
				// pass
			}
			return;
		}
		long previousCount = this.ast.modificationCount();
		final AnnotationTypeMemberDeclaration x = this.ast.newAnnotationTypeMemberDeclaration();
		assertTrue(this.ast.modificationCount() > previousCount);
		previousCount = this.ast.modificationCount();
		assertTrue(x.getAST() == this.ast);
		assertTrue(x.getParent() == null);
		assertTrue(x.modifiers().size() == 0);
		assertTrue(x.getName().getParent() == x);
		assertTrue(x.getName().isDeclaration() == true);
		assertTrue(x.getType().getParent() == x);
		assertTrue(x.getJavadoc() == null);
		assertTrue(x.getDefault() == null);
		assertTrue(x.getNodeType() == ASTNode.ANNOTATION_TYPE_MEMBER_DECLARATION);
		assertTrue(x.structuralPropertiesForType() ==
			AnnotationTypeMemberDeclaration.propertyDescriptors(this.ast.apiLevel()));
		// make sure that reading did not change modification count
		assertTrue(this.ast.modificationCount() == previousCount);

		tJavadocComment(x);
		tModifiers(x);

		genericPropertyTest(x, new Property("Name", true, SimpleName.class) { //$NON-NLS-1$
			@Override
			public ASTNode sample(AST targetAst, boolean parented) {
				SimpleName result = targetAst.newSimpleName("foo"); //$NON-NLS-1$
				if (parented) {
					targetAst.newExpressionStatement(result);
				}
				return result;
			}
			@Override
			public ASTNode get() {
				return x.getName();
			}
			@Override
			public void set(ASTNode value) {
				x.setName((SimpleName) value);
			}
		});

		genericPropertyTest(x, new Property("Type", true, Type.class) { //$NON-NLS-1$
			@Override
			public ASTNode sample(AST targetAst, boolean parented) {
				SimpleType result = targetAst.newSimpleType(
					targetAst.newSimpleName("foo")); //$NON-NLS-1$
				if (parented) {
					targetAst.newArrayType(result);
				}
				return result;
			}
			@Override
			public ASTNode get() {
				return x.getType();
			}
			@Override
			public void set(ASTNode value) {
				x.setType((Type) value);
			}
		});

		genericPropertyTest(x, new Property("Default", false, Expression.class) { //$NON-NLS-1$
			@Override
			public ASTNode sample(AST localAst, boolean parented) {
				Expression result = localAst.newSimpleName("foo"); //$NON-NLS-1$
				if (parented) {
					localAst.newExpressionStatement(result);
				}
				return result;
			}
			@Override
			public ASTNode wrap() {
				// return Expression that embeds x
				ClassInstanceCreation s1 = x.getAST().newClassInstanceCreation();
				AnonymousClassDeclaration s2 = x.getAST().newAnonymousClassDeclaration();
				s1.setAnonymousClassDeclaration(s2);
				s2.bodyDeclarations().add(x);
				return s1;
			}
			@Override
			public void unwrap() {
				AnonymousClassDeclaration s2 = (AnonymousClassDeclaration) x.getParent();
				s2.bodyDeclarations().remove(x);
			}
			@Override
			public ASTNode get() {
				return x.getDefault();
			}
			@Override
			public void set(ASTNode value) {
				x.setDefault((Expression) value);
			}
		});
	}

	/** @deprecated using deprecated code */
	public void testNormalAnnotation() {
		if (this.ast.apiLevel() == AST.JLS2) {
			// node type introduced in 3.0 API
			try {
				this.ast.newNormalAnnotation();
				assertTrue(false);
			} catch (UnsupportedOperationException e) {
				// pass
			}
			return;
		}
		long previousCount = this.ast.modificationCount();
		final NormalAnnotation x = this.ast.newNormalAnnotation(); //$NON-NLS-1$
		assertTrue(this.ast.modificationCount() > previousCount);
		previousCount = this.ast.modificationCount();
		assertTrue(x.getAST() == this.ast);
		assertTrue(x.getParent() == null);
		assertTrue(x.getTypeName().getParent() == x);
		assertTrue(x.values().size() == 0);
		assertTrue(x.isAnnotation());
		assertTrue(!x.isModifier());
		assertTrue(!x.isMarkerAnnotation());
		assertTrue(x.isNormalAnnotation());
		assertTrue(!x.isSingleMemberAnnotation());
		assertTrue(x.getNodeType() == ASTNode.NORMAL_ANNOTATION);
		assertTrue(x.structuralPropertiesForType() ==
			NormalAnnotation.propertyDescriptors(this.ast.apiLevel()));
		// make sure that reading did not change modification count
		assertTrue(this.ast.modificationCount() == previousCount);

		tAnnotationName(x);

		genericPropertyListTest(x, x.values(), new Property("Values", true, MemberValuePair.class) { //$NON-NLS-1$
			@Override
			public ASTNode sample(AST targetAst, boolean parented) {
				MemberValuePair result = targetAst.newMemberValuePair();
				if (parented) {
					NormalAnnotation ann = targetAst.newNormalAnnotation();
					ann.values().add(result);
				}
				return result;
			}
			@Override
			public ASTNode wrap() {
				// return MemberValuePair that embeds x
				MemberValuePair s1 = x.getAST().newMemberValuePair();
				ClassInstanceCreation s2 = x.getAST().newClassInstanceCreation();
				AnonymousClassDeclaration s3 = x.getAST().newAnonymousClassDeclaration();
				MethodDeclaration s4 = x.getAST().newMethodDeclaration();
				s1.setValue(s2);
				s2.setAnonymousClassDeclaration(s3);
				s3.bodyDeclarations().add(s4);
				s4.modifiers().add(x);
				return s1;
			}
			@Override
			public void unwrap() {
				MethodDeclaration s4 = (MethodDeclaration) x.getParent();
				s4.modifiers().remove(x);
			}
		});
	}

	/** @deprecated using deprecated code */
	public void testMarkerAnnotation() {
		if (this.ast.apiLevel() == AST.JLS2) {
			// node type introduced in 3.0 API
			try {
				this.ast.newMarkerAnnotation();
				assertTrue(false);
			} catch (UnsupportedOperationException e) {
				// pass
			}
			return;
		}
		long previousCount = this.ast.modificationCount();
		final MarkerAnnotation x = this.ast.newMarkerAnnotation(); //$NON-NLS-1$
		assertTrue(this.ast.modificationCount() > previousCount);
		previousCount = this.ast.modificationCount();
		assertTrue(x.getAST() == this.ast);
		assertTrue(x.getParent() == null);
		assertTrue(x.getTypeName().getParent() == x);
		assertTrue(x.isAnnotation());
		assertTrue(!x.isModifier());
		assertTrue(x.isMarkerAnnotation());
		assertTrue(!x.isNormalAnnotation());
		assertTrue(!x.isSingleMemberAnnotation());
		assertTrue(x.getNodeType() == ASTNode.MARKER_ANNOTATION);
		assertTrue(x.structuralPropertiesForType() ==
			MarkerAnnotation.propertyDescriptors(this.ast.apiLevel()));
		// make sure that reading did not change modification count
		assertTrue(this.ast.modificationCount() == previousCount);

		tAnnotationName(x);
	}

	/** @deprecated using deprecated code */
	public void testSingleMemberAnnotation() {
		if (this.ast.apiLevel() == AST.JLS2) {
			// node type introduced in 3.0 API
			try {
				this.ast.newSingleMemberAnnotation();
				assertTrue(false);
			} catch (UnsupportedOperationException e) {
				// pass
			}
			return;
		}
		long previousCount = this.ast.modificationCount();
		final SingleMemberAnnotation x = this.ast.newSingleMemberAnnotation(); //$NON-NLS-1$
		assertTrue(this.ast.modificationCount() > previousCount);
		previousCount = this.ast.modificationCount();
		assertTrue(x.getAST() == this.ast);
		assertTrue(x.getParent() == null);
		assertTrue(x.getTypeName().getParent() == x);
		assertTrue(x.isAnnotation());
		assertTrue(!x.isModifier());
		assertTrue(!x.isMarkerAnnotation());
		assertTrue(!x.isNormalAnnotation());
		assertTrue(x.isSingleMemberAnnotation());
		assertTrue(x.getNodeType() == ASTNode.SINGLE_MEMBER_ANNOTATION);
		// make sure that reading did not change modification count
		assertTrue(this.ast.modificationCount() == previousCount);

		tAnnotationName(x);

		genericPropertyTest(x, new Property("Value", true, Expression.class) { //$NON-NLS-1$
			@Override
			public ASTNode sample(AST localAst, boolean parented) {
				Expression result = localAst.newSimpleName("foo"); //$NON-NLS-1$
				if (parented) {
					localAst.newExpressionStatement(result);
				}
				return result;
			}
			@Override
			public ASTNode wrap() {
				// return Expression that embeds x
				ClassInstanceCreation s1 = x.getAST().newClassInstanceCreation();
				AnonymousClassDeclaration s2 = x.getAST().newAnonymousClassDeclaration();
				MethodDeclaration s3 = x.getAST().newMethodDeclaration();
				s1.setAnonymousClassDeclaration(s2);
				s2.bodyDeclarations().add(s3);
				s3.modifiers().add(x);
				return s1;
			}
			@Override
			public void unwrap() {
				MethodDeclaration s3 = (MethodDeclaration) x.getParent();
				s3.modifiers().remove(x);
			}
			@Override
			public ASTNode get() {
				return x.getValue();
			}
			@Override
			public void set(ASTNode value) {
				x.setValue((Expression) value);
			}
		});
	}

	/** @deprecated using deprecated code */
	public void testMemberValuePair() {
		if (this.ast.apiLevel() == AST.JLS2) {
			// node type introduced in 3.0 API
			try {
				this.ast.newMemberValuePair();
				assertTrue(false);
			} catch (UnsupportedOperationException e) {
				// pass
			}
			return;
		}
		long previousCount = this.ast.modificationCount();
		final MemberValuePair x = this.ast.newMemberValuePair(); //$NON-NLS-1$
		assertTrue(this.ast.modificationCount() > previousCount);
		previousCount = this.ast.modificationCount();
		assertTrue(x.getAST() == this.ast);
		assertTrue(x.getParent() == null);
		assertTrue(x.getName().getParent() == x);
		assertTrue(x.getName().isDeclaration() == false);
		assertTrue(x.getNodeType() == ASTNode.MEMBER_VALUE_PAIR);
		assertTrue(x.structuralPropertiesForType() ==
			MemberValuePair.propertyDescriptors(this.ast.apiLevel()));
		// make sure that reading did not change modification count
		assertTrue(this.ast.modificationCount() == previousCount);

		genericPropertyTest(x, new Property("Name", true, SimpleName.class) { //$NON-NLS-1$
			@Override
			public ASTNode sample(AST targetAst, boolean parented) {
				SimpleName result = targetAst.newSimpleName("a"); //$NON-NLS-1$
				if (parented) {
					targetAst.newExpressionStatement(result);
				}
				return result;
			}
			@Override
			public ASTNode get() {
				return x.getName();
			}
			@Override
			public void set(ASTNode value) {
				x.setName((SimpleName) value);
			}
		});

		genericPropertyTest(x, new Property("Value", true, Expression.class) { //$NON-NLS-1$
			@Override
			public ASTNode sample(AST localAst, boolean parented) {
				Expression result = localAst.newSimpleName("foo"); //$NON-NLS-1$
				if (parented) {
					localAst.newExpressionStatement(result);
				}
				return result;
			}
			@Override
			public ASTNode wrap() {
				// return Expression that embeds x
				ClassInstanceCreation s1 = x.getAST().newClassInstanceCreation();
				AnonymousClassDeclaration s2 = x.getAST().newAnonymousClassDeclaration();
				MethodDeclaration s3 = x.getAST().newMethodDeclaration();
				NormalAnnotation s4 = x.getAST().newNormalAnnotation();
				s1.setAnonymousClassDeclaration(s2);
				s2.bodyDeclarations().add(s3);
				s3.modifiers().add(s4);
				s4.values().add(x);
				return s1;
			}
			@Override
			public void unwrap() {
				NormalAnnotation s4 = (NormalAnnotation) x.getParent();
				s4.values().remove(x);
			}
			@Override
			public ASTNode get() {
				return x.getValue();
			}
			@Override
			public void set(ASTNode value) {
				x.setValue((Expression) value);
			}
		});
	}

	/**
	 * Exercise the typeName property of an Annotation.
	 *
	 * @param x the annotation to test
     * @since 3.0
	 */
	void tAnnotationName(final Annotation x) {
		genericPropertyTest(x, new Property("TypeName", true, Name.class) { //$NON-NLS-1$
			@Override
			public ASTNode sample(AST targetAst, boolean parented) {
				SimpleName result = targetAst.newSimpleName("a"); //$NON-NLS-1$
				if (parented) {
					targetAst.newExpressionStatement(result);
				}
				return result;
			}
			@Override
			public ASTNode get() {
				return x.getTypeName();
			}
			@Override
			public void set(ASTNode value) {
				x.setTypeName((Name) value);
			}
		});
	}

	/** @deprecated using deprecated code */
	public void testModifiers() {

		// check all modifiers match their JVM spec values
		assertSame(Modifier.ABSTRACT ,0x0400);
		assertSame(Modifier.FINAL ,0x0010);
		assertSame(Modifier.NATIVE ,0x0100);
		assertSame(Modifier.NONE ,0x0000);
		assertSame(Modifier.PRIVATE ,0x0002);
		assertSame(Modifier.PROTECTED ,0x0004);
		assertSame(Modifier.PUBLIC ,0x0001);
		assertSame(Modifier.STATIC ,0x0008);
		assertSame(Modifier.STRICTFP ,0x0800);
		assertSame(Modifier.SYNCHRONIZED ,0x0020);
		assertSame(Modifier.TRANSIENT ,0x0080);
		assertSame(Modifier.VOLATILE ,0x0040);
		assertSame(Modifier.SEALED ,0x0200);
		assertSame(Modifier.NON_SEALED ,0x1000);

		// check that all
		final int[] mods =
			{
				Modifier.ABSTRACT,
				Modifier.FINAL,
				Modifier.NATIVE,
				Modifier.PRIVATE,
				Modifier.PROTECTED,
				Modifier.PUBLIC,
				Modifier.STATIC,
				Modifier.STRICTFP,
				Modifier.SYNCHRONIZED,
				Modifier.TRANSIENT,
				Modifier.VOLATILE,
				Modifier.SEALED,
				Modifier.NON_SEALED,
				};

		for (int i=0; i< mods.length; i++) {
			int m = mods[i];
			assertTrue(Modifier.isAbstract(m) == (m == Modifier.ABSTRACT));
			assertTrue(Modifier.isFinal(m) == (m == Modifier.FINAL));
			assertTrue(Modifier.isNative(m) == (m == Modifier.NATIVE));
			assertTrue(Modifier.isPrivate(m) == (m == Modifier.PRIVATE));
			assertTrue(Modifier.isProtected(m) == (m == Modifier.PROTECTED));
			assertTrue(Modifier.isPublic(m) == (m == Modifier.PUBLIC));
			assertTrue(Modifier.isStatic(m) == (m == Modifier.STATIC));
			assertTrue(Modifier.isStrictfp(m) == (m == Modifier.STRICTFP));
			assertTrue(Modifier.isSynchronized(m) == (m == Modifier.SYNCHRONIZED));
			assertTrue(Modifier.isTransient(m) == (m == Modifier.TRANSIENT));
			assertTrue(Modifier.isVolatile(m) == (m == Modifier.VOLATILE));
			assertTrue(Modifier.isSealed(m) == (m == Modifier.SEALED));
			assertTrue(Modifier.isNonSealed(m) == (m == Modifier.NON_SEALED));
		}

		if (this.ast.apiLevel() == AST.JLS2) {
			// node type introduced in 3.0 API
			try {
				this.ast.newModifier(Modifier.ModifierKeyword.PUBLIC_KEYWORD);
				assertTrue(false);
			} catch (UnsupportedOperationException e) {
				// pass
			}
			try {
				this.ast.newModifiers(Modifier.NONE);
				assertTrue(false);
			} catch (UnsupportedOperationException e) {
				// pass
			}
			// skip rest of tests
			return;
		}

		// JLS3 only
		long previousCount = this.ast.modificationCount();
		final Modifier x = this.ast.newModifier(Modifier.ModifierKeyword.PUBLIC_KEYWORD);
		assertTrue(this.ast.modificationCount() > previousCount);
		previousCount = this.ast.modificationCount();
		assertTrue(x.getAST() == this.ast);
		assertTrue(x.getParent() == null);
		assertTrue(x.getKeyword() == Modifier.ModifierKeyword.PUBLIC_KEYWORD);
		assertTrue(x.getNodeType() == ASTNode.MODIFIER);
		assertTrue(x.structuralPropertiesForType() ==
			Modifier.propertyDescriptors(this.ast.apiLevel()));
		// make sure that reading did not change modification count
		assertTrue(this.ast.modificationCount() == previousCount);

		// ModifierKeyword property - mandatory typesafe enumeration
		// check the names of the modifiers
		assertTrue(Modifier.ModifierKeyword.PUBLIC_KEYWORD.toString().equals("public")); //$NON-NLS-1$
		assertTrue(Modifier.ModifierKeyword.PROTECTED_KEYWORD.toString().equals("protected")); //$NON-NLS-1$
		assertTrue(Modifier.ModifierKeyword.PRIVATE_KEYWORD.toString().equals("private")); //$NON-NLS-1$
		assertTrue(Modifier.ModifierKeyword.STATIC_KEYWORD.toString().equals("static")); //$NON-NLS-1$
		assertTrue(Modifier.ModifierKeyword.ABSTRACT_KEYWORD.toString().equals("abstract")); //$NON-NLS-1$
		assertTrue(Modifier.ModifierKeyword.FINAL_KEYWORD.toString().equals("final")); //$NON-NLS-1$
		assertTrue(Modifier.ModifierKeyword.SYNCHRONIZED_KEYWORD.toString().equals("synchronized")); //$NON-NLS-1$
		assertTrue(Modifier.ModifierKeyword.NATIVE_KEYWORD.toString().equals("native")); //$NON-NLS-1$
		assertTrue(Modifier.ModifierKeyword.TRANSIENT_KEYWORD.toString().equals("transient")); //$NON-NLS-1$
		assertTrue(Modifier.ModifierKeyword.VOLATILE_KEYWORD.toString().equals("volatile")); //$NON-NLS-1$
		assertTrue(Modifier.ModifierKeyword.STRICTFP_KEYWORD.toString().equals("strictfp")); //$NON-NLS-1$
		assertTrue(Modifier.ModifierKeyword.DEFAULT_KEYWORD.toString().equals("default")); //$NON-NLS-1$
		if (DOMASTUtil.isFeatureSupportedinAST(this.ast, Modifier.SEALED)) {
			assertTrue(Modifier.ModifierKeyword.SEALED_KEYWORD.toString().equals("sealed")); //$NON-NLS-1$
		} else if (DOMASTUtil.isFeatureSupportedinAST(this.ast, Modifier.NON_SEALED)) {
			assertTrue(Modifier.ModifierKeyword.NON_SEALED_KEYWORD.toString().equals("non-sealed")); //$NON-NLS-1$
		}

		final Modifier.ModifierKeyword[] known = {
			Modifier.ModifierKeyword.PUBLIC_KEYWORD,
			Modifier.ModifierKeyword.PROTECTED_KEYWORD,
			Modifier.ModifierKeyword.PRIVATE_KEYWORD,
			Modifier.ModifierKeyword.STATIC_KEYWORD,
			Modifier.ModifierKeyword.ABSTRACT_KEYWORD,
			Modifier.ModifierKeyword.FINAL_KEYWORD,
			Modifier.ModifierKeyword.SYNCHRONIZED_KEYWORD,
			Modifier.ModifierKeyword.NATIVE_KEYWORD,
			Modifier.ModifierKeyword.TRANSIENT_KEYWORD,
			Modifier.ModifierKeyword.VOLATILE_KEYWORD,
			Modifier.ModifierKeyword.STRICTFP_KEYWORD,
			Modifier.ModifierKeyword.DEFAULT_KEYWORD,
			Modifier.ModifierKeyword.SEALED_KEYWORD,
			Modifier.ModifierKeyword.NON_SEALED_KEYWORD
		};

		// check all modifiers are distinct
		for (int i = 0; i < known.length; i++) {
			for (int j = 0; j < known.length; j++) {
				assertTrue(i == j || !known[i].equals(known[j]));
			}
		}

		// check all modifiers work
		for (int i = 0; i < known.length; i++) {
			previousCount = this.ast.modificationCount();
			x.setKeyword(known[i]);
			assertTrue(this.ast.modificationCount() > previousCount);
			assertTrue(x.getKeyword().equals(known[i]));
		}
		// ensure null does not work as an operator
		try {
			x.setKeyword(null);
			assertTrue(false);
		} catch (RuntimeException e) {
			// pass
		}

		// check toKeyword lookup of modifier by name
		for (int i = 0; i < known.length; i++) {
			String name = known[i].toString();
			assertTrue(Modifier.ModifierKeyword.toKeyword(name).equals(known[i]));
		}
		assertTrue(Modifier.ModifierKeyword.toKeyword("huh") == null); //$NON-NLS-1$

		// check AST.newModifiers(flags)
		for (int i = 0; i < mods.length; i++) {
			int m = mods[i];
			List result = this.ast.newModifiers(m);
			assertEquals(1, result.size());
			Modifier modNode = (Modifier) result.get(0);
			assertEquals(m, modNode.getKeyword().toFlagValue());
		}

		// check AST.newModifiers ordering
		final Modifier.ModifierKeyword[] expectedOrder = {
				Modifier.ModifierKeyword.PUBLIC_KEYWORD,
				Modifier.ModifierKeyword.PROTECTED_KEYWORD,
				Modifier.ModifierKeyword.PRIVATE_KEYWORD,
				Modifier.ModifierKeyword.ABSTRACT_KEYWORD,
				Modifier.ModifierKeyword.STATIC_KEYWORD,
				Modifier.ModifierKeyword.FINAL_KEYWORD,
				Modifier.ModifierKeyword.SYNCHRONIZED_KEYWORD,
				Modifier.ModifierKeyword.NATIVE_KEYWORD,
				Modifier.ModifierKeyword.STRICTFP_KEYWORD,
				Modifier.ModifierKeyword.TRANSIENT_KEYWORD,
				Modifier.ModifierKeyword.VOLATILE_KEYWORD,
				Modifier.ModifierKeyword.SEALED_KEYWORD,
				Modifier.ModifierKeyword.NON_SEALED_KEYWORD,
			};
		int all = 0;
		for (int i = 0; i < mods.length; i++) {
			all |= mods[i];
		}
		List result = this.ast.newModifiers(all);
		assertEquals(expectedOrder.length, result.size());
		for (int i = 0; i< expectedOrder.length; i++) {
			final Modifier modifier = ((Modifier) result.get(i));
			assertEquals(expectedOrder[i], modifier.getKeyword());
			if (modifier.isAbstract()) {
				assertEquals(Modifier.ModifierKeyword.ABSTRACT_KEYWORD, modifier.getKeyword());
			} else if (modifier.isFinal()) {
				assertEquals(Modifier.ModifierKeyword.FINAL_KEYWORD, modifier.getKeyword());
			} else if (modifier.isNative()) {
				assertEquals(Modifier.ModifierKeyword.NATIVE_KEYWORD, modifier.getKeyword());
			} else if (modifier.isPrivate()) {
				assertEquals(Modifier.ModifierKeyword.PRIVATE_KEYWORD, modifier.getKeyword());
			} else if (modifier.isProtected()) {
				assertEquals(Modifier.ModifierKeyword.PROTECTED_KEYWORD, modifier.getKeyword());
			} else if (modifier.isPublic()) {
				assertEquals(Modifier.ModifierKeyword.PUBLIC_KEYWORD, modifier.getKeyword());
			} else if (modifier.isStatic()) {
				assertEquals(Modifier.ModifierKeyword.STATIC_KEYWORD, modifier.getKeyword());
			} else if (modifier.isStrictfp()) {
				assertEquals(Modifier.ModifierKeyword.STRICTFP_KEYWORD, modifier.getKeyword());
			} else if (modifier.isSynchronized()) {
				assertEquals(Modifier.ModifierKeyword.SYNCHRONIZED_KEYWORD, modifier.getKeyword());
			} else if (modifier.isTransient()) {
				assertEquals(Modifier.ModifierKeyword.TRANSIENT_KEYWORD, modifier.getKeyword());
			} else if (modifier.isVolatile()) {
				assertEquals(Modifier.ModifierKeyword.VOLATILE_KEYWORD, modifier.getKeyword());
			} else if (modifier.isSealed()) {
				assertEquals(Modifier.ModifierKeyword.SEALED_KEYWORD, modifier.getKeyword());
			} else {
				assertEquals(Modifier.ModifierKeyword.NON_SEALED_KEYWORD, modifier.getKeyword());
			}
		}
	}

	public void testSubtreeBytes() {
		ASTNode x = SampleASTs.oneOfEach(this.ast);
		final int subtreeBytes = x.subtreeBytes();
		assertTrue(subtreeBytes > 0);
	}

	public void testNodeTypeConstants() throws Exception {
		// it would be a breaking API change to change the numeric values of
		// public static final ints
		int[] nodeTypes = {
			ASTNode.ANONYMOUS_CLASS_DECLARATION,
			ASTNode.ARRAY_ACCESS,
			ASTNode.ARRAY_CREATION,
			ASTNode.ARRAY_INITIALIZER,
			ASTNode.ARRAY_TYPE,
			ASTNode.ASSERT_STATEMENT,
			ASTNode.ASSIGNMENT,
			ASTNode.BLOCK,
			ASTNode.BOOLEAN_LITERAL,
			ASTNode.BREAK_STATEMENT,
			ASTNode.CAST_EXPRESSION,
			ASTNode.CATCH_CLAUSE,
			ASTNode.CHARACTER_LITERAL,
			ASTNode.CLASS_INSTANCE_CREATION,
			ASTNode.COMPILATION_UNIT,
			ASTNode.CONDITIONAL_EXPRESSION,
			ASTNode.CONSTRUCTOR_INVOCATION,
			ASTNode.CONTINUE_STATEMENT,
			ASTNode.DO_STATEMENT,
			ASTNode.EMPTY_STATEMENT,
			ASTNode.EXPRESSION_STATEMENT,
			ASTNode.FIELD_ACCESS,
			ASTNode.FIELD_DECLARATION,
			ASTNode.FOR_STATEMENT,
			ASTNode.IF_STATEMENT,
			ASTNode.IMPORT_DECLARATION,
			ASTNode.INFIX_EXPRESSION,
			ASTNode.INITIALIZER,
			ASTNode.JAVADOC,
			ASTNode.LABELED_STATEMENT,
			ASTNode.METHOD_DECLARATION,
			ASTNode.METHOD_INVOCATION,
			ASTNode.NULL_LITERAL,
			ASTNode.NUMBER_LITERAL,
			ASTNode.PACKAGE_DECLARATION,
			ASTNode.PARENTHESIZED_EXPRESSION,
			ASTNode.POSTFIX_EXPRESSION,
			ASTNode.PREFIX_EXPRESSION,
			ASTNode.PRIMITIVE_TYPE,
			ASTNode.QUALIFIED_NAME,
			ASTNode.RETURN_STATEMENT,
			ASTNode.SIMPLE_NAME,
			ASTNode.SIMPLE_TYPE,
			ASTNode.SINGLE_VARIABLE_DECLARATION,
			ASTNode.STRING_LITERAL,
			ASTNode.SUPER_CONSTRUCTOR_INVOCATION,
			ASTNode.SUPER_FIELD_ACCESS,
			ASTNode.SUPER_METHOD_INVOCATION,
			ASTNode.SWITCH_CASE,
			ASTNode.SWITCH_STATEMENT,
			ASTNode.SYNCHRONIZED_STATEMENT,
			ASTNode.THIS_EXPRESSION,
			ASTNode.THROW_STATEMENT,
			ASTNode.TRY_STATEMENT,
			ASTNode.TYPE_DECLARATION,
			ASTNode.TYPE_DECLARATION_STATEMENT,
			ASTNode.TYPE_LITERAL,
			ASTNode.VARIABLE_DECLARATION_EXPRESSION,
			ASTNode.VARIABLE_DECLARATION_FRAGMENT,
			ASTNode.VARIABLE_DECLARATION_STATEMENT,
			ASTNode.WHILE_STATEMENT,
			ASTNode.INSTANCEOF_EXPRESSION,
			ASTNode.LINE_COMMENT,
			ASTNode.BLOCK_COMMENT,
			ASTNode.TAG_ELEMENT,
			ASTNode.TEXT_ELEMENT,
			ASTNode.MEMBER_REF,
			ASTNode.METHOD_REF,
			ASTNode.METHOD_REF_PARAMETER,
			ASTNode.ENHANCED_FOR_STATEMENT,
			ASTNode.ENUM_DECLARATION,
			ASTNode.ENUM_CONSTANT_DECLARATION,
			ASTNode.TYPE_PARAMETER,
			ASTNode.PARAMETERIZED_TYPE,
			ASTNode.QUALIFIED_TYPE,
			ASTNode.WILDCARD_TYPE,
			ASTNode.NORMAL_ANNOTATION,
			ASTNode.MARKER_ANNOTATION,
			ASTNode.SINGLE_MEMBER_ANNOTATION,
			ASTNode.MEMBER_VALUE_PAIR,
			ASTNode.ANNOTATION_TYPE_DECLARATION,
			ASTNode.ANNOTATION_TYPE_MEMBER_DECLARATION,
			ASTNode.MODIFIER,
			ASTNode.UNION_TYPE,
			ASTNode.DIMENSION,
			ASTNode.LAMBDA_EXPRESSION,
			ASTNode.INTERSECTION_TYPE,
			ASTNode.NAME_QUALIFIED_TYPE,
			ASTNode.CREATION_REFERENCE,
			ASTNode.EXPRESSION_METHOD_REFERENCE,
			ASTNode.SUPER_METHOD_REFERENCE,
			ASTNode.TYPE_METHOD_REFERENCE,
			ASTNode.MODULE_DECLARATION,
			ASTNode.REQUIRES_DIRECTIVE,
			ASTNode.EXPORTS_DIRECTIVE,
			ASTNode.OPENS_DIRECTIVE,
			ASTNode.USES_DIRECTIVE,
			ASTNode.PROVIDES_DIRECTIVE,
			ASTNode.MODULE_MODIFIER,
			ASTNode.SWITCH_EXPRESSION,
			ASTNode.YIELD_STATEMENT,
			ASTNode.TEXT_BLOCK,
			ASTNode.RECORD_DECLARATION,
			ASTNode.PATTERN_INSTANCEOF_EXPRESSION,
			ASTNode.MODULE_QUALIFIED_NAME,
			ASTNode.TYPE_PATTERN,
			ASTNode.GUARDED_PATTERN,
			ASTNode.NULL_PATTERN,
			ASTNode.CASE_DEFAULT_EXPRESSION,
			ASTNode.TAG_PROPERTY,
			ASTNode.JAVADOC_REGION,
<<<<<<< HEAD
			ASTNode.RECORD_PATTERN,
=======
			ASTNode.JAVADOC_TEXT_ELEMENT
>>>>>>> b7baf569
		};

		// assert that nodeType values are correct:
		for (int i= 0; i < nodeTypes.length; i++) {
			assertSame(i + 1, nodeTypes[i]);
		}

		// test nodeClassForType:
		for (int i= 0; i < nodeTypes.length; i++) {
			int nodeType = nodeTypes[i];
			ASTNode node;
			try {
				node = this.ast.createInstance(nodeType);
			} catch (IllegalArgumentException e) {
				if (this.API_LEVEL < AST_INTERNAL_JLS9 && e.getCause() instanceof UnsupportedOperationException) {
					continue;
				} else {
					throw new AssertionFailedError("missing node type: " + nodeType);
				}
			}
			assertEquals(nodeType, node.getNodeType());
		}

		// assert that test covers all nodeTypes:
		Field[] fields = ASTNode.class.getDeclaredFields();
		HashSet declaredNodeTypes = new HashSet();
		for (int i= 0; i < fields.length; i++) {
			Field field= fields[i];
			if (field.getType() != int.class)
				continue;
			if (field.getModifiers() != (java.lang.reflect.Modifier.PUBLIC | java.lang.reflect.Modifier.STATIC | java.lang.reflect.Modifier.FINAL))
				continue;
			String name = field.getName();
			if ("MALFORMED".equals(name) || "ORIGINAL".equals(name) || "PROTECT".equals(name) || "RECOVERED".equals(name))
				continue;
			declaredNodeTypes.add(Integer.valueOf(field.getInt(null)));
		}
		for (int i= 0; i < nodeTypes.length; i++) {
			int nodeType= nodeTypes[i];
			assertTrue("node type " + nodeType + " from test is missing in ASTNode", declaredNodeTypes.remove(Integer.valueOf(nodeType)));
			nodeTypes[i] = -1;
		}
		for (int i= 0; i < nodeTypes.length; i++) {
			int nodeType= nodeTypes[i];
			assertEquals("node type " + nodeType + " missing in ASTNode", -1, nodeType);
		}
		assertEquals("node types missing in test", Collections.EMPTY_SET, declaredNodeTypes);
	}

	@SuppressWarnings("deprecation")
	public void testASTLevels() throws Exception {
		int[] apilLevels = {AST.JLS2, AST.JLS3, AST.JLS4, AST.JLS8, AST.JLS9, AST.JLS10, AST.JLS11, AST.JLS12, AST.JLS13, AST.JLS14, AST.JLS15, AST.JLS16, AST.JLS17,AST.JLS18, AST.JLS19};
		for (int level : apilLevels) {
			try {
				DOMASTUtil.checkASTLevel(level);
			} catch (IllegalArgumentException e) {
				throw new AssertionFailedError("missing support for AST level: " + level);
			}
		}
	}
}
<|MERGE_RESOLUTION|>--- conflicted
+++ resolved
@@ -9505,11 +9505,8 @@
 			ASTNode.CASE_DEFAULT_EXPRESSION,
 			ASTNode.TAG_PROPERTY,
 			ASTNode.JAVADOC_REGION,
-<<<<<<< HEAD
-			ASTNode.RECORD_PATTERN,
-=======
-			ASTNode.JAVADOC_TEXT_ELEMENT
->>>>>>> b7baf569
+			ASTNode.JAVADOC_TEXT_ELEMENT,
+			ASTNode.RECORD_PATTERN
 		};
 
 		// assert that nodeType values are correct:
