--- conflicted
+++ resolved
@@ -434,12 +434,9 @@
 		"[reading    java/lang/Object.class]\n" +
 		"[reading    java/lang/SuppressWarnings.class]\n" +
 		"[reading    java/lang/String.class]\n" +
-<<<<<<< HEAD
-		"[reading    java/lang/Throwable.class]\n" +
-=======
 		"[analyzing  ---OUTPUT_DIR_PLACEHOLDER---/X.java - #1/1]\n" +
 		"[reading    java/util/List.class]\n" +
->>>>>>> 14d8d9a1
+		"[reading    java/lang/Throwable.class]\n" +
 		"[writing    X.class - #1]\n" +
 		"[completed  ---OUTPUT_DIR_PLACEHOLDER---/X.java - #1/1]\n" +
 		"[1 unit compiled]\n" +
@@ -570,12 +567,9 @@
 		"[reading    java/lang/Object.class]\n" +
 		"[reading    java/lang/SuppressWarnings.class]\n" +
 		"[reading    java/lang/String.class]\n" +
-<<<<<<< HEAD
-		"[reading    java/lang/Throwable.class]\n" +
-=======
 		"[analyzing  ---OUTPUT_DIR_PLACEHOLDER---/X.java - #1/1]\n" +
 		"[reading    java/util/List.class]\n" +
->>>>>>> 14d8d9a1
+		"[reading    java/lang/Throwable.class]\n" +
 		"[writing    X.class - #1]\n" +
 		"[completed  ---OUTPUT_DIR_PLACEHOLDER---/X.java - #1/1]\n" +
 		"[1 unit compiled]\n" +
