--- conflicted
+++ resolved
@@ -238,44 +238,7 @@
 		if (rawVersion == null) {
 			rawVersion = getVersion(this.javacPathName);
 		}
-<<<<<<< HEAD
-		if (rawVersion.indexOf("1.4") != -1 ||
-				this.javacPathName.indexOf("1.4") != -1
-				/* in fact, SUN javac 1.4 does not support the -version option;
-				 * this is a imperfect heuristic to catch the case */) {
-			this.version = JavaCore.VERSION_1_4;
-		} else if (rawVersion.indexOf("1.5") != -1) {
-			this.version = JavaCore.VERSION_1_5;
-		} else if (rawVersion.indexOf("1.6") != -1) {
-			this.version = JavaCore.VERSION_1_6;
-		} else if (rawVersion.indexOf("1.7") != -1) {
-			this.version = JavaCore.VERSION_1_7;
-		} else if (rawVersion.indexOf("1.8") != -1) {
-			this.version = JavaCore.VERSION_1_8;
-		} else if(rawVersion.startsWith("9")) {
-			this.version = JavaCore.VERSION_9;
-		} else if(rawVersion.startsWith("10")) {
-			this.version = JavaCore.VERSION_10;
-		} else if(rawVersion.startsWith("11")) {
-			this.version = JavaCore.VERSION_11;
-		}  else {
-			int index = rawVersion.indexOf('.');
-			if (index != -1) {
-				rawVersion = rawVersion.substring(0, index);
-			} else {
-				index = rawVersion.indexOf('-');
-				if (index != -1)
-					rawVersion = rawVersion.substring(0, index);
-			}
-			this.version = rawVersion;
-			this.compliance = CompilerOptions.versionToJdkLevel(this.version);
-			if (this.compliance == 0) {
-				throw new RuntimeException("unknown javac version: " + rawVersion);
-			}
-		}
-=======
 		this.version = versionFromRawVersion(rawVersion, this.javacPathName);
->>>>>>> 449e1c59
 		this.compliance = CompilerOptions.versionToJdkLevel(this.version);
 		this.minor = minorFromRawVersion(this.version, rawVersion);
 		this.rawVersion = rawVersion;
@@ -330,6 +293,8 @@
 			return JavaCore.VERSION_9;
 		} else if(rawVersion.startsWith("10")) {
 			return JavaCore.VERSION_10;
+		} else if(rawVersion.startsWith("11")) {
+			return JavaCore.VERSION_11;
 		} else {
 			throw new RuntimeException("unknown javac version: " + rawVersion);
 		}
@@ -419,17 +384,12 @@
 			}
 		}
 		if (version == JavaCore.VERSION_10) {
-<<<<<<< HEAD
 			if ("10".equals(rawVersion)) {
-=======
-			if ("10.0.0".equals(rawVersion)) {
->>>>>>> 449e1c59
 				return 0000;
 			}
 			if ("10.0.1".equals(rawVersion)) {
 				return 0100;
 			}
-<<<<<<< HEAD
 			if ("10.0.2".equals(rawVersion)) {
 				return 0200;
 			}
@@ -444,8 +404,6 @@
 			if ("11.0.2".equals(rawVersion)) {
 				return 0200;
 			}
-=======
->>>>>>> 449e1c59
 		}
 		throw new RuntimeException("unknown raw javac version: " + rawVersion);
 	}
