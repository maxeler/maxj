/*******************************************************************************
 * Copyright (c) 2011, 2018 IBM Corporation and others.
 * All rights reserved. This program and the accompanying materials
 * are made available under the terms of the Eclipse Public License v1.0
 * which accompanies this distribution, and is available at
 * http://www.eclipse.org/legal/epl-v10.html
 *
 * Contributors:
 *     IBM Corporation - initial API and implementation
 *     Stephan Herrmann - Contribution for
 *								Bug 400874 - [1.8][compiler] Inference infrastructure should evolve to meet JLS8 18.x (Part G of JSR335 spec)
 *								Bug 423504 - [1.8] Implement "18.5.3 Functional Interface Parameterization Inference"
 *								Bug 424742 - [1.8] NPE in LambdaExpression.isCompatibleWith
 *******************************************************************************/
package org.eclipse.jdt.core.tests.compiler.regression;

import java.io.File;
import java.util.HashMap;
import java.util.Map;

import org.eclipse.jdt.core.ToolFactory;
import org.eclipse.jdt.core.tests.compiler.regression.AbstractRegressionTest.JavacTestOptions.EclipseHasABug;
import org.eclipse.jdt.core.tests.compiler.regression.AbstractRegressionTest.JavacTestOptions.EclipseJustification;
import org.eclipse.jdt.core.tests.compiler.regression.AbstractRegressionTest.JavacTestOptions.JavacHasABug;
import org.eclipse.jdt.core.tests.util.Util;
import org.eclipse.jdt.core.util.IAttributeNamesConstants;
import org.eclipse.jdt.core.util.IClassFileAttribute;
import org.eclipse.jdt.core.util.IClassFileReader;
import org.eclipse.jdt.core.util.IMethodInfo;
import org.eclipse.jdt.internal.compiler.impl.CompilerOptions;
import org.eclipse.jdt.internal.core.util.BootstrapMethodsAttribute;

import junit.framework.Test;

@SuppressWarnings({ "unchecked", "rawtypes" })
public class LambdaExpressionsTest extends AbstractRegressionTest {

static {
//	TESTS_NAMES = new String[] { "testReferenceExpressionInference1"};
//	TESTS_NUMBERS = new int[] { 50 };
//	TESTS_RANGE = new int[] { 11, -1 };
}
public LambdaExpressionsTest(String name) {
	super(name);
}
public static Test suite() {
	return buildMinimalComplianceTestSuite(testClass(), F_1_8);
}

public void test001() {
	this.runConformTest(
			new String[] {
				"X.java",
				"interface I {\n" +
				"  int add(int x, int y);\n" +
				"}\n" +
				"public class X {\n" +
				"  public static void main(String[] args) {\n" +
				"    I i = (x, y) -> {\n" +
				"      return x + y;\n" +
				"    };\n" +
				"    System.out.println(i.add(1234, 5678));\n" +
				"  }\n" +
				"}\n",
			},
			"6912"
			);
}
public void test002() {
	this.runConformTest(
			new String[] {
				"X.java",
				"interface Greetings {\n" +
				"  void greet(String head, String tail);\n" +
				"}\n" +
				"public class X {\n" +
				"  public static void main(String[] args) {\n" +
				"    Greetings g = (x, y) -> {\n" +
				"      System.out.println(x + y);\n" +
				"    };\n" +
				"    g.greet(\"Hello, \", \"World!\");\n" +
				"  }\n" +
				"}\n",
			},
			"Hello, World!"
			);
}
// https://bugs.eclipse.org/bugs/show_bug.cgi?id=406178,  [1.8][compiler] Some functional interfaces are wrongly rejected
public void test003() {
	this.runConformTest(
			new String[] {
				"X.java",
				"interface I {\n" +
				"  void foo(int x, int y);\n" +
				"}\n" +
				"public class X {\n" +
				"  public static void main(String[] args) {\n" +
				"    BinaryOperator<String> binOp = (x,y) -> { return x+y; };\n" +
				"    System.out.println(\"SUCCESS\");\n" +
				"    // System.out.println(binOp.apply(\"SUCC\", \"ESS\")); // when lambdas run\n" +
				"  }\n" +
				"}\n",
				"BiFunction.java",
				"@FunctionalInterface\n" + 
				"public interface BiFunction<T, U, R> {\n" + 
				"    R apply(T t, U u);\n" + 
				"}",
				"BinaryOperator.java",
				"@FunctionalInterface\n" + 
				"public interface BinaryOperator<T> extends BiFunction<T,T,T> {\n" + 
				"}"
			},
			"SUCCESS");
}
// https://bugs.eclipse.org/bugs/show_bug.cgi?id=406178,  [1.8][compiler] Some functional interfaces are wrongly rejected
public void test004() {
	this.runNegativeTest(
			new String[] {
				"X.java",
				"interface I {\n" +
				"  void foo(int x, int y);\n" +
				"}\n" +
				"public class X {\n" +
				"  public static void main(String[] args) {\n" +
				"    BinaryOperator binOp = (x,y) -> { return x+y; };\n" +
				"    System.out.println(\"SUCCESS\");\n" +
				"    // System.out.println(binOp.apply(\"SUCC\", \"ESS\")); // when lambdas run\n" +
				"  }\n" +
				"}\n",
				"BiFunction.java",
				"@FunctionalInterface\n" + 
				"public interface BiFunction<T, U, R> {\n" + 
				"    R apply(T t, U u);\n" + 
				"}",
				"BinaryOperator.java",
				"@FunctionalInterface\n" + 
				"public interface BinaryOperator<T> extends BiFunction<T,T,T> {\n" + 
				"}"
			},
			"----------\n" + 
			"1. WARNING in X.java (at line 6)\n" + 
			"	BinaryOperator binOp = (x,y) -> { return x+y; };\n" + 
			"	^^^^^^^^^^^^^^\n" + 
			"BinaryOperator is a raw type. References to generic type BinaryOperator<T> should be parameterized\n" + 
			"----------\n" + 
			"2. ERROR in X.java (at line 6)\n" + 
			"	BinaryOperator binOp = (x,y) -> { return x+y; };\n" + 
			"	                                         ^^^\n" + 
			"The operator + is undefined for the argument type(s) java.lang.Object, java.lang.Object\n" + 
			"----------\n");
}
// https://bugs.eclipse.org/bugs/show_bug.cgi?id=406175, [1.8][compiler][codegen] Generate code for lambdas with expression body.
public void test005() {
	this.runConformTest(
			new String[] {
				"X.java",
				"interface I {\n" +
				"	String id(String s);\n" +
				"}\n" +
				"public class X {\n" +
				"	public static void main(String[] args) {\n" +
				"		I i = (s) -> s;\n" +
				"		System.out.println(i.id(\"Hello\"));\n" +
				"	}\n" +
				"}\n"
			},
			"Hello");
}
// https://bugs.eclipse.org/bugs/show_bug.cgi?id=406175, [1.8][compiler][codegen] Generate code for lambdas with expression body.
public void test006() {
	this.runConformTest(
			new String[] {
				"X.java",
				"interface I {\n" +
				"	String id(String s);\n" +
				"}\n" +
				"public class X {\n" +
				"	public static void main(String[] args) {\n" +
				"		I i = (s) -> s + s;\n" +
				"		System.out.println(i.id(\"Hello\"));\n" +
				"	}\n" +
				"}\n"
			},
			"HelloHello");
}
// https://bugs.eclipse.org/bugs/show_bug.cgi?id=406175, [1.8][compiler][codegen] Generate code for lambdas with expression body.
public void test007() {
	this.runConformTest(
			new String[] {
				"X.java",
				"interface I {\n" +
				"	void print(String s);\n" +
				"}\n" +
				"public class X {\n" +
				"	public static void main(String[] args) {\n" +
				"		I i = (s) -> System.out.println(s);\n" +
				"		i.print(\"Hello\");\n" +
				"	}\n" +
				"}\n"
			},
			"Hello");
}
// https://bugs.eclipse.org/bugs/show_bug.cgi?id=406175, [1.8][compiler][codegen] Generate code for lambdas with expression body.
public void test008() {
	this.runConformTest(
			new String[] {
				"X.java",
				"interface I {\n" +
				"	String print(String s);\n" +
				"}\n" +
				"public class X {\n" +
				"	public static void main(String[] args) {\n" +
				"		I i = (s) -> new String(s).toUpperCase();\n" +
				"		System.out.println(i.print(\"Hello\"));\n" +
				"	}\n" +
				"}\n"
			},
			"HELLO");
}
// https://bugs.eclipse.org/bugs/show_bug.cgi?id=406175, [1.8][compiler][codegen] Generate code for lambdas with expression body.
public void test009() {
	this.runConformTest(
			new String[] {
				"X.java",
				"interface I {\n" +
				"	String print(String s);\n" +
				"}\n" +
				"public class X {\n" +
				"	public static void main(String[] args) {\n" +
				"		I i = (s) -> new String(s);\n" +
				"		System.out.println(i.print(\"Hello\"));\n" +
				"	}\n" +
				"}\n"
			},
			"Hello");
}
// https://bugs.eclipse.org/bugs/show_bug.cgi?id=406175, [1.8][compiler][codegen] Generate code for lambdas with expression body.
public void test010() {
	this.runConformTest(
			new String[] {
				"X.java",
				"interface I {\n" +
				"	int unbox(Integer i);\n" +
				"}\n" +
				"public class X {\n" +
				"	public static void main(String[] args) {\n" +
				"		I i = (s) -> s;\n" +
				"		System.out.println(i.unbox(new Integer(1234)));\n" +
				"	}\n" +
				"}\n"
			},
			"1234");
}
// https://bugs.eclipse.org/bugs/show_bug.cgi?id=406175, [1.8][compiler][codegen] Generate code for lambdas with expression body.
public void test011() {
	this.runConformTest(
			new String[] {
				"X.java",
				"interface I {\n" +
				"	Integer box(int i);\n" +
				"}\n" +
				"public class X {\n" +
				"	public static void main(String[] args) {\n" +
				"		I i = (s) -> s;\n" +
				"		System.out.println(i.box(1234));\n" +
				"	}\n" +
				"}\n"
			},
			"1234");
}
// https://bugs.eclipse.org/bugs/show_bug.cgi?id=406175, [1.8][compiler][codegen] Generate code for lambdas with expression body.
public void test012() {
	this.runConformTest(
			new String[] {
				"X.java",
				"interface I {\n" +
				"	X subType();\n" +
				"}\n" +
				"public class X {\n" +
				"	public static void main(String[] args) {\n" +
				"		I i = () -> new Y();\n" +
				"		System.out.println(i.subType());\n" +
				"	}\n" +
				"}\n" +
				"class Y extends X {\n" +
				"    public String toString() {\n" +
				"        return \"Some Y\";\n" +
				"    }\n" +
				"}"
			},
			"Some Y");
}
// https://bugs.eclipse.org/bugs/show_bug.cgi?id=406175, [1.8][compiler][codegen] Generate code for lambdas with expression body.
public void test013() {
	this.runConformTest(
			new String[] {
				"X.java",
				"interface I {\n" +
				"    void foo(String s);\n" +
				"}\n" +
				"public class X {\n" +
				"    public static void main(String [] args) {\n" +
				"        int in = 12345678;\n" +
				"        I i = (s) -> {\n" +
				"            I j = (s2) -> {\n" +
				"                System.out.println(s + s2 + in);  \n" +
				"            };\n" +
				"            j.foo(\"Number=\");\n" +
				"        };\n" +
				"        i.foo(\"The \");\n" +
				"    }\n" +
				"}\n"
			},
			"The Number=12345678");
}
public void test014() {
	this.runConformTest(
			new String[] {
					"X.java",
					"interface I {\n" + 
					"	void doit();\n" + 
					"}\n" + 
					"public class X {\n" + 
					"  public static void nonmain(String[] args) {\n" + 
					"    int var = 2;\n" + 
					"    I x2 = () -> {\n" + 
					"      System.out.println(\"Argc = \" + args.length);\n" + 
					"      for (int i = 0; i < args.length; i++) {\n" +
					"          System.out.println(\"Argv[\" + i + \"] = \" + args[i]);\n" +
					"      }\n" +
					"    };\n" +
					"    x2.doit();\n" +
					"    var=2;\n" + 
					"  }\n" +
					"  public static void main(String[] args) {\n" + 
					"      nonmain(new String[] {\"Hello! \", \"World!\" });\n" +
					"  }\n" +
					"}" ,
				},
				"Argc = 2\n" + 
				"Argv[0] = Hello! \n" + 
				"Argv[1] = World!");
}
public void test015() {
	this.runConformTest(
			new String[] {
					"X.java",
					"interface I {\n" + 
					"	void doit();\n" + 
					"}\n" + 
					"public class X {\n" + 
					"  public static void main(String[] args) {\n" + 
					"    try {\n" + 
					"      new java.io.File((String) null).getCanonicalPath();\n" + 
					"    } catch (NullPointerException | java.io.IOException ioe) {\n" + 
					"      I x2 = () -> {\n" + 
					"        System.out.println(ioe.getMessage()); // OK: args is not re-assignment since declaration/first assignment\n" + 
					"      };\n" +
					"      x2.doit();\n" +
					"    };\n"+
					"  }\n" +
					"}\n"
				},
				"null");
}
public void test016() {
	this.runConformTest(
			new String[] {
					"X.java",
					"interface I {\n" + 
					"	void doit();\n" + 
					"}\n" + 
					"public class X {\n" + 
					"  public static void main(String[] args) {\n" + 
					"    java.util.List<String> list = new java.util.ArrayList<>();\n" + 
					"    list.add(\"SomeString\");\n" +
					"    for (String s : list) {\n" + 
					"      I x2 = () -> {\n" + 
					"        System.out.println(s); // OK: args is not re-assignment since declaration/first assignment\n" + 
					"      };\n" + 
					"      x2.doit();\n" +
					"    };\n" + 
					"  }\n" + 
					"\n" +
					"}\n" ,
				},
				"SomeString");
}
// https://bugs.eclipse.org/bugs/show_bug.cgi?id=406181, [1.8][compiler][codegen] IncompatibleClassChangeError when running code with lambda method
public void test017() {
	this.runConformTest(
			new String[] {
					"X.java",
					"interface I {\n" +
					"  void foo(int x, int y);\n" +
					"}\n" +
					"public class X {\n" +
					"  public static void main(String[] args) {\n" +
					"    BinaryOperator<String> binOp = (x,y) -> { return x+y; }; \n" +
					"    System.out.println(binOp.apply(\"SUCC\", \"ESS\")); // when lambdas run\n" +
					"  }\n" +
					"}\n" +
					"@FunctionalInterface\n" +
					"interface BiFunction<T, U, R> { \n" +
					"    R apply(T t, U u);\n" +
					"}\n" +
					"@FunctionalInterface \n" +
					"interface BinaryOperator<T> extends BiFunction<T,T,T> { \n" +
					"}\n",
				},
				"SUCCESS");
}
// https://bugs.eclipse.org/bugs/show_bug.cgi?id=405071, [1.8][compiler][codegen] Generate code for array constructor references
public void test018() {
	this.runConformTest(
			new String[] {
					"X.java",
					"interface I {\n" +
					"	X [][][] copy (short x);\n" +
					"}\n" +
					"public class X  {\n" +
					"	public static void main(String[] args) {\n" +
					"		I i = X[][][]::new;\n" +
					"       I j = X[][][]::new;\n" +
					"		X[][][] x = i.copy((short) 631);\n" +
					"		System.out.println(x.length);\n" +
					"       x = j.copy((short) 136);\n" +
					"		System.out.println(x.length);\n" +
					"	}\n" +
					"}\n",
				},
				"631\n" + 
				"136");
}
// https://bugs.eclipse.org/bugs/show_bug.cgi?id=405071, [1.8][compiler][codegen] Generate code for array constructor references
public void test019() {
	this.runConformTest(
			new String[] {
					"X.java",
					"interface I {\n" +
					"	X [][][] copy (int x);\n" +
					"}\n" +
					"public class X  {\n" +
					"	public static void main(String[] args) {\n" +
					"		I i = X[][][]::new;\n" +
					"       I j = X[][][]::new;\n" +
					"		X[][][] x = i.copy(631);\n" +
					"		System.out.println(x.length);\n" +
					"       x = j.copy(136);\n" +
					"		System.out.println(x.length);\n" +
					"	}\n" +
					"}\n",
				},
				"631\n" + 
				"136");
}
// https://bugs.eclipse.org/bugs/show_bug.cgi?id=405071, [1.8][compiler][codegen] Generate code for array constructor references
public void test020() {
	this.runConformTest(
			new String[] {
					"X.java",
					"interface I {\n" +
					"	X [][][] copy (Integer x);\n" +
					"}\n" +
					"public class X  {\n" +
					"	public static void main(String[] args) {\n" +
					"		I i = X[][][]::new;\n" +
					"       I j = X[][][]::new;\n" +
					"		X[][][] x = i.copy(631);\n" +
					"		System.out.println(x.length);\n" +
					"       x = j.copy(136);\n" +
					"		System.out.println(x.length);\n" +
					"	}\n" +
					"}\n",
				},
				"631\n" + 
				"136");
}
// https://bugs.eclipse.org/bugs/show_bug.cgi?id=405071, [1.8][compiler][codegen] Generate code for array constructor references
public void test021() {
	this.runConformTest(
			new String[] {
					"X.java",
					"interface I {\n" +
					"	X [][][] copy (Integer x);\n" +
					"}\n" +
					"public class X  {\n" +
					"	public static void main(String[] args) {\n" +
					"		I i = X[][][]::new;\n" +
					"       I j = X[][][]::new;\n" +
					"		X[][][] x = i.copy(new Integer(631));\n" +
					"		System.out.println(x.length);\n" +
					"       x = j.copy(new Integer((short)136));\n" +
					"		System.out.println(x.length);\n" +
					"	}\n" +
					"}\n",
				},
				"631\n" + 
				"136");
}
// https://bugs.eclipse.org/bugs/show_bug.cgi?id=406388,  [1.8][compiler][codegen] Runtime evaluation of method reference produces "BootstrapMethodError: call site initialization exception"
public void test022() {
	this.runConformTest(
			new String[] {
					"X.java",
					"interface I {\n" +
					"    Object copy(int [] ia);\n" +
					"}\n" +
					"interface J {\n" +
					"	int [] copy(int [] ia);\n" +
					"}\n" +
					"public class X  {\n" +
					"    public static void main(String [] args) {\n" +
					"        I i = int[]::<String>clone;\n" +
					"        int [] x = new int [] { 10, 20, 30 };\n" +
					"        int [] y = (int []) i.copy(x);\n" +
					"        if (x == y || x.length != y.length || x[0] != y[0] || x[1] != y[1] || x[2] != y[2]) {\n" +
					"        	System.out.println(\"Broken\");\n" +
					"        } else {\n" +
					"        	System.out.println(\"OK\");\n" +
					"        }\n" +
					"        J j = int []::clone;\n" +
					"        y = null;\n" +
					"        y = j.copy(x);\n" +
					"        if (x == y || x.length != y.length || x[0] != y[0] || x[1] != y[1] || x[2] != y[2]) {\n" +
					"        	System.out.println(\"Broken\");\n" +
					"        } else {\n" +
					"        	System.out.println(\"OK\");\n" +
					"        }\n" +
					"    }\n" +
					"}\n" ,
				},
				"OK\n" + 
				"OK");
}
// https://bugs.eclipse.org/bugs/show_bug.cgi?id=406388,  [1.8][compiler][codegen] Runtime evaluation of method reference produces "BootstrapMethodError: call site initialization exception"
public void test023() {
this.runConformTest(
			new String[] {
					"X.java",
					"interface I {\n" +
					"    Object copy(int [] ia);\n" +
					"}\n" +
					"\n" +
					"public class X  {\n" +
					"    public static void main(String [] args) {\n" +
					"        I i = int[]::<String>clone;\n" +
					"        int [] ia = (int []) i.copy(new int[10]);\n" +
					"        System.out.println(ia.length);\n" +
					"    }\n" +
					"}\n",
				},
				"10");
}
// https://bugs.eclipse.org/bugs/show_bug.cgi?id=406388,  [1.8][compiler][codegen] Runtime evaluation of method reference produces "BootstrapMethodError: call site initialization exception"
public void test024() {
	this.runConformTest(
			new String[] {
					"X.java",
					"interface I {\n" +
					"    YBase copy(Y ia);\n" +
					"}\n" +
					"public class X  {\n" +
					"    public static void main(String [] args) {\n" +
					"        I i = Y::<String>copy;\n" +
					"        YBase yb = i.copy(new Y());\n" +
					"        System.out.println(yb.getClass());\n" +
					"    }\n" +
					"}\n" +
					"class YBase {\n" +
					"	public YBase copy() {\n" +
					"		return this;\n" +
					"	}\n" +
					"}\n" +
					"class Y extends YBase {\n" +
					"}\n",
				},
				"class Y");
}
// https://bugs.eclipse.org/bugs/show_bug.cgi?id=406388,  [1.8][compiler][codegen] Runtime evaluation of method reference produces "BootstrapMethodError: call site initialization exception"
public void test025() {
	this.runConformTest(
			new String[] {
					"X.java",
					"interface I {\n" +
					"    int foo(int [] ia);\n" +
					"}\n" +
					"public class X  {\n" +
					"    public static void main(String [] args) {\n" +
					"        I i = int[]::<String>hashCode;\n" +
					"        i.foo(new int[10]);\n" +
					"    }\n" +
					"}\n",
				},
				"");
}
// https://bugs.eclipse.org/bugs/show_bug.cgi?id=406589, [1.8][compiler][codegen] super call misdispatched 
public void test026() {
	this.runConformTest(
			new String[] {
					"X.java",
					"interface I {\n" +
					"	Integer foo(int x, int y);\n" +
					"}\n" +
					"class Y {\n" +
					"	int foo(int x, int y) {\n" +
					"		System.out.println(\"Y.foo(\" + x + \",\" + y + \")\");\n" +
					"		return foo(x, y);\n" +
					"	}\n" +
					"}\n" +
					"public class X extends Y {\n" +
					"	int foo(int x, int y) {\n" +
					"		System.out.println(\"X.foo(\" + x + \",\" + y + \")\");\n" +
					"		return x + y;\n" +
					"	}\n" +
					"	void goo() {\n" +
					"		I i = super::foo;\n" +
					"		System.out.println(i.foo(1234, 4321));\n" +
					"	}\n" +
					"	public static void main(String[] args) {\n" +
					"		new X().goo();\n" +
					"	}\n" +
					"}\n",
				},
				"Y.foo(1234,4321)\n" + 
				"X.foo(1234,4321)\n" + 
				"5555");
}
// https://bugs.eclipse.org/bugs/show_bug.cgi?id=406589, [1.8][compiler][codegen] super call misdispatched 
public void test027() {
	this.runConformTest(
			new String[] {
					"X.java",
					"interface I {\n" +
					"	int foo(int x, int y);\n" +
					"}\n" +
					"interface J {\n" +
					"	default int foo(int x, int y) {\n" +
					"		System.out.println(\"I.foo(\" + x + \",\" + y + \")\");\n" +
					"		return x + y;\n" +
					"	}\n" +
					"}\n" +
					"public class X implements J {\n" +
					"	public static void main(String[] args) {\n" +
					"		I i = new X().f();\n" +
					"		System.out.println(i.foo(1234, 4321));\n" +
					"		i = new X().g();\n" +
					"		try {\n" +
					"			System.out.println(i.foo(1234, 4321));\n" +
					"		} catch (Throwable e) {\n" +
					"			System.out.println(e.getMessage());\n" +
					"		}\n" +
					"	}\n" +
					"	I f() {\n" +
					"		return J.super::foo;\n" +
					"	}\n" +
					"	I g() {\n" +
					"		return new X()::foo;\n" +
					"	}\n" +
					"	public int foo(int x, int y) {\n" +
					"		throw new RuntimeException(\"Exception\");\n" +
					"	}\n" +
					"}\n",
				},
				"I.foo(1234,4321)\n" + 
				"5555\n" + 
				"Exception");
}
// https://bugs.eclipse.org/bugs/show_bug.cgi?id=406584, Bug 406584 - [1.8][compiler][codegen] ClassFormatError: Invalid method signature 
public void test028() {
	this.runConformTest(
			new String[] {
					"X.java",
					"interface I {\n" +
					"    Object copy();\n" +
					"}\n" +
					"public class X  {\n" +
					"    public static void main(String [] args) {\n" +
					"    	int [] x = new int[] { 0xdeadbeef, 0xfeedface };\n" +
					"    	I i = x::<String>clone;\n" +
					"       System.out.println(Integer.toHexString(((int []) i.copy())[0]));\n" +
					"       System.out.println(Integer.toHexString(((int []) i.copy())[1]));\n" +
					"    }\n" +
					"}\n",
				},
				"deadbeef\n" + 
				"feedface");
}
// https://bugs.eclipse.org/bugs/show_bug.cgi?id=406588, [1.8][compiler][codegen] java.lang.invoke.LambdaConversionException: Incorrect number of parameters for static method newinvokespecial 
public void test029() {
	this.runConformTest(
			new String[] {
					"X.java",
					"interface I {\n" +
					"	X.Y.Z makexyz(int val);\n" +
					"}\n" +
					"public class X {\n" +
					"	public static void main(String args []) {\n" +
					"		new X().new Y().new Z().new P().goo();\n" +
					"	}\n" +
					"	class Y {\n" +
					"		class Z {\n" +
					"			Z(int val) {\n" +
					"				System.out.println(Integer.toHexString(val));\n" +
					"			}	\n" +
					"			Z() {\n" +
					"			}\n" +
					"			class P {\n" +
					"				void goo() {\n" +
					"					I i = Z::new;\n" +
					"					i.makexyz(0xdeadbeef);\n" +
					"				}\n" +
					"				I i = Z::new;\n" +
					"				{ i.makexyz(0xfeedface); }\n" +
					"			}\n" +
					"		}\n" +
					"		I i = Z::new;\n" +
					"		{ i.makexyz(0xbeeffeed); }\n" +
					"	}\n" +
					"}\n",
				},
				"beeffeed\n" + 
				"feedface\n" + 
				"deadbeef");
}
// https://bugs.eclipse.org/bugs/show_bug.cgi?id=406588, [1.8][compiler][codegen] java.lang.invoke.LambdaConversionException: Incorrect number of parameters for static method newinvokespecial 
public void test030() {
	this.runConformTest(
			new String[] {
					"X.java",
					"interface I {\n" +
					"	X.Y makeY();\n" +
					"}\n" +
					"public class X {\n" +
					"	public class Y {\n" +
					"       public String toString() {\n" +
					"           return \"class Y\";\n" +
					"   }\n" +
					"	}\n" +
					"	void foo() {\n" +
					"		I i = Y::new;\n" +
					"		System.out.println(i.makeY());\n" +
					"	}\n" +
					"	public static void main(String[] args) {\n" +
					"		new X().foo();\n" +
					"	}\n" +
					"}\n",
				},
				"class Y");
}
// https://bugs.eclipse.org/bugs/show_bug.cgi?id=406588, [1.8][compiler][codegen] java.lang.invoke.LambdaConversionException: Incorrect number of parameters for static method newinvokespecial 
public void test031() {
	this.runConformTest(
			new String[] {
					"X.java",
					"interface I {\n" +
					"	X.Y makeY(int x);\n" +
					"}\n" +
					"public class X {\n" +
					"	class Y {\n" +
					"		String state; \n" +
					"		Y(int x) {\n" +
					"			state = Integer.toHexString(x);\n" +
					"		}\n" +
					"		public String toString() {\n" +
					"			return state;\n" +
					"		}\n" +
					"	}\n" +
					"	class Z extends Y {\n" +
					"		Z(int x) {\n" +
					"			super(x);\n" +
					"		}\n" +
					"	}\n" +
					"	public static void main(String[] args) {\n" +
					"		new X().f();\n" +
					"	}\n" +
					"	void f() {\n" +
					"		I i = Y::new;\n" +
					"		System.out.println(i.makeY(0xdeadbeef));\n" +
					"	}\n" +
					"}\n",
				},
				"deadbeef");
}
// https://bugs.eclipse.org/bugs/show_bug.cgi?id=406588, [1.8][compiler][codegen] java.lang.invoke.LambdaConversionException: Incorrect number of parameters for static method newinvokespecial 
public void test032() {
	this.runConformTest(
			new String[] {
					"X.java",
					"interface I {\n" +
					"	X.Y makeY(int x);\n" +
					"}\n" +
					"public class X {\n" +
					"	class Y {\n" +
					"		String state; \n" +
					"		Y(int x) {\n" +
					"			state = Integer.toHexString(x);\n" +
					"		}\n" +
					"		public String toString() {\n" +
					"			return state;\n" +
					"		}\n" +
					"	}\n" +
					"	class Z extends Y {\n" +
					"		Z(int x) {\n" +
					"			super(x);\n" +
					"		}\n" +
					"	}\n" +
					"	public static void main(String[] args) {\n" +
					"		new X().f();\n" +
					"	}\n" +
					"	void f() {\n" +
					"		I i = Z::new;\n" +
					"		System.out.println(i.makeY(0xdeadbeef));\n" +
					"	}\n" +
					"}\n",
				},
				"deadbeef");
}
// https://bugs.eclipse.org/bugs/show_bug.cgi?id=406588, [1.8][compiler][codegen] java.lang.invoke.LambdaConversionException: Incorrect number of parameters for static method newinvokespecial 
public void test033() {
	this.runConformTest(
			new String[] {
					"X.java",
					"interface I {\n" +
					"	X.Y.Z makeY(int x);\n" +
					"}\n" +
					"public class X {\n" +
					"	class Y {\n" +
					"		Y() {\n" +
					"		}\n" +
					"		class Z {\n" +
					"			String state;\n" +
					"			Z(int x) {\n" +
					"				state = Integer.toHexString(x);\n" +
					"			}\n" +
					"			public String toString() {\n" +
					"				return state;\n" +
					"			}\n" +
					"		}\n" +
					"	}\n" +
					"	class YS extends Y {\n" +
					"		YS() {\n" +
					"		}\n" +
					"		void f() {\n" +
					"			I i = Z::new;\n" +
					"			System.out.println(i.makeY(0xbeefface));\n" +
					"		}\n" +
					"	}\n" +
					"	public static void main(String[] args) {\n" +
					"		new X().new YS().f();\n" +
					"	}\n" +
					"}\n",
				},
				"beefface");
}
// https://bugs.eclipse.org/bugs/show_bug.cgi?id=406319, [1.8][compiler][codegen] Generate code for enclosing instance capture in lambda methods. 
public void test034() {
	this.runConformTest(
			new String[] {
					"X.java",
					"interface I {\n" +
					"    int foo();\n" +
					"}\n" +
					"public class X {\n" +
					"    int f = 1234;\n" +
					"    void foo() {\n" +
					"        int x = 4321;\n" +
					"        I i = () -> x + f;\n" +
					"        System.out.println(i.foo());\n" +
					"    }\n" +
					"    public static void main(String[] args) {\n" +
					"		new X().foo();\n" +
					"	}\n" +
					"}\n",
				},
				"5555");
}
// https://bugs.eclipse.org/bugs/show_bug.cgi?id=406319, [1.8][compiler][codegen] Generate code for enclosing instance capture in lambda methods. 
public void test035() {
	this.runConformTest(
			new String[] {
					"X.java",
					"interface I {\n" +
					"	void foo(int p, int q);\n" +
					"}\n" +
					"public class X {\n" +
					"   int f;\n" +
					"	void foo(int outerp) {\n" +
					"       int locouter;\n" +
					"		I i = (int p, int q)  -> {\n" +
					"			class Local {\n" +
					"				void foo() {\n" +
					"               }\n" +
					"			};\n" +
					"			new Local();\n" +
					"		};\n" +
					"   }\n" +
					"	public static void main(String[] args) {\n" +
					"		System.out.println(\"OK\");\n" +
					"	}\n" +
					"}\n",
				},
				"OK");
}
// https://bugs.eclipse.org/bugs/show_bug.cgi?id=406319, [1.8][compiler][codegen] Generate code for enclosing instance capture in lambda methods. 
public void test036() {
	this.runConformTest(
			new String[] {
					"X.java",
					"interface I {\n" +
					"    String foo(String x, String y);\n" +
					"}\n" +
					"public class X {\n" +
					"    String xf = \"Lambda \";\n" +
					"    String x() {\n" +
					"    	String xl = \"code \";\n" +
					"    	class Y {\n" +
					"			String yf = \"generation \";\n" +
					"			String y () {\n" +
					"				String yl = \"with \";\n" +
					"				class Z {\n" +
					"					String zf = \"instance \";\n" +
					"					String z () {\n" +
					"						String zl = \"and \";\n" +
					"						class P {\n" +
					"							String pf = \"local \";\n" +
					"							String p () {\n" +
					"								String pl = \"capture \";\n" +
					"								I i = (x1, y1) -> {\n" +
					"									return (((I) ((x2, y2) -> {\n" +
					"										return ( ((I) ((x3, y3) -> {\n" +
					"											return xf + xl + yf + yl + zf + zl + pf + pl + x3 + y3;\n" +
					"										})).foo(\"works \", \"fine \") + x2 + y2);\n" +
					"									})).foo(\"in \", \"the \") + x1 + y1);\n" +
					"								};\n" +
					"								return i.foo(\"eclipse \", \"compiler \");\n" +
					"							}\n" +
					"						}\n" +
					"						return new P().p();\n" +
					"					}\n" +
					"				}\n" +
					"				return new Z().z();\n" +
					"			}\n" +
					"    	}\n" +
					"    	return new Y().y();\n" +
					"    }\n" +
					"    public static void main(String[] args) {\n" +
					"	System.out.println(new X().x());\n" +
					"    }\n" +
					"}\n",
				},
				"Lambda code generation with instance and local capture works fine in the eclipse compiler");
}
// https://bugs.eclipse.org/bugs/show_bug.cgi?id=406319, [1.8][compiler][codegen] Generate code for enclosing instance capture in lambda methods. 
public void test037() {
	this.runConformTest(
			new String[] {
					"X.java",
					"interface I {\n" +
					"    String foo(String x, String y);\n" +
					"}\n" +
					"public class X {\n" +
					"    String xf = \"Lambda \";\n" +
					"    String x() {\n" +
					"    	String xl = \"code \";\n" +
					"    	class Y {\n" +
					"			String yf = \"generation \";\n" +
					"			String y () {\n" +
					"				String yl = \"with \";\n" +
					"				class Z {\n" +
					"					String zf = \"instance \";\n" +
					"					String z () {\n" +
					"						String zl = \"and \";\n" +
					"						class P {\n" +
					"							String pf = \"local \";\n" +
					"							String p () {\n" +
					"								String pl = \"capture \";\n" +
					"								I i = (x1, y1) -> {\n" +
					"									return (((I) ((x2, y2) -> {\n" +
					"										return ( ((I) ((x3, y3) -> {\n" +
					"                                           String exclaim = \"!\";\n" +
					"											return xf + xl + yf + yl + zf + zl + pf + pl + x3 + y3 + x2 + y2 + x1 + y1 + exclaim;\n" +
					"										})).foo(\"works \", \"fine \"));\n" +
					"									})).foo(\"in \", \"the \"));\n" +
					"								};\n" +
					"								return i.foo(\"eclipse \", \"compiler \");\n" +
					"							}\n" +
					"						}\n" +
					"						return new P().p();\n" +
					"					}\n" +
					"				}\n" +
					"				return new Z().z();\n" +
					"			}\n" +
					"    	}\n" +
					"    	return new Y().y();\n" +
					"    }\n" +
					"    public static void main(String[] args) {\n" +
					"	System.out.println(new X().x());\n" +
					"    }\n" +
					"}\n",
				},
				"Lambda code generation with instance and local capture works fine in the eclipse compiler !");
}
// https://bugs.eclipse.org/bugs/show_bug.cgi?id=406641, [1.8][compiler][codegen] Code generation for intersection cast.
public void test038() {
	this.runConformTest(
			new String[] {
					"X.java",
					"interface I {\n" +
					"}\n" +
					"interface J {\n" +
					"}\n" +
					"public class X implements I, J {\n" +
					"	public static void main( String [] args) { \n" +
					"		f(new X());\n" +
					"	}\n" +
					"	static void f(Object o) {\n" +
					"		X x = (X & I & J) o;\n" +
					"       System.out.println(\"OK\");\n" +
					"	}\n" +
					"}\n",
				},
				"OK");
}
// https://bugs.eclipse.org/bugs/show_bug.cgi?id=406641, [1.8][compiler][codegen] Code generation for intersection cast.
public void test039() {
// FIXME: was differentiating error messages ever implemented?
//	String errMsg = (this.complianceLevel >= ClassFileConstants.JDK9) ?
//			"X (in module: Unnamed Module) cannot be cast to I (in module: Unnamed Module)" :
//				"X cannot be cast to I";
	String errMsg = "X cannot be cast to I";
	this.runConformTest(
			new String[] {
					"X.java",
					"interface I {\n" +
					"}\n" +
					"interface J {\n" +
					"}\n" +
					"public class X implements J {\n" +
					"	public static void main( String [] args) { \n" +
					"		f(new X());\n" +
					"	}\n" +
					"	static void f(Object o) {\n" +
					"       try {\n" +
					"		    X x = (X & I & J) o;\n" +
					"       } catch (ClassCastException e) {\n" +
					"           System.out.println(e.getMessage());\n" +
					"       }\n" +
					"	}\n" +
					"}\n",
				},
				errMsg);
}
// https://bugs.eclipse.org/bugs/show_bug.cgi?id=406773, [1.8][compiler][codegen] "java.lang.IncompatibleClassChangeError" caused by attempted invocation of private constructor
public void test041() {
	this.runConformTest(
			new String[] {
					"X.java",
					"interface I {\n" +
					"	X makeX(int x);\n" +
					"}\n" +
					"public class X {\n" +
					"	class Z {\n" +
					"		void f() {\n" +
					"			I i = X::new;\n" +
					"			i.makeX(123456);\n" +
					"		}\n" +
					"	}\n" +
					"	private X(int x) {\n" +
					"		System.out.println(x);\n" +
					"	}\n" +
					"	X() {\n" +
					"	}\n" +
					"	public static void main(String[] args) {\n" +
					"		new X().new Z().f();\n" +
					"	}\n" +
					"}\n",
				},
				"123456");
}
// https://bugs.eclipse.org/bugs/show_bug.cgi?id=406773, [1.8][compiler][codegen] "java.lang.IncompatibleClassChangeError" caused by attempted invocation of private constructor
public void test042() {
	this.runConformTest(
			new String[] {
					"X.java",
					"interface I {\n" +
					"	X makeX(int x);\n" +
					"}\n" +
					"public class X {\n" +
					"	class Y extends X {\n" +
					"		class Z {\n" +
					"			void f() {\n" +
					"				I i = X::new;\n" +
					"				i.makeX(123456);\n" +
					"				i = Y::new;\n" +
					"				i.makeX(987654);\n" +
					"			}\n" +
					"		}\n" +
					"		private Y(int y) {\n" +
					"			System.out.println(\"Y(\" + y + \")\");\n" +
					"		}\n" +
					"		private Y() {\n" +
					"			\n" +
					"		}\n" +
					"	}\n" +
					"	private X(int x) {\n" +
					"		System.out.println(\"X(\" + x + \")\");\n" +
					"	}\n" +
					"\n" +
					"	X() {\n" +
					"	}\n" +
					"	public static void main(String[] args) {\n" +
					"		new X().new Y().new Z().f();\n" +
					"	}\n" +
					"\n" +
					"}\n",
				},
				"X(123456)\n" + 
				"Y(987654)");
}
// https://bugs.eclipse.org/bugs/show_bug.cgi?id=406773, [1.8][compiler][codegen] "java.lang.IncompatibleClassChangeError" caused by attempted invocation of private constructor
public void test043() {
	this.runConformTest(
			new String[] {
					"X.java",
					"interface I {\n" +
					"	X makeX(int x);\n" +
					"}\n" +
					"public class X {\n" +
					"	class Y extends X {\n" +
					"		class Z extends X {\n" +
					"			void f() {\n" +
					"				I i = X::new;\n" +
					"				i.makeX(123456);\n" +
					"				i = Y::new;\n" +
					"				i.makeX(987654);\n" +
					"               i = Z::new;\n" +
					"               i.makeX(456789);\n" +
					"			}\n" +
					"       	private Z(int z) {\n" +
					"				System.out.println(\"Z(\" + z + \")\");\n" +
					"			}\n" +
					"           Z() {\n" +
					"           }\n" +
					"       }\n" +
					"		private Y(int y) {\n" +
					"			System.out.println(\"Y(\" + y + \")\");\n" +
					"		}\n" +
					"		private Y() {\n" +
					"			\n" +
					"		}\n" +
					"	}\n" +
					"	private X(int x) {\n" +
					"		System.out.println(\"X(\" + x + \")\");\n" +
					"	}\n" +
					"\n" +
					"	X() {\n" +
					"	}\n" +
					"	public static void main(String[] args) {\n" +
					"		new X().new Y().new Z().f();\n" +
					"	}\n" +
					"\n" +
					"}\n",
				},
				"X(123456)\n" + 
				"Y(987654)\n" + 
				"Z(456789)");
}
// https://bugs.eclipse.org/bugs/show_bug.cgi?id=406773, [1.8][compiler][codegen] "java.lang.IncompatibleClassChangeError" caused by attempted invocation of private constructor
public void test044() {
	this.runConformTest(
			false,
			JavacHasABug.JavacBugFixed_901,
			new String[] {
					"X.java",
					"interface I {\n" +
					"	X makeX(int x);\n" +
					"}\n" +
					"public class X {\n" +
					"	void foo() {\n" +
					"		int local;\n" +
					"		class Y extends X {\n" +
					"			class Z extends X {\n" +
					"				void f() {\n" +
					"					I i = X::new;\n" +
					"					i.makeX(123456);\n" +
					"					i = Y::new;\n" +
					"					i.makeX(987654);\n" +
					"					i = Z::new;\n" +
					"					i.makeX(456789);\n" +
					"				}\n" +
					"				private Z(int z) {\n" +
					"					System.out.println(\"Z(\" + z + \")\");\n" +
					"				}\n" +
					"				Z() {}\n" +
					"			}\n" +
					"			private Y(int y) {\n" +
					"				System.out.println(\"Y(\" + y + \")\");\n" +
					"			}\n" +
					"			private Y() {\n" +
					"			}\n" +
					"		}\n" +
					"		new Y().new Z().f();\n" +
					"	}\n" +
					"	private X(int x) {\n" +
					"		System.out.println(\"X(\" + x + \")\");\n" +
					"	}\n" +
					"\n" +
					"	X() {\n" +
					"	}\n" +
					"	public static void main(String[] args) {\n" +
					"		new X().foo();\n" +
					"	}\n" +
					"}\n",
				},
				"X(123456)\n" + 
				"Y(987654)\n" + 
				"Z(456789)");
}
public void test045() {
	this.runNegativeTest(
			new String[] {
					"X.java",
					"interface I {\n" +
					"	X makeX(int x);\n" +
					"}\n" +
					"public class X {\n" +
					"	I i = (x) -> {\n" +
					"		class Y extends X {\n" +
					"			private Y (int y) {\n" +
					"				System.out.println(y);\n" +
					"			}\n" +
					"			Y() {\n" +
					"			}\n" +
					"			void f() {\n" +
					"				I i = X::new;\n" +
					"				i.makeX(123456);\n" +
					"				i = X.Y::new;\n" +
					"				i.makeX(987654);\n" +
					"			}\n" +
					"		}\n" +
					"		return null; \n" +
					"	};\n" +
					"	private X(int x) {\n" +
					"		System.out.println(x);\n" +
					"	}\n" +
					"	X() {\n" +
					"	}\n" +
					"	public static void main(String[] args) {\n" +
					"		new X().new Y().f();\n" +
					"	}\n" +
					"}\n",
				},
				"----------\n" + 
				"1. WARNING in X.java (at line 6)\n" + 
				"	class Y extends X {\n" + 
				"	      ^\n" + 
				"The type Y is never used locally\n" + 
				"----------\n" + 
				"2. WARNING in X.java (at line 7)\n" + 
				"	private Y (int y) {\n" + 
				"	        ^^^^^^^^^\n" + 
				"The constructor Y(int) is never used locally\n" + 
				"----------\n" + 
				"3. WARNING in X.java (at line 10)\n" + 
				"	Y() {\n" + 
				"	^^^\n" + 
				"The constructor Y() is never used locally\n" + 
				"----------\n" + 
				"4. WARNING in X.java (at line 13)\n" + 
				"	I i = X::new;\n" + 
				"	  ^\n" + 
				"The local variable i is hiding a field from type X\n" + 
				"----------\n" + 
				"5. ERROR in X.java (at line 15)\n" + 
				"	i = X.Y::new;\n" + 
				"	      ^\n" + 
				"Y cannot be resolved or is not a field\n" + 
				"----------\n" + 
				"6. ERROR in X.java (at line 27)\n" + 
				"	new X().new Y().f();\n" + 
				"	            ^\n" + 
				"X.Y cannot be resolved to a type\n" + 
				"----------\n");
}
// https://bugs.eclipse.org/bugs/show_bug.cgi?id=406760, [1.8][compiler][codegen] "VerifyError: Bad type on operand stack" with qualified super method references
public void test046() {
	this.runConformTest(
			new String[] {
					"X.java",
					"interface I {\n" +
					"	String doit();\n" +
					"}\n" +
					"public class X extends B {\n" +
					"	class Y {\n" +
					"		class Z {\n" +
					"			void f() {\n" +
					"				\n" +
					"				 I i = X.super::toString; // Verify error\n" +
					"				 System.out.println(i.doit());\n" +
					"				 i = X.this::toString; // This call gets dispatched OK.\n" +
					"				 System.out.println(i.doit());\n" +
					"			}\n" +
					"		}\n" +
					"	}\n" +
					"	\n" +
					"	public static void main(String[] args) {\n" +
					"		new X().new Y().new Z().f(); \n" +
					"	}\n" +
					"	\n" +
					"	public String toString() {\n" +
					"		return \"X's toString\";\n" +
					"	}\n" +
					"}\n" +
					"class B {\n" +
					"	public String toString() {\n" +
					"		return \"B's toString\";\n" +
					"	}\n" +
					"}\n",
				},
				"B\'s toString\n" + 
				"X\'s toString");
}
public void test047() {
	this.runConformTest(
			new String[] {
					"X.java",
					"interface I {\n" +
					"	void foo(int x, int y);\n" +
					"}\n" +
					"public class X {\n" +
					"	public static void main(String[] args) {\n" +
					"		long lng = 1234;\n" +
					"		double d = 1234.5678;\n" +
					"		I i = (x, y) -> {\n" +
					"			System.out.println(\"long = \" + lng);\n" +
					"			System.out.println(\"args length = \" + args.length);\n" +
					"			System.out.println(\"double = \" + d);\n" +
					"			System.out.println(\"x = \" + x);\n" +
					"			System.out.println(\"y = \" + y);\n" +
					"		};\n" +
					"		i.foo(9876, 4321);\n" +
					"	}\n" +
					"}\n",
				},
				"long = 1234\n" + 
				"args length = 0\n" + 
				"double = 1234.5678\n" + 
				"x = 9876\n" + 
				"y = 4321");
}
public void test048() {
	this.runConformTest(
			new String[] {
					"X.java",
					"interface I<T, J> {\n" +
					"	void foo(T x, J y);\n" +
					"}\n" +
					"public class X {\n" +
					"	public static void main(String[] args) {\n" +
					"		long lng = 1234;\n" +
					"		double d = 1234.5678;\n" +
					"		I<Object, Object> i = (x, y) -> {\n" +
					"			System.out.println(\"long = \" + lng);\n" +
					"			System.out.println(\"args length = \" + args.length);\n" +
					"			System.out.println(\"double = \" + d);\n" +
					"			System.out.println(\"x = \" + x);\n" +
					"			System.out.println(\"y = \" + y);\n" +
					"		};\n" +
					"		i.foo(9876, 4321);\n" +
					"		\n" +
					"		I<String, String> i2 = (x, y) -> {\n" +
					"			System.out.println(x);\n" +
					"			System.out.println(y);\n" +
					"		};\n" +
					"		i2.foo(\"Hello !\",  \"World\");\n" +
					"	}\n" +
					"}\n",
				},
				"long = 1234\n" + 
				"args length = 0\n" + 
				"double = 1234.5678\n" + 
				"x = 9876\n" + 
				"y = 4321\n" + 
				"Hello !\n" + 
				"World");
}
public void test049() {
	this.runConformTest(
			new String[] {
					"X.java",
					"interface I<T, J> {\n" +
					"	void foo(X x, T t, J j);\n" +
					"}\n" +
					"public class X {\n" +
					"	public static void main(String[] args) {\n" +
					"		I<String, String> i = X::foo;\n" +
					"		i.foo(new X(), \"Hello\", \"World!\");\n" +
					"	}\n" +
					"	void foo(String s, String t) {\n" +
					"		System.out.println(s);\n" +
					"		System.out.println(t);\n" +
					"	}\n" +
					"}\n",
				},
				"Hello\n" + 
				"World!");
}
// https://bugs.eclipse.org/bugs/show_bug.cgi?id=406773, [1.8][compiler][codegen] "java.lang.IncompatibleClassChangeError" caused by attempted invocation of private constructor
public void test050() {
	this.runConformTest(
			new String[] {
					"X.java",
					"interface I {\n" +
					"	void foo(int x, int y);\n" +
					"}\n" +
					"public class X {\n" +
					"	static private void add(int x, int y) {\n" +
					"		System.out.println(x + y);\n" +
					"	}\n" +
					"	private void multiply(int x, int y) {\n" +
					"		System.out.println(x * y);\n" +
					"	}\n" +
					"	static class Y {\n" +
					"		static private void subtract(int x, int y) {\n" +
					"			System.out.println(x - y);\n" +
					"		}\n" +
					"		private void divide (int x, int y) {\n" +
					"			System.out.println(x / y);\n" +
					"		}\n" +
					"		static void doy() {\n" +
					"			I i = X::add;\n" +
					"			i.foo(1234, 12);\n" +
					"			i = new X()::multiply;\n" +
					"			i.foo(12, 20);\n" +
					"			i = Y::subtract;\n" +
					"			i.foo(123,  13);\n" +
					"			i = new Y()::divide;\n" +
					"			i.foo(99, 9);\n" +
					"		}\n" +
					"	}\n" +
					"	public static void main(String[] args) {\n" +
					"		I i = X::add;\n" +
					"		i.foo(1234, 12);\n" +
					"		i = new X()::multiply;\n" +
					"		i.foo(12, 20);\n" +
					"		i = Y::subtract;\n" +
					"		i.foo(123,  13);\n" +
					"		i = new Y()::divide;\n" +
					"		i.foo(99, 9);\n" +
					"		Y.subtract(10,  7);\n" +
					"		Y.doy();\n" +
					"	}\n" +
					"}\n",
				},
				"1246\n" + 
				"240\n" + 
				"110\n" + 
				"11\n" + 
				"3\n" + 
				"1246\n" + 
				"240\n" + 
				"110\n" + 
				"11");
}
// https://bugs.eclipse.org/bugs/show_bug.cgi?id=406773, [1.8][compiler][codegen] "java.lang.IncompatibleClassChangeError" caused by attempted invocation of private constructor
public void test051() {
	this.runConformTest(
			false /* skipJavac*/,
			JavacHasABug.JavacBugFixed_901,
			new String[] {
					"p2/B.java",
					"package p2;\n" +
					"import p1.*;\n" +
					"interface I {\n" +
					"	void foo();\n" +
					"}\n" +
					"interface J {\n" +
					"	void foo();\n" +
					"}\n" +
					"public class B extends A {\n" +
					"	class Y {\n" +
					"		void g() {\n" +
					"			I i = B::foo;\n" +
					"			i.foo();\n" +
					"			J j = new B()::goo;\n" +
					"			j.foo();\n" +
					"		}\n" +
					"	}\n" +
					"	public static void main(String[] args) {\n" +
					"		new B().new Y().g();\n" +
					"	}\n" +
					"}\n",
					"p1/A.java",
					"package p1;\n" +
					"import p2.*;\n" +
					"public class A {\n" +
					"	protected static void foo() {\n" +
					"	    System.out.println(\"A's static foo\");\n" +
					"	}\n" +
					"	protected void goo() {\n" +
					"	    System.out.println(\"A's instance goo\");\n" +
					"	}\n" +
					"}"
				},
				"A\'s static foo\n" + 
				"A\'s instance goo");
}
// https://bugs.eclipse.org/bugs/show_bug.cgi?id=406773, [1.8][compiler][codegen] "java.lang.IncompatibleClassChangeError" caused by attempted invocation of private constructor
public void test052() {
	this.runConformTest(
			new String[] {
					"X.java", 
					"interface I {\n" +
					"	void foo(int x);\n" +
					"}\n" +
					"public class X {\n" +
					"	void foo() {\n" +
					"		int local = 10;\n" +
					"		class Y {\n" +
					"			void foo(int x) {\n" +
					"				System.out.println(local);\n" +
					"			}\n" +
					"			void goo() {\n" +
					"				I i = this::foo;\n" +
					"				i.foo(10);\n" +
					"			}\n" +
					"		}\n" +
					"		new Y().goo();\n" +
					"	}\n" +
					"	public static void main(String[] args) {\n" +
					"		new X().foo();\n" +
					"	}\n" +
					"}\n"
				},
				"10");
}
// https://bugs.eclipse.org/bugs/show_bug.cgi?id=406847, [1.8] lambda code compiles but then produces IncompatibleClassChangeError when run
public void test053() {
	  this.runConformTest(
	    new String[] {
	      "X.java",
	      "import java.util.*;\n" +
	      "public class X {\n" +
	      "  public static <E> void printItem(E value, int index) {\n" +
	      "    String output = String.format(\"%d -> %s\", index, value);\n" +
	      "    System.out.println(output);\n" +
	      "  }\n" +
	      "  public static void main(String[] argv) {\n" +
	      "    List<String> list = Arrays.asList(\"A\",\"B\",\"C\");\n" +
	      "    eachWithIndex(list,X::printItem);\n" +
	      "  }\n" +
	      "  interface ItemWithIndexVisitor<E> {\n" +
	      "    public void visit(E item, int index);\n" +
	      "  }\n" +
	      "  public static <E> void eachWithIndex(List<E> list, ItemWithIndexVisitor<E> visitor) {\n" +
	      "    for (int i = 0; i < list.size(); i++) {\n" +
	      "         visitor.visit(list.get(i), i);\n" +
	      "    }\n" +
	      "  }\n" +
	      "}\n"
	    },
	    "0 -> A\n" + 
	    "1 -> B\n" + 
	    "2 -> C");
}
// https://bugs.eclipse.org/bugs/show_bug.cgi?id=406847, [1.8] lambda code compiles but then produces IncompatibleClassChangeError when run
public void test054() {
	  this.runConformTest(
	    new String[] {
	      "X.java",
	      "import java.util.*;\n" +
	      "public class X {\n" +
	      "  public static <E> void printItem(E value) {}\n" +
	      "  public static void main(String[] argv) {\n" +
	      "    List<String> list = null;\n" +
	      "    eachWithIndex(list, X::printItem);\n" +
	      "  }\n" +
	      "  interface ItemWithIndexVisitor<E> {\n" +
	      "    public void visit(E item);\n" +
	      "  }\n" +
	      "  public static <E> void eachWithIndex(List<E> list, ItemWithIndexVisitor<E> visitor) {}\n" +
	      "}\n"
	    },
	    "");
}
public void test055() {
	  this.runConformTest(
	    new String[] {
	      "X.java",
	      "interface I {\n" +
		  "	void foo(int i);\n" +
		  "}\n" +
		  "public class X {\n" +
		  "	public static void main(String[] args) {\n" +
		  "		X x = new X();\n" +
		  "		I i = x::foo;\n" +
		  "	}\n" +
		  "	int foo(int x) {\n" +
		  "		return x;\n" +
		  "	}\n" +
		  "}\n" 
	    },
	    "");
}
public void test056() {
	  this.runConformTest(
	    new String[] {
	      "X.java",
	      "interface I {\n" +
		  "	void foo(int i);\n" +
		  "}\n" +
		  "public class X {\n" +
		  "	public static void main(String[] args) {\n" +
		  "		X x = null;\n" +
		  "		try {\n" +
		  "			I i = x::foo;\n" +
		  "			i.foo(10);\n" +
		  "		} catch (NullPointerException npe) {\n" +
		  "			System.out.println(npe.getMessage());\n" +
		  "		}\n" +
		  "	}\n" +
		  "	int foo(int x) {\n" +
		  "		return x;\n" +
		  "	}\n" +
		  "}\n" 
	    },
	    "null");
}
//https://bugs.eclipse.org/bugs/show_bug.cgi?id=410114, [1.8] CCE when trying to parse method reference expression with inappropriate type arguments
public void test057() {
	String source = "interface I {\n" +
			"    void foo(Y<String> y);\n" +
			"}\n" +
			"public class Y<T> {\n" +
			"    class Z<K> {\n" +
			"        Z(Y<String> y) {\n" +
			"            System.out.println(\"Y<T>.Z<K>:: new\");\n" +
			"        }\n" +
			"        public void bar() {\n" +
			"            I i = Y<String>.Z<Integer>::<String> new;\n" +
			"            i.foo(new Y<String>());\n" +
			"            i = Y<String>.Z<Integer>:: new;\n" +
			"            i.foo(new Y<String>());\n" +
			"            i = Y.Z:: new;\n" +
			"            i.foo(new Y<String>());\n" +
			"        }\n" +
			"    }\n" +
			"	public void foo() {\n" +
		    "		Z<String> z = new Z<String>(null);\n" +
			"		z.bar();\n" +
		    "	}\n" +
		    "	public static void main(String[] args) {\n" +
		    "		Y<String> y = new Y<String>();\n" +
		    "		y.foo();\n" +
		    "	}\n" +
			"}\n";
this.runConformTest(
	new String[]{"Y.java",
				source},
				"Y<T>.Z<K>:: new\n" +
				"Y<T>.Z<K>:: new\n" +
				"Y<T>.Z<K>:: new\n" +
				"Y<T>.Z<K>:: new");
}
// Bug 411273 - [1.8][compiler] Bogus error about unhandled exceptions for unchecked exceptions thrown by method reference.
// https://bugs.eclipse.org/bugs/show_bug.cgi?id=411273
public void test058() {
	this.runConformTest(
			new String[] {
				"X.java",
				"public class X {\n" +
				"	public static void main(String[] args) {\n" +
				"		F1 f = X::foo;\n" +
				"		System.out.println(\"Hello, World\");\n" +
				"	}\n" +
				"    static int foo (int x) throws NumberFormatException { return 0; }\n" +
				"}\n" +
				"interface F1 { int X(int x);}\n"
			},
			"Hello, World"
			);
}
// https://bugs.eclipse.org/bugs/show_bug.cgi?id=420582,  [1.8][compiler] Compiler should allow creation of generic array creation with unbounded wildcard type arguments
public void testGenericArrayCreation() {
		this.runConformTest(
			new String[] {
					"X.java", 
					"interface I {\n" +
					"	X<?, ?, ?>[] makeArray(int i);\n" +
					"}\n" +
					"public class X<T, U, V> {\n" +
					"	public static void main(String [] args) {\n" +
					"		I i = X<?, ?, ?>[]::new; // OK.\n" +
					"		System.out.println(i.makeArray(1024).length);\n" +
					"	}\n" +
					"}\n" + 
					""
			},
			"1024"
		);
}

// https://bugs.eclipse.org/bugs/show_bug.cgi?id=421536, [1.8][compiler] Verify error with small program when preserved unused variables is off. 
public void test421536() {
	Map customOptions = getCompilerOptions();
	customOptions.put(CompilerOptions.OPTION_PreserveUnusedLocal, CompilerOptions.OPTIMIZE_OUT);
	runConformTest(
		new String[] {
			"X.java",
			"interface I {\n" +
			"	I foo();\n" +
			"}\n" +
			"public class X {\n" +
			"	public static void main(String[] args) {\n" +
			"		try {\n" +
			"			I i = () -> null;\n" +
			"		} catch (NullPointerException npe) {}\n" +
			"       System.out.println(\"OK\");\n" +
			"	}\n" +
			"}\n"
		}, 
		"OK",
		customOptions);		
}

// https://bugs.eclipse.org/bugs/show_bug.cgi?id=421536, [1.8][compiler] Verify error with small program when preserved unused variables is off. 
public void test421536a() {
	Map customOptions = getCompilerOptions();
	customOptions.put(CompilerOptions.OPTION_PreserveUnusedLocal, CompilerOptions.OPTIMIZE_OUT);
	runConformTest(
		new String[] {
			"X.java",
			"interface I {\n" +
			"	void foo();\n" +
			"}\n" +
			"public class X {\n" +
			"   public static void foo() {}\n" +
			"	public static void main(String[] args) {\n" +
			"		try {\n" +
			"			I i = X::foo;\n" +
			"		} catch (NullPointerException npe) {}\n" +
			"       System.out.println(\"OK\");\n" +
			"	}\n" +
			"}\n"
		}, 
		"OK",
		customOptions);		
}

// https://bugs.eclipse.org/bugs/show_bug.cgi?id=421607, [1.8][compiler] Verify Error with intersection casts 
public void test421607() {
	runConformTest(
		new String[] {
			"X.java",
			"interface I {\n" +
			"	public void foo();\n" +
			"}\n" +
			"class C implements I {\n" +
			"	public void foo() {\n" +
			"		System.out.println(\"You will get here\");\n" +
			"	}\n" +
			"}\n" +
			"public class X {\n" +
			"	public static void main(String[] args) {\n" +
			"		((C & I) (I) new C()).foo();\n" +
			"	}\n" +
			"}\n"
		}, 
		"You will get here");		
}

// https://bugs.eclipse.org/bugs/show_bug.cgi?id=421712, [1.8][compiler] java.lang.NoSuchMethodError with lambda expression in interface default method.
public void test421712() {
	runConformTest(
		new String[] {
			"X.java",
			"interface F {\n" +
			"	void foo();\n" +
			"}\n" +
			"interface I {\n" +
			"	default void foo() {\n" +
			"		F f = () -> {\n" +
			"		};\n" +
			"   System.out.println(\"Lambda instantiated\");\n" +
			"	}\n" +
			"}\n" +
			"public class X implements I {\n" +
			"	public static void main(String argv[]) {\n" +
			"		X x = new X();\n" +
			"		x.foo();\n" +
			"	}\n" +
			"}\n"
		}, 
		"Lambda instantiated");		
}


//https://bugs.eclipse.org/bugs/show_bug.cgi?id=422515, [1.8][compiler] "Missing code implementation in the compiler" when lambda body accesses array variable
public void test422515() {
	this.runConformTest(
			new String[] {
					"X.java", 
					"public class X {\n" +
					"    public static void main(String[] args) throws InterruptedException {\n" +
					"        final int[] result = { 0 };\n" +
					"        Thread t = new Thread(() -> result[0] = 42);\n" +
					"        t.start();\n" +
					"        t.join();\n" +
					"        System.out.println(result[0]);\n" +
					"    }\n" +
					"}\n"
			},
			"42"
		);
}

// https://bugs.eclipse.org/bugs/show_bug.cgi?id=422515, [1.8][compiler] "Missing code implementation in the compiler" when lambda body accesses array variable
public void test422515a() {
	this.runConformTest(
			new String[] {
					"X.java", 
					"public class X {\n" +
					"    public static void main(String[] args) throws InterruptedException {\n" +
					"        final int[] result= { 0 };\n" +
					"        final int x = args.length + 42;\n" +
					"        Thread t = new Thread(() -> {\n" +
					"            result[0]= x;\n" +
					"        });\n" +
					"        t.start();\n" +
					"        t.join();\n" +
					"        System.out.println(result[0]);\n" +
					"    }\n" +
					"}\n"
			},
			"42"
		);
}

// https://bugs.eclipse.org/bugs/show_bug.cgi?id=422800, [1.8][compiler] "Missing code implementation in the compiler" 2
public void test422800() {
	this.runConformTest(
			new String[] {
					"X.java", 
					"public class X {\n" +
					"    private String fField; // must be here; can be used or unused\n" +
					"    public void foo(Integer arg) {\n" +
					"        new Thread(() -> {\n" +
					"            arg.intValue();\n" +
					"        });\n" +
					"    }\n" +
					"    public static void main(String [] args) {\n" +
					"	     System.out.println(\"OK\");\n" +
					"    }\n" +
					"}\n"
			},
			"OK"
		);
}

// https://bugs.eclipse.org/bugs/show_bug.cgi?id=421927, [1.8][compiler] Bad diagnostic: Unnecessary cast from I to I for lambdas.
public void test421927() {
	this.runConformTest(
			new String[] {
					"X.java", 
					"interface I { \n" +
					"	int foo();\n" +
					"}\n" +
					"public class X {\n" +
					"    static I i  = (I & java.io.Serializable) () -> 42;\n" +
					"    public static void main(String args[]) {\n" +
					"        System.out.println(i.foo());\n" +
					"    }\n" +
					"}\n"
			},
			"42");
}

public void testReferenceExpressionInference1() {
	runConformTest(
		new String[] {
			"X.java",
			"interface I<E> {\n" +
			"	E foo(E e);\n" +
			"}\n" +
			"public class X {\n" +
			"	<T> T print(I<T> i) { return null; }\n" +
			"	void test() {\n" +
			"		String s = print(this::bar);" +
			"	}\n" +
			"	<S> S bar(S s) { return s; }\n" +
			"}\n"
		});
}

public void testReferenceExpressionInference2() {
	runConformTest(
		new String[] {
			"X.java",
			"interface I<E,F> {\n" +
			"	F foo(E e);\n" +
			"}\n" +
			"public class X {\n" +
			"	<S,T,U> I<S,U> compose(I<S,T> i1, I<T,U> i2) { return null; }\n" +
			"	void test() {\n" +
			"		I<X,String> x2s = compose(this::bar, this::i2s);" +
			"	}\n" +
			"	String i2s (Integer i) { return i.toString(); }\n" +
			"	<V,W extends Number> W bar(V v) { return null; }\n" +
			"}\n"
		});
}

public void testReferenceExpressionInference3a() {
	runConformTest(
		false /* skipJavac*/,
		JavacTestOptions.Excuse.JavacDoesNotCompileCorrectSource,
		new String[] {
			"X.java",
			"interface I<E,F> {\n" +
			"	F foo(E e);\n" +
			"}\n" +
			"public class X {\n" +
			"	<S,T,U> I<S,U> compose(I<S,T> i1, I<T,U> i2) { return null; }\n" +
			"	void test() {\n" +
			"		I<X,String> x2s = compose(this::bar, this::<String>i2s);" + // help inference with an explicit type argument
			"	}\n" +
			"	<Z> Z i2s (Integer i) { return null; }\n" +
			"	<V,W extends Number> W bar(V v) { return null; }\n" +
			"}\n"
		}, null);
}

// previous test demonstrates that a solution exists, just inference doesn't find it.
public void testReferenceExpressionInference3b() {
	runNegativeTest(
		new String[] {
			"X.java",
			"interface I<E,F> {\n" +
			"	F foo(E e);\n" +
			"}\n" +
			"public class X {\n" +
			"	<S,T,U> I<S,U> compose(I<S,T> i1, I<T,U> i2) { return null; }\n" +
			"	void test() {\n" +
			"		I<X,String> x2s = compose(this::bar, this::i2s);\n" +
			"	}\n" +
			"	<Z> Z i2s (Integer i) { return null; }\n" +
			"	<V,W extends Number> W bar(V v) { return null; }\n" +
			"}\n"
		},
		"----------\n" + 
		"1. ERROR in X.java (at line 7)\n" + 
		"	I<X,String> x2s = compose(this::bar, this::i2s);\n" + 
		"	                  ^^^^^^^^^^^^^^^^^^^^^^^^^^^^^\n" + 
		"Type mismatch: cannot convert from I<Object,Object> to I<X,String>\n" +
		"----------\n" + 
		"2. ERROR in X.java (at line 7)\n" + 
		"	I<X,String> x2s = compose(this::bar, this::i2s);\n" + 
		"	                                     ^^^^^^^^^\n" + 
		"The type X does not define i2s(Object) that is applicable here\n" + 
		"----------\n");
}
public void testLambdaInference1() {
	  this.runConformTest(
	    new String[] {
	      "X.java",
	      "import java.util.*;\n" +
	      "public class X {\n" +
	      "  public static void main(String[] argv) {\n" +
	      "    List<String> list = null;\n" +
	      "    eachWithIndex(list, s -> print(s));\n" +
	      "  }\n" +
	      "  static void print(String s) {}\n" +
	      "  interface ItemWithIndexVisitor<E> {\n" +
	      "    public void visit(E item);\n" +
	      "  }\n" +
	      "  public static <E> void eachWithIndex(List<E> list, ItemWithIndexVisitor<E> visitor) {}\n" +
	      "}\n"
	    },
	    "");
}

public void testLambdaInference2() {
	  this.runConformTest(
	    new String[] {
	      "X.java",
	      "import java.util.*;\n" +
	      "class A {}\n" +
	      "class B extends A {\n" +
	      "	void bar() {}\n" +
	      "}\n" +
	      "public class X {\n" +
	      "  public static void main(String[] argv) {\n" +
	      "    someWithIndex(getList(), (B b) -> b.bar());\n" +
	      "  }\n" +
	      "  interface ItemWithIndexVisitor<E> {\n" +
	      "    public void visit(E item);\n" +
	      "  }\n" +
	      "  public static <G> void someWithIndex(List<G> list, ItemWithIndexVisitor<G> visitor) {}\n" +
	      "  static <I extends A> List<I> getList() { return null; }\n" +
	      "}\n"
	    },
	    "");
}

public void testBug419048_1() {
	runConformTest(
		new String[] {
			"X.java",
			"import java.util.*;\n" +
			"import java.util.stream.*;\n" +
			"public class X {\n" +
			"	public void test() {\n" +
			"		 List<Person> roster = new ArrayList<>();\n" + 
			"        \n" + 
			"        Map<String, Person> map = \n" + 
			"            roster\n" + 
			"                .stream()\n" + 
			"                .collect(\n" + 
			"                    Collectors.toMap(\n" + 
			"                        p -> p.getLast(),\n" + 
			"                        p -> p\n" + 
			"                    ));\n" +
			"	}\n" +
			"}\n" +
			"class Person {\n" + 
			"  public String getLast() { return null; }\n" + 
			"}\n"
		});
}

public void testBug419048_2() {
	runConformTest(
		new String[] {
			"X.java",
			"import java.util.*;\n" +
			"import java.util.function.*;\n" +
			"import java.util.stream.*;\n" +
			"public class X {\n" +
			"	public void test() {\n" +
			"		 List<Person> roster = new ArrayList<>();\n" + 
			"        \n" + 
			"        Map<String, Person> map = \n" + 
			"            roster\n" + 
			"                .stream()\n" + 
			"                .collect(\n" + 
			"                    Collectors.toMap(\n" + 
			"                        Person::getLast,\n" + 
			"                        Function.identity()\n" + 
			"                    ));\n" +
			"	}\n" +
			"}\n" +
			"class Person {\n" + 
			"  public String getLast() { return null; }\n" + 
			"}\n"
		});
}

public void testBug419048_3() {
	runConformTest(
		new String[] {
			"X.java",
			"import java.util.*;\n" +
			"import java.util.function.*;\n" +
			"import java.util.stream.*;\n" +
			"public class X {\n" +
			"	public void test() {\n" +
			"		 List<Person> roster = new ArrayList<>();\n" + 
			"        \n" + 
			"        Map<String, Person> map = \n" + 
			"            roster\n" + 
			"                .stream()\n" + 
			"                .collect(\n" + 
			"                    Collectors.toMap(\n" + 
			"                        new Function<Person, String>() {\n" + 
			"                            public String apply(Person p) { \n" + 
			"                                return p.getLast(); \n" + 
			"                            } \n" + 
			"                        },\n" + 
			"                        Function.identity()\n" + 
			"                    ));\n" +
			"	}\n" +
			"}\n" +
			"class Person {\n" + 
			"  public String getLast() { return null; }\n" + 
			"}\n"
		});
}
// https://bugs.eclipse.org/bugs/show_bug.cgi?id=424226,  [1.8] Cannot use static method from an interface in static method reference
public void test424226() {
	runConformTest(
		new String[] {
			"X.java",
			"public class X {\n" +
			"	public void fun1() {\n" +
			"		FI fi = I::staticMethod; \n" +
			"	}\n" +
			"   public static void main(String [] args) {\n" +
			"       System.out.println(\"OK\");\n" +
			"   }\n" +
			"}\n" +
			"@FunctionalInterface\n" +
			"interface FI {\n" +
			"	void foo();	\n" +
			"}\n" +
			"interface I {\n" +
			"	static FI staticMethod() {\n" +
			"		return null;\n" +
			"	}\n" +
			"}\n"
		}, "OK");
}
// https://bugs.eclipse.org/bugs/show_bug.cgi?id=423684, [1.8][compiler] IllegalAccessError using functional consumer calling inherited method
public void test423684() {
	runConformTest(
		new String[] {
			"Test.java",
			"import java.util.Arrays;\n" +
			"import java.util.List;\n" +
			"import mypackage.MyPublicClass;\n" +
			"public class Test {\n" +
			"    public static void main(String[] args) {\n" +
			"        doesWork();\n" +
			"        doesNotWork();\n" +
			"    }\n" +
			"    public static void doesNotWork() {\n" +
			"        MyPublicClass victim = new MyPublicClass();\n" +
			"        List<String> items = Arrays.asList(\"first\", \"second\", \"third\");\n" +
			"        items.forEach(victim::doSomething); //illegal access error here\n" +
			"    }\n" +
			"    public static void doesWork() {\n" +
			"        MyPublicClass victim = new MyPublicClass();\n" +
			"        List<String> items = Arrays.asList(\"first\", \"second\", \"third\");\n" +
			"        for (String item : items) {\n" +
			"            victim.doSomething(item);\n" +
			"        }\n" +
			"    }\n" +
			"}\n",
			"mypackage/MyPublicClass.java",	
			"package mypackage;\n" +
			"class MyPackagePrivateBaseClass {\n" +
			"    public void doSomething(String input) {\n" +
			"        System.out.println(input);\n" +
			"    }\n" +
			"}\n" +
			"public class MyPublicClass extends MyPackagePrivateBaseClass {\n" +
			"}\n"
		}, 
		"first\n" + 
		"second\n" + 
		"third\n" + 
		"first\n" + 
		"second\n" + 
		"third");
}
public void testBug424742() {
	runNegativeTest(
		new String[] {
			"TestInlineLambdaArray.java",
			"package two.test;\n" + 
			"\n" + 
			"class TestInlineLambdaArray {\n" + 
			"	TestInlineLambdaArray h = new TestInlineLambdaArray(x -> x++);	// [9]\n" + 
			"	public TestInlineLambda(FI fi) {}\n" + 
			"}\n" + 
			"\n" + 
			"interface FI {\n" + 
			"		void foo();\n" + 
			"}\n"
		},
		"----------\n" + 
		"1. ERROR in TestInlineLambdaArray.java (at line 4)\n" + 
		"	TestInlineLambdaArray h = new TestInlineLambdaArray(x -> x++);	// [9]\n" + 
		"	                          ^^^^^^^^^^^^^^^^^^^^^^^^^^^^^^^^^^^\n" + 
		"The constructor TestInlineLambdaArray((<no type> x) -> {}) is undefined\n" + 
		"----------\n" + 
		"2. ERROR in TestInlineLambdaArray.java (at line 5)\n" + 
		"	public TestInlineLambda(FI fi) {}\n" + 
		"	       ^^^^^^^^^^^^^^^^^^^^^^^\n" + 
		"Return type for the method is missing\n" + 
		"----------\n");
}
// https://bugs.eclipse.org/bugs/show_bug.cgi?id=424589, [1.8][compiler] NPE in TypeSystem.getUnannotatedType
public void test424589() {
	runNegativeTest(
		new String[] {
			"X.java",
			"import java.util.List;\n" +
			"import java.util.Collection;\n" +
			"import java.util.function.Supplier;\n" +
			"import java.util.Set;\n" +
			"public class X {\n" +
			"    public static <T, Y extends Collection<T>>\n" +
			"        Y foo(Supplier<Y> y) {\n" +
			"            return null;\n" +
			"    }  \n" +
			"    public static void main(String[] args) {\n" +
			"        Set<Z> x = foo(Set::new);\n" +
			"    }\n" +
			"}\n"
		},
		"----------\n" + 
		"1. ERROR in X.java (at line 11)\n" + 
		"	Set<Z> x = foo(Set::new);\n" + 
		"	    ^\n" + 
		"Z cannot be resolved to a type\n" + 
		"----------\n" + 
		"2. ERROR in X.java (at line 11)\n" + 
		"	Set<Z> x = foo(Set::new);\n" + 
		"	               ^^^\n" + 
		"Cannot instantiate the type Set\n" + 
		"----------\n");
}
// https://bugs.eclipse.org/bugs/show_bug.cgi?id=425152, [1.8] [compiler] NPE in LambdaExpression.analyzeCode
public void test425152() {
	runConformTest(
		new String[] {
			"Main.java",
			"interface Base { \n" +
			"	Base get(int x);\n" +
			"}\n" +
			"class Main {\n" +
			"    <T> Base foo(Base b) { \n" +
			"        return null; \n" +
			"     }\n" +
			"    void bar(Base b) { }\n" +
			"    void testCase() {\n" +
			"        bar(foo((int p)->null));\n" +
			"     }\n" +
			"}\n"
		});
}
// https://bugs.eclipse.org/bugs/show_bug.cgi?id=425512, [1.8][compiler] Arrays should be allowed in intersection casts
public void test425512() throws Exception {
	this.runNegativeTest(
		new String[] {
				"X.java",
				"import java.io.Serializable;\n" +
				"public class X  {\n" +
				"    public static void main(String argv[]) {\n" +
				"    	int [] a = (int [] & Cloneable & Serializable) new int[5];\n" +
				"       System.out.println(a.length);\n" +
				"    }\n" +
				"}\n",
		},
		"----------\n" + 
		"1. ERROR in X.java (at line 4)\n" + 
		"	int [] a = (int [] & Cloneable & Serializable) new int[5];\n" + 
		"	            ^^^^^^^^^^^^^^^^^^^^^^^^^^^^^^^^^^^^^^^^^^^^^\n" + 
		"Arrays are not allowed in intersection cast operator\n" + 
		"----------\n");
}
// https://bugs.eclipse.org/bugs/show_bug.cgi?id=424628, [1.8][compiler] Multiple method references to inherited method throws LambdaConversionException
public void test424628() throws Exception {
	this.runConformTest(
		new String[] {
				"X.java",
				"public class X {\n" +
				"    public static interface Consumer<T> {\n" +
				"        void accept(T t);\n" +
				"    }\n" +
				"    \n" +
				"    public static class Base {\n" +
				"        public void method () { System.out.println(123); }\n" +
				"    }\n" +
				"    public static class Foo extends Base {}\n" +
				"    public static class Bar extends Base {}\n" +
				"\n" +
				"    public static void main (String[] args) {\n" +
				"        Consumer<Foo> foo = Foo::method;\n" +
				"        Consumer<Bar> bar = Bar::method;\n" +
				"        foo.accept(new Foo());\n" +
		        "        bar.accept(new Bar());\n" +
				"    }\n" +
				"}\n",
		},
		"123\n123");
}
// https://bugs.eclipse.org/bugs/show_bug.cgi?id=425712, [1.8][compiler] Valid program rejected by the compiler. 
public void test425712() throws Exception {
	this.runConformTest(
		new String[] {
				"X.java",
				"public class X {\n" +
				"    {\n" +
				"        bar( () -> (char) 0); // [1]\n" +
				"    }\n" +
				"    void bar(FB fb) { }\n" +
				"    public static void main(String[] args) {\n" +
				"		System.out.println(\"OK\");\n" +
				"	}\n" +
				"}\n" +
				"interface FB {\n" +
				"	byte foo();\n" +
				"}\n",
		},
		"OK");
}
// https://bugs.eclipse.org/bugs/show_bug.cgi?id=426074, [1.8][compiler] 18.5.2 Functional interface parameterization inference problem with intersection types. 
public void test426074() throws Exception {
	this.runConformTest(
		new String[] {
				"X.java",
				"interface Functional<T> {\n" +
				"    void foo(T t);\n" +
				"}\n" +
				"interface I { }\n" +
				"public class X {\n" +
				"	public static void main(String[] args) {\n" +
				"    	Functional<? extends X> f = (Functional<? extends X> & I) (X c) -> {\n" +
				"    		System.out.println(\"main\");\n" +
				"    	};\n" +
				"    	f.foo(null);\n" +
				"    }\n" +
				"}\n",
		},
		"main");
}
// https://bugs.eclipse.org/bugs/show_bug.cgi?id=426411, [1.8][compiler] NoSuchMethodError at runtime due to emission order of casts in intersection casts 
public void test426411() throws Exception {
	this.runConformTest(
		new String[] {
				"X.java",
				"import java.io.Serializable;\n" +
				"public class X {\n" +
				"	public static void main(String argv[]) throws Exception {\n" +
				"		((Serializable & AutoCloseable) (() -> {})).close();\n" +
				"	}\n" +
				"}\n",
		},
		"");
}
// https://bugs.eclipse.org/bugs/show_bug.cgi?id=426411, [1.8][compiler] NoSuchMethodError at runtime due to emission order of casts in intersection casts 
public void test426411b() throws Exception {
	this.runConformTest(
		new String[] {
				"X.java",
				"import java.io.Serializable;\n" +
				"interface AnotherAutoCloseable extends AutoCloseable {}\n" +
				"public class X {\n" +
				"	public static void main(String argv[]) throws Exception {\n" +
				"		((Serializable & AnotherAutoCloseable) (() -> {})).close();\n" +
				"	}\n" +
				"}\n",
		},
		"");
}
// https://bugs.eclipse.org/bugs/show_bug.cgi?id=426411, [1.8][compiler] NoSuchMethodError at runtime due to emission order of casts in intersection casts 
public void test426411c() throws Exception {
	this.runConformTest(
		new String[] {
				"X.java",
				"import java.io.Serializable;\n" +
				"public class X {\n" +
				"	public static void main(String argv[]) throws Exception {\n" +
				"		((AutoCloseable & Serializable) (() -> {})).close();\n" +
				"	}\n" +
				"}\n",
		},
		"");
}
// https://bugs.eclipse.org/bugs/show_bug.cgi?id=426411, [1.8][compiler] NoSuchMethodError at runtime due to emission order of casts in intersection casts 
public void test426411d() throws Exception {
	this.runConformTest(
		new String[] {
				"X.java",
				"import java.io.Serializable;\n" +
				"interface AnotherAutoCloseable extends AutoCloseable {}\n" +
				"public class X {\n" +
				"	public static void main(String argv[]) throws Exception {\n" +
				"		((AnotherAutoCloseable & Serializable) (() -> {})).close();\n" +
				"	}\n" +
				"}\n",
		},
		"");
}
// https://bugs.eclipse.org/bugs/show_bug.cgi?id=426411, [1.8][compiler] NoSuchMethodError at runtime due to emission order of casts in intersection casts 
public void test426411e() throws Exception {
	this.runConformTest(
		new String[] {
				"X.java",
				"import java.io.Serializable;\n" +
				"interface I {}\n" +
				"interface J extends I {\n" +
				"   static final int xyz = 99;\n" +
				"}\n" +
				"public class X {\n" +
				"	public static void main(String argv[]) throws Exception {\n" +
				"		J j = new J() {};\n" +
				"		System.out.println(((I & J) j).xyz);\n" +
				"	}\n" +
				"}\n",
		},
		"99");
}
// https://bugs.eclipse.org/bugs/show_bug.cgi?id=426411, [1.8][compiler] NoSuchMethodError at runtime due to emission order of casts in intersection casts 
public void test426411f() throws Exception {
	this.runConformTest(
		new String[] {
				"X.java",
				"import java.io.Serializable;\n" +
				"interface I {}\n" +
				"interface J extends I {\n" +
				"   final int xyz = 99;\n" +
				"}\n" +
				"public class X {\n" +
				"	public static void main(String argv[]) throws Exception {\n" +
				"		J j = new J() {};\n" +
				"		System.out.println(((I & J) j).xyz);\n" +
				"	}\n" +
				"}\n",
		},
		"99");
}
// https://bugs.eclipse.org/bugs/show_bug.cgi?id=426086, [1.8] LambdaConversionException when method reference to an inherited method is invoked from sub class 
public void test426086() throws Exception {
	this.runConformTest(
		new String[] {
				"X.java",
				"interface Functional {\n" +
				"    Long square(Integer a);\n" +
				"}\n" +
				"public class X {\n" +
				"    static class Base {\n" +
				"    	 private Long square(Integer a) {\n" +
				"             return Long.valueOf(a*a);\n" +
				"         } \n" +
				"    }\n" +
				"    static class SubClass extends Base {\n" +
				"        public Long callSquare(Integer i) {\n" +
				"            Functional fi = SubClass.super::square;\n" +
				"            return fi.square(i);\n" +
				"        }\n" +
				"    }\n" +
				"    public static void main(String argv[]) throws Exception {\n" +
				"    	System.out.println(new SubClass().callSquare(-3));\n" +
				"    }\n" +
				"}\n",
		},
		"9");
}
// https://bugs.eclipse.org/bugs/show_bug.cgi?id=426086, [1.8] LambdaConversionException when method reference to an inherited method is invoked from sub class 
public void test426086a() throws Exception {
	this.runConformTest(
		new String[] {
				"X.java",
				"interface Functional {\n" +
				"    Long square(Integer a);\n" +
				"}\n" +
				"public class X {\n" +
				"    static class Base {\n" +
				"    	 private Long square(Integer a) {\n" +
				"             return Long.valueOf(a*a);\n" +
				"         } \n" +
				"    }\n" +
				"    static class SubClass extends Base {\n" +
				"        public Long callSquare(Integer i) {\n" +
				"            Functional fi = super::square;\n" +
				"            return fi.square(i);\n" +
				"        }\n" +
				"    }\n" +
				"    public static void main(String argv[]) throws Exception {\n" +
				"    	System.out.println(new SubClass().callSquare(-3));\n" +
				"    }\n" +
				"}\n",
		},
		"9");
}
// Bug 406744 - [1.8][compiler][codegen] LambdaConversionException seen when method reference targets a varargs method.
// https://bugs.eclipse.org/bugs/show_bug.cgi?id=406744
public void test406744a() {
	this.runConformTest(
			new String[] {
				"X.java",
				"interface I {\n" +
				"	void foo(Integer a1, Integer a2, String a3);\n" +
				"}\n" +
				"class Y {\n" +
				"	static void m(Number a1, Object... rest) {\n" + 
				"		System.out.println(a1);\n" +
				"		print(rest);\n" +
				"	}\n" +
				"	static void print (Object [] o) {\n" +
				"		for (int i = 0; i < o.length; i++)\n" +
				"			System.out.println(o[i]);\n" +
				"	}\n" +
				"}\n" +
				"public class X {\n" +
				"	public static void main(String [] args) {\n" +
				"		I i = Y::m;\n" +
				"		i.foo(10, 20, \"10, 20\");\n" +
				"	}\n" +
				"}\n",
			},
			"10\n" +
			"20\n" +
			"10, 20"
			);
}
public void test406744b() {
	this.runConformTest(
			new String[] {
				"X.java",
				"interface I {\n" +
				"	int foo(Integer a1, Integer a2, String a3);\n" +
				"}\n" +
				"class Y {\n" +
				"	static int m(Number a1, Object... rest) {\n" + 
				"		System.out.println(a1);\n" +
				"		print(rest);\n" +
				"		return 1;\n" +
				"	}\n" +
				"	static void print (Object [] o) {\n" +
				"		for (int i = 0; i < o.length; i++)\n" +
				"			System.out.println(o[i]);\n" +
				"	}\n" +
				"}\n" +
				"public class X {\n" +
				"	public static void main(String [] args) {\n" +
				"		I i = Y::m;\n" +
				"		i.foo(10, 20, \"10, 20\");\n" +
				"	}\n" +
				"}\n",
			},
			"10\n" +
			"20\n" +
			"10, 20"
			);
}
public void test406744c() {
	this.runConformTest(
			new String[] {
				"X.java",
				"interface I {\n" +
				"	void foo(Integer a1, Integer a2, String a3);\n" +
				"}\n" +
				"class Y {\n" +
				"	 Y(Number a1, Object... rest) {\n" + 
				"		System.out.println(a1);\n" +
				"		print(rest);\n" +
				"	}\n" +
				"	static void m(Number a1, Object... rest) {\n" + 
				"		System.out.println(a1);\n" +
				"		print(rest);\n" +
				"	}\n" +
				"	static void print (Object [] o) {\n" +
				"		for (int i = 0; i < o.length; i++)\n" +
				"			System.out.println(o[i]);\n" +
				"	}\n" +
				"}\n" +
				"public class X {\n" +
				"	public static void main(String [] args) {\n" +
				"		I i = Y::new;\n" +
				"		i.foo(10, 20, \"10, 20\");\n" +
				"	}\n" +
				"}\n",
			},
			"10\n" +
			"20\n" +
			"10, 20"
			);
}
public void test406744d() {
	this.runConformTest(
			new String[] {
				"X.java",
				"interface I {\n" +
				"	void foo(int a1, Integer a2, String a3);\n" +
				"}\n" +
				"interface Y {\n" +
				"	static void m(float a1, Object... rest) {\n" + 
				"		System.out.println(a1);\n" +
				"		print(rest);\n" +
				"	}\n" +
				"	static void print (Object [] o) {\n" +
				"		for (int i = 0; i < o.length; i++)\n" +
				"			System.out.println(o[i]);\n" +
				"	}\n" +
				"}\n" +
				"public interface X extends Y{\n" +
				"	public static void main(String [] args) {\n" +
				"		I i = Y::m;\n" +
				"		i.foo(10, 20, \"10, 20\");\n" +
				"	}\n" +
				"}\n",
			},
			"10.0\n" +
			"20\n" +
			"10, 20"
			);
}
public void test406744e() {
	this.runConformTest(
			new String[] {
				"X.java",
				"interface I {\n" +
				"	String method(int a);\n" +
				"}\n" +
				"class C {\n" +
				"	static String foo(Integer... i) {\n" +
				"		return \"foo\";\n" +
				"	}\n" +
				"	static String goo(Integer bi, Integer... i) {\n" +
				"		return \"bar\";\n" +
				"	}\n" +
				"	public void foo() {\n" +
				"		I i;\n" +
				"		i = C::foo;\n" +
				"		System.out.println(i.method(0));\n" +
				"		i = C::goo;\n" +
				"		System.out.println(i.method(0));\n" +
				"	}\n" +
				"}\n" +
				"public class X {\n" +
				"	public static void main(String argv[])   {\n" +
				"		new C().foo();\n" +
				"	}\n" +
				"}\n",
			},
			"foo\n" +
			"bar"
			);
}
public void test406744f() {
	this.runConformTest(
			new String[] {
				"X.java",
				"interface I {\n" +
				"	void foo(Integer a1, Integer a2, String a3);\n" +
				"}\n" +
				"class Y {\n" +
				"	void m(Number a1, Object... rest) {\n" + 
				"		System.out.println(a1);\n" +
				"		print(rest);\n" +
				"	}\n" +
				"	static void print (Object [] o) {\n" +
				"		for (int i = 0; i < o.length; i++)\n" +
				"			System.out.println(o[i]);\n" +
				"	}\n" +
				"}\n" +
				"public class X extends Y {\n" +
				"	static void print (Object [] o) {\n" +
				"		for (int i = 0; i < o.length; i++)\n" +
				"			System.out.println(o[i]);\n" +
				"	}\n" +
				"	public static void main(String [] args) {\n" +
				"		new X().foo();\n" +
				"	}\n" +
				"	void foo() {\n" + 
				"		I i = super::m;\n" +
				"		i.foo(10, 20, \"10, 20\");\n" +
				"	}\n" +
				"}\n",
			},
			"10\n" +
			"20\n" +
			"10, 20"
			);
}
public void test406744g() {
	this.runConformTest(
			new String[] {
				"X.java",
				"interface I {\n" +
				"	void foo(Integer a1, Integer a2, String a3);\n" +
				"}\n" +
				"class Y {\n" +
				"	static void print (Object [] o) {\n" +
				"		for (int i = 0; i < o.length; i++)\n" +
				"			System.out.println(o[i]);\n" +
				"	}\n" +
				"}\n" +
				"public class X extends Y {\n" +
				"	private void m(Number a1, Object... rest) {\n" + 
				"		System.out.println(a1);\n" +
				"		print(rest);\n" +
				"	}\n" +
				"	static void print (Object [] o) {\n" +
				"		for (int i = 0; i < o.length; i++)\n" +
				"			System.out.println(o[i]);\n" +
				"	}\n" +
				"	public static void main(String [] args) {\n" +
				"		new X().foo();\n" +
				"	}\n" +
				"	void foo() {\n" + 
				"		I i = this::m;\n" +
				"		i.foo(10, 20, \"10, 20\");\n" +
				"	}\n" +
				"}\n",
			},
			"10\n" +
			"20\n" +
			"10, 20"
			);
}
public void test406744h() {
	this.runConformTest(
			new String[] {
				"X.java",
				"interface I {\n" +
				"	void foo(int [] ia);\n" +
				"}\n" +
				"class Y {\n" +
				"	void m(Object... rest) {\n" + 
				"		System.out.println(\"Hello \" + rest.length);\n" +
				"	}\n" +
				"	static void print (Object [] o) {\n" +
				"		for (int i = 0; i < o.length; i++)\n" +
				"			System.out.println(o[i]);\n" +
				"	}\n" +
				"}\n" +
				"public class X extends Y {\n" +
				"	public static void main(String [] args) {\n" +
				"		new X().foo();\n" +
				"	}\n" +
				"	void foo() {\n" + 
				"		I i = super::m;\n" +
				"		i.foo(new int [0]);\n" +
				"	}\n" +
				"}\n",
			},
			"Hello 1"
			);
}
public void test406744i() {
	this.runConformTest(
			new String[] {
				"X.java",
				"interface I {\n" +
				"	void foo(int [] ia);\n" +
				"}\n" +
				"interface I1 {\n" +
				"	void foo(int [] ia);\n" +
				"}\n" +
				"class Y {\n" +
				"	void m(Object... rest) {\n" + 
				"		System.out.println(\"Hello \" + rest.length);\n" +
				"	}\n" +
				"	static void print (Object [] o) {\n" +
				"		for (int i = 0; i < o.length; i++)\n" +
				"			System.out.println(o[i]);\n" +
				"	}\n" +
				"}\n" +
				"public class X extends Y {\n" +
				"	public static void main(String [] args) {\n" +
				"		new X().foo();\n" +
				"	}\n" +
				"	void foo() {\n" + 
				"		I i = super::m;\n" +
				"		i.foo(new int [0]);\n" +
				"		I1 i1 = super::m;\n" +
				"		i1.foo(new int [0]);\n" +
				"	}\n" +
				"}\n",
			},
			"Hello 1\n" +
			"Hello 1"
			);
}
public void test406744j() {
	this.runConformTest(
			new String[] {
				"X.java",
				"interface I {\n" +
				"	void foo(int [] ia);\n" +
				"}\n" +
				"class Y {\n" +
				"	void m(Object... rest) {\n" + 
				"		I i = this::n;\n" +
				"		i.foo(new int [0]);\n" +
				"	}\n" +
				"	void n(Object... rest) {\n" + 
				"		System.out.println(\"Hello \" + rest.length);\n" +
				"	}\n" +
				"	static void print (Object [] o) {\n" +
				"		for (int i = 0; i < o.length; i++)\n" +
				"			System.out.println(o[i]);\n" +
				"	}\n" +
				"}\n" +
				"public class X extends Y {\n" +
				"	public static void main(String [] args) {\n" +
				"		new X().foo();\n" +
				"	}\n" +
				"	void foo() {\n" + 
				"		I i = super::m;\n" +
				"		i.foo(new int [0]);\n" +
				"	}\n" +
				"}\n",
			},
			"Hello 1"
			);
}
public void test406744k() {
	this.runConformTest(
			new String[] {
				"X.java",
				"interface I {\n" +
				"	void foo(int [] ia);\n" +
				"}\n" +
				"class Y {\n" +
				"	static void m(Object... rest) {\n" + 
				"		System.out.println(\"Hello \" + rest.length);\n" +
				"	}\n" +
				"	static void print (Object [] o) {\n" +
				"		for (int i = 0; i < o.length; i++)\n" +
				"			System.out.println(o[i]);\n" +
				"	}\n" +
				"}\n" +
				"class Y1 extends Y { }\n" +
				"public class X {\n" +
				"	public static void main(String [] args) {\n" +
				"		new X().foo();\n" +
				"	}\n" +
				"	void foo() {\n" + 
				"		I i = Y::m;\n" +
				"		i.foo(new int [0]);\n" +
				"		i = Y1::m;\n" +
				"		i.foo(new int [0]);\n" +
				"	}\n" +
				"}\n",
			},
			"Hello 1\n" +
			"Hello 1"
			);
}
public void test406744l() {
	this.runConformTest(
			new String[] {
				"X.java",
				"interface I {\n" +
				"	void foo(Integer i);\n" +
				"}\n" +
				"public class X {\n" +
				"	static void foo(int ... x) {\n" +
				"	}\n" +
				"	public static void main(String[] args) {\n" +
				"		I i = X::foo;\n" +
				"		i.foo(1);\n" +
				"		System.out.println(\"Hello\");\n" +
				"}\n" +
				"}\n",
			},
			"Hello"
			);
}
public void test406744m() {
	this.runConformTest(
			new String[] {
				"X.java",
				"interface I {\n" +
				"	void foo(int i);\n" +
				"}\n" +
				"public class X {\n" +
				"	static void foo(int ... x) {\n" +
				"	}\n" +
				"	public static void main(String[] args) {\n" +
				"		I i = X::foo;\n" +
				"		i.foo(1);\n" +
				"		System.out.println(\"Hello\");\n" +
				"	}\n" +
				"}\n",
			},
			"Hello"
			);
}
public void test406744n() {
	this.runConformTest(
			new String[] {
				"X.java",
				"interface I {\n" +
				"	void foo(Integer i);\n" +
				"}\n" +
				"class Base {\n" +
				"	void foo(Object ...objects) {\n" +
				"		System.out.println(\"Ok\");\n" +
				"	}\n" +
				"}\n" +
				"public class X extends Base {\n" +
				"	void foo(Object... objects) {\n" +
				"		throw new RuntimeException();\n" +
				"	}\n" +
				"	public static void main(String[] args) {\n" +
				"		new X().goo();\n" +
				"	}\n" +
				"	void goo() {\n" +
				"		I i = super::foo;\n" +
				"		i.foo(10);\n" +
				"	}\n" +
				"}\n",
			},
			"Ok"
			);
}
public void test406744o() {
	this.runConformTest(
			new String[] {
				"X.java",
				"interface I {\n" +
				"	void foo(int x);\n" +
				"}\n" +
				"class Base {\n" +
				"	public void foo(int ...is) {\n" +
				"		System.out.println(\"foo\");\n" +
				"	}\n" +
				"}\n" +
				"public class X extends Base {\n" +
				"	public static void main( String[] args ) {\n" +
				"		I i = new X()::foo;\n" +
				"		i.foo(10);\n" +
				"	}\n" +
				"}\n",
			},
			"foo"
			);
}
public void test406744p() {
	this.runConformTest(
			new String[] {
				"X.java",
				"interface I {\n" +
				"	void foo(int x);\n" +
				"}\n" +
				"public class X {\n" +
				"	private void foo(int ...is) {\n" +
				"		System.out.println(\"foo\");\n" +
				"	}\n" +
				"	public static void main(String[] args ) {\n" +
				"		new X().new Y().foo();\n" +
				"	}\n" +
				"	class Y extends X {\n" +
				"		void foo() {\n" +
				"			I i = new X()::foo;\n" +
				"			i.foo(10);\n" +
				"		}\n" +
				"	}\n" +
				"}\n",
			},
			"foo"
			);
}
public void test406744q() {
	this.runConformTest(
			new String[] {
				"X.java",
				"interface I {\n" +
				"	void foo(int x);\n" +
				"}\n" +
				"class Y {\n" +
				"	public static void foo(int ...is) {\n" +
				"		System.out.println(\"Y.foo\");\n" +
				"	}\n" +
				"}\n" +
				"public class X {\n" +
				"	public static void foo(int ...is) {\n" +
				"		System.out.println(\"X.foo\");\n" +
				"	}\n" +
				"	public static void main(String[] args) {\n" +
				"		I i = X::foo;\n" +
				"		i.foo(10);\n" +
				"		i = Y::foo;\n" +
				"		i.foo(20);\n" +
				"	}\n" +
				"}\n",
			},
			"X.foo\n" +
			"Y.foo"
			);
}
public void test406744r() {
	this.runConformTest(
			new String[] {
				"X.java",
				"interface I {\n" +
				"	void foo(int t, int [] ia);\n" +
				"}\n" +
				"public class X {\n" +
				"	public static void foo(Integer i, int ...is) {\n" +
				"		System.out.println(\"Y.foo\");\n" +
				"	}\n" +
				"	public static void main(String[] args) {\n" +
				"		I i = X::foo;\n" +
				"		i.foo(10, null);\n" +
				"	}\n" +
				"}\n",
			},
			"Y.foo"
			);
}
public void test406744s() {
	this.runConformTest(
			new String[] {
				"X.java",
				"interface I {\n" +
				"	X foo(int x);\n" +
				"}\n" +
				"public class X {\n" +
				"	class Y extends X {\n" +
				"		Y(int ... x) {\n" +
				"			System.out.println(\"Y::Y\");\n" +
				"		}\n" +
				"	}\n" +
				"	public static void main(String[] args ) {\n" +
				"		new X().goo();\n" +
				"	}\n" +
				"	void goo() {\n" +
				"		I i = Y::new;\n" +
				"		i.foo(10);\n" +
				"	}\n" +
				"}\n",
			},
			"Y::Y"
			);
}
public void test406744t() {
	this.runConformTest(
			new String[] {
				"X.java",
				"interface I {\n" +
				"	X foo(int x);\n" +
				"}\n" +
				"public class X<T> {\n" +
				"	class Y extends X {\n" +
				"	    Y(int ... x) {\n" +
				"		    System.out.println(\"Y::Y\");\n" +
				"	    }\n" +
				"	}\n" +
				"	public static void main(String[] args ) {\n" +
				"		System.out.println(\"Hello\");\n" +
				"		new X().goo();\n" +
				"	}\n" +
				"	void goo() {\n" +
				"		I i = Y::new;\n" +
				"		i.foo(10);\n" +
				"	}\n" +
				"}\n",
			},
			"Hello\n" + 
			"Y::Y"
			);
}
public void test406744u() {
	this.runConformTest(
			new String[] {
				"X.java",
				"interface I {\n" +
				"	X<String> foo(int x);\n" +
				"}\n" +
				"public class X<T> {  \n" +
				"	class Y extends X<String> {\n" +
				"	    Y(int ... x) {\n" +
				"		    System.out.println(\"Y::Y\"); \n" +
				"	    }\n" +
				"	}\n" +
				"	public static void main(String[] args ) {\n" +
				"		System.out.println(\"Hello\");\n" +
			"		new X<String>().goo();  \n" +
				"	}\n" +
				"	void goo() {\n" +
				"		I i = Y::new;\n" +
				"		i.foo(10); \n" +
				"	}\n" +
				"}\n",
			},
			"Hello\n" + 
			"Y::Y"
			);
}
public void test406744v() {
	this.runConformTest(
			new String[] {
				"X.java",
				"interface I {\n" +
				"	X foo();\n" +
				"}\n" +
				"public class X {\n" +
				"	private X(int ... is) {\n" +
				"		System.out.println(\"X::X\");\n" +
				"	}\n" +
				"	\n" +
				"	public static void main(String[] args) {\n" +
				"		new X().new Y().goo();\n" +
				"	}\n" +
				"	public class Y {\n" +
				"		public void goo() {\n" +
				"			I i = X::new; \n" +
				"			i.foo();\n" +
				"		} \n" +
				"	}\n" +
				"}\n",
			},
			"X::X\n" + 
			"X::X"
			);
}
public void test406744w() {
	this.runConformTest(
			new String[] {
				"p2/B.java",
				"package p2;\n" +
				"import p1.*;\n" +
				"interface I {\n" +
				"	void foo(int x);\n" +
				"}\n" +
				"interface J {\n" +
				"	void foo(int x);\n" +
				"}\n" +
				"public class B extends A {\n" +
				"	class Y {\n" +
				"		void g() {\n" +
				"			I i = B::foo;\n" +
				"			i.foo(10);\n" +
				"			J j = new B()::goo;\n" +
				"			j.foo(10);\n" +
				"		}\n" +
				"	}\n" +
				"	public static void main(String[] args) {\n" +
				"		new B().new Y().g();\n" +
				"	}\n" +
				"}\n",
				"p1/A.java", 
				"package p1;\n" +
				"import p2.*;\n" +
				"public class A {\n" +
				"	protected static void foo(int ... is) {\n" +
				"	    System.out.println(\"A's static foo\");\n" +
				"	}\n" +
				"	protected void goo(int ... is) {\n" +
				"	    System.out.println(\"A's instance goo\");\n" +
				"	}\n" +
				"}\n"
			},
			"A\'s static foo\n" + 
			"A\'s instance goo"
			);
}
public void test406744x() {
	this.runConformTest(
			new String[] {
				"X.java",
				"interface I {\n" +
				"	void foo(int x);\n" +
				"}\n" +
				"public class X {\n" +
				"	class Y {\n" +
				"		void goo() {\n" +
				"			I i = X::goo;\n" +
				"			i.foo(10);\n" +
				"		}\n" +
				"	}\n" +
				"	private static void goo(Integer i) {\n" +
				"		System.out.println(i);\n" +
				"	}\n" +
				"	public static void main(String[] args) {\n" +
				"		 new X().new Y().goo(); \n" +
				"	}\n" +
				"}\n"
			},
			"10"
			);
}
// https://bugs.eclipse.org/bugs/show_bug.cgi?id=427483, [Java 8] Variables in lambdas sometimes can't be resolved
public void test427483() {
	this.runConformTest(
			new String[] {
				"X.java",
				"import java.util.TreeSet;\n" +
				"public class X {\n" +
				"	public static void main(String[] args) {\n" +
				"		new TreeSet<>((String qn1, String qn2) -> {\n" +
				"			boolean b = true;\n" +
				"			System.out.println(b); // ok\n" +
				"			if (b) {\n" +
				"			} // Eclipse says: b cannot be resolved or is not a field\n" +
				"			return qn1.compareTo(qn2);\n" +
				"		});\n" +
				"	}\n" +
				"}\n"
			},
			""
			);
}
// https://bugs.eclipse.org/bugs/show_bug.cgi?id=427627, [1.8] List.toArray not compiled correctly (NoSuchMethodError) within Lambda
public void test427627() {
	this.runConformTest(
			new String[] {
				"X.java",
				"import java.util.ArrayList;\n" +
				"import java.util.List;\n" +
				"public class X {\n" +
				"  public static void main(String[] args) {\n" +
				"    Runnable r = () -> {\n" +
				"      List<SourceKey> keys = new ArrayList<>();\n" +
				"\n" +
				"      associate(\"Test\", keys.toArray(new SourceKey[keys.size()]));\n" +
				"    };\n" +
				"    r.run();\n" +
				"  }\n" +
				"  private static void associate(String o, SourceKey... keys) {\n" +
				"	  System.out.println(o);\n" +
				"	  System.out.println(keys.length);\n" +
				"  }\n" +
				"  public class SourceKey {\n" +
				"    public SourceKey(Object source, Object key) {\n" +
				"    }\n" +
				"  }\n" +
				"}\n"
			},
			"Test\n0"
			);
}
// https://bugs.eclipse.org/bugs/show_bug.cgi?id=427744, [1.8][compiler][regression] Issue with boxing compatibility in poly conditional
public void test427744() {
	this.runConformTest(
			new String[] {
				"X.java",
				"public class X {   \n" +
				"    public static void main(String argv[]) {\n" +
				"        int i = ((I) (x) -> { return 999; }).foo(true ? 0 : (Comparable) null);\n" +
				"        System.out.println(i);\n" +
				"    }\n" +
				"    interface I {\n" +
				"        int foo (Comparable arg); \n" +
				"        default int foo (Object arg) { \n" +
				"            return 0;\n" +
				"        }\n" +
				"    }\n" +
				"}\n"
			},
			"999"
			);
}
// https://bugs.eclipse.org/bugs/show_bug.cgi?id=427962, [1.8][compiler] Stream#toArray(String[]::new) not inferred without help
public void test427962() {
	this.runConformTest(
			new String[] {
				"X.java",
				"import java.util.function.Function;\n" +
				"import java.util.function.IntFunction;\n" +
				"import java.util.stream.Stream;\n" +
				"import java.util.stream.IntStream;\n" +
				"public class X {\n" +
				"  static <A, B> Stream<B> objmap(Function<A, B> p1, A[] p2) {return Stream.of(p2).map(p1);}\n" +
				"  static <B> Stream<B> intmap(IntFunction<B> p1, int[] p2) {return IntStream.of(p2).mapToObj(p1);}\n" +
				"  public static void main(String[] args) {\n" +
				"    Integer[] p12 = {1, 2, 3};\n" +
				"    int[] p22 = {1, 2, 3};\n" +
				"    //works\n" +
				"    String[] a11 = objmap(String::valueOf, p12).<String> toArray(String[]::new);\n" +
				"    String[] a21 = intmap(String::valueOf, p22).<String> toArray(String[]::new);\n" +
				"    //does not work\n" +
				"    String[] a12 = objmap(String::valueOf, p12).toArray(String[]::new);\n" +
				"    String[] a22 = intmap(String::valueOf, p22).toArray(String[]::new);\n" +
				"  }\n" +
				"}\n"
			},
			""
			);
}
// https://bugs.eclipse.org/bugs/show_bug.cgi?id=428112, [1.8][compiler] ClassCastException in ReferenceExpression.generateCode
public void test428112() {
	this.runConformTest(
			new String[] {
				"X.java",
				"import java.util.Arrays;\n" +
				"import java.util.Locale;\n" +
				"import java.util.stream.Collectors;\n" +
				"import java.util.stream.Stream;\n" +
				"public class X {\n" +
				"	public static void main(String[] args) {\n" +
				"		System.out.println(Locale.lookup(Stream.of( \"de\", \"*-CH\" ).map(Locale.LanguageRange::new).collect(Collectors.toList()), \n" +
				"                                   Arrays.asList(Locale.getAvailableLocales())));\n" +
				"	}\n" +
				"}\n"
			},
			"de"
			);
}
// https://bugs.eclipse.org/bugs/show_bug.cgi?id=428003, [1.8][compiler] Incorrect error on lambda expression when preceded by another explicit lambda expression
public void test428003() { // extracted small test
	this.runConformTest(
			new String[] {
				"X.java",
				"import java.util.Arrays;\n" +
				"public class X {\n" +
				"    public static void main(String[] args) {\n" +
				"        Arrays.sort(args, (String x, String y) -> x.length() - y.length());\n" +
				"        Arrays.sort(args, (x, y) -> Integer.compare(x.length(), y.length()));\n" +
				"    }\n" +
				"}\n"
			},
			""
			);
}
// https://bugs.eclipse.org/bugs/show_bug.cgi?id=428003, [1.8][compiler] Incorrect error on lambda expression when preceded by another explicit lambda expression
public void test428003a() { // full test case
	this.runConformTest(
			new String[] {
				"X.java",
				"import java.util.Arrays;\n" +
				"public class X {\n" +
				"    public static void main(String[] args) {\n" +
				"        String[] words = {\"java\", \"interface\", \"lambda\", \"expression\" };\n" +
				"        Arrays.sort(words, (String word1, String word2) -> {\n" +
				"                    if (word1.length() < word2.length())\n" +
				"                        return -1;\n" +
				"                    else if (word1.length() > word2.length())\n" +
				"                        return 1;\n" +
				"                    else\n" +
				"                        return 0;\n" +
				"                  });\n" +
				"        for (String word : words)\n" +
				"            System.out.println(word);\n" +
				"        words = new String [] {\"java\", \"interface\", \"lambda\", \"expression\" };\n" +
				"        Arrays.sort(words, (word1, word2) -> Integer.compare(word1.length(), word2.length()));\n" +
				"        for (String word : words)\n" +
				"            System.out.println(word);\n" +
				"        words = new String [] {\"java\", \"interface\", \"lambda\", \"expression\" };\n" +
				"        Arrays.sort(words, (String word1, String word2) -> Integer.compare(word1.length(), word2.length()));\n" +
				"        for (String word : words)\n" +
				"            System.out.println(word);\n" +
				"      }\n" +
				"  }\n"
			},
			"java\n" +
			"lambda\n" +
			"interface\n" +
			"expression\n" +
			"java\n" +
			"lambda\n" +
			"interface\n" +
			"expression\n" +
			"java\n" +
			"lambda\n" +
			"interface\n" +
			"expression"
			);
}
// https://bugs.eclipse.org/bugs/show_bug.cgi?id=428261, [1.8][compiler] Incorrect error: No enclosing instance of the type X is accessible in scope
public void test428261() {
	this.runConformTest(
			new String[] {
				"X.java",
				"interface I {\n" +
				"	X foo(int a);\n" +
				"}\n" +
				"public class X {\n" +
				"	public static void main(String[] args) {\n" +
				"		String s = \"Blah\";\n" +
				"		class Local extends X {\n" +
				"			Local(int a) {\n" +
				"				System.out.println(a);\n" +
				"				System.out.println(s);\n" +
				"			}\n" +
				"		}\n" +
				"		I i = Local::new; // Incorrect error here.\n" +
				"       i.foo(10);\n" +
				"	}\n" +
				"}\n"
			},
			"10\n" +
			"Blah"
			);
}
// https://bugs.eclipse.org/bugs/show_bug.cgi?id=428261, [1.8][compiler] Incorrect error: No enclosing instance of the type X is accessible in scope
public void test428261a() {
	this.runConformTest(
			false,
			JavacHasABug.JavacBugFixed_901,
			new String[] {
				"X.java",
				"interface I {\n" +
				"	X foo(int a);\n" +
				"}\n" +
				"public class X {\n" +
				"	void goo() {\n" +
				"		class Local extends X {\n" +
				"			Local(int a) {\n" +
				"				System.out.println(a);\n" +
				"			}\n" +
				"		}\n" +
				"		I i = Local::new;\n" +
				"       i.foo(10);\n" +
				"	}\n" +
				"   public static void main(String [] args) {\n" +
				"        new X().goo();\n" +
				"   }\n" +
				"}\n"
			},
			"10");
}
// https://bugs.eclipse.org/bugs/show_bug.cgi?id=428552,  [1.8][compiler][codegen] Serialization does not work for method references
public void test428552() {
	this.runConformTest(
			new String[] {
				"X.java",
				"import java.io.*;\n" +
				"public class X {\n" +
				"	interface Example extends Serializable {\n" +
				"		String convert(Object o);\n" +
				"	}\n" +
				"	public static void main(String[] args) throws IOException {\n" +
				"		Example e=Object::toString;\n" +
				"		try(ObjectOutputStream os=new ObjectOutputStream(new ByteArrayOutputStream())) {\n" +
				"			os.writeObject(e);\n" +
				"		}\n" +
				"       System.out.println(\"No exception !\");\n" +
				"	}\n" +
				"}\n"
			},
			"No exception !",
			null,
			true,
			new String [] { "-Ddummy" }); // Not sure, unless we force the VM to not be reused by passing dummy vm argument, the generated program aborts midway through its execution.);
}
// https://bugs.eclipse.org/bugs/show_bug.cgi?id=428642, [1.8][compiler] java.lang.IllegalArgumentException: Invalid lambda deserialization exception
public void test428642() {
	this.runConformTest(
			new String[] {
				"QuickSerializedLambdaTest.java",
				"import java.io.*;\n" +
				"import java.util.function.IntConsumer;\n" +
				"public class QuickSerializedLambdaTest {\n" +
				"	interface X extends IntConsumer,Serializable{}\n" +
				"	public static void main(String[] args) throws IOException, ClassNotFoundException {\n" +
				"		X x1 = i -> System.out.println(i);// lambda expression\n" +
				"		X x2 = System::exit; // method reference\n" +
				"		ByteArrayOutputStream debug=new ByteArrayOutputStream();\n" +
				"		try(ObjectOutputStream oo=new ObjectOutputStream(debug))\n" +
				"		{\n" +
				"			oo.writeObject(x1);\n" +
				"			oo.writeObject(x2);\n" +
				"		}\n" +
				"		try(ObjectInputStream oi=new ObjectInputStream(new ByteArrayInputStream(debug.toByteArray())))\n" +
				"		{\n" +
				"			X x=(X)oi.readObject();\n" +
				"			x.accept(42);// shall print 42\n" +
				"			x=(X)oi.readObject();\n" +
				"			x.accept(0);// shall exit\n" +
				"		}\n" +
				"		throw new AssertionError(\"should not reach this point\");\n" +
				"	}\n" +
				"}\n"
			},
			"42",
			null,
			true,
			new String [] { "-Ddummy" }); // Not sure, unless we force the VM to not be reused by passing dummy vm argument, the generated program aborts midway through its execution.);
}
// https://bugs.eclipse.org/bugs/show_bug.cgi?id=429112,  [1.8][compiler] Exception when compiling Serializable array constructor reference
public void test429112() {
	this.runConformTest(
			new String[] {
				"ArrayConstructorReference.java",
				"import java.io.Serializable;\n" +
				"import java.util.function.IntFunction;\n" +
				"public class ArrayConstructorReference {\n" +
				"  interface IF extends IntFunction<Object>, Serializable {}\n" +
				"  public static void main(String[] args) {\n" +
				"    IF factory=String[][][]::new;\n" +
				"    Object o = factory.apply(10);\n" +
				"    System.out.println(o.getClass());\n" +
				"    String [][][] sa = (String [][][]) o;\n" +
				"    System.out.println(sa.length);\n" +
				"  }\n" +
				"}\n"
			},
			"class [[[Ljava.lang.String;\n" + 
			"10");
}
// https://bugs.eclipse.org/bugs/show_bug.cgi?id=429112,  [1.8][compiler] Exception when compiling Serializable array constructor reference
public void test429112a() {
	this.runConformTest(
			new String[] {
				"ArrayConstructorReference.java",
				"import java.io.Serializable;\n" +
				"import java.util.function.IntFunction;\n" +
				"public class ArrayConstructorReference {\n" +
				"  interface IF extends IntFunction<Object>, Serializable {}\n" +
				"  public static void main(String[] args) {\n" +
				"    IF factory=java.util.function.IntFunction[][][]::new;\n" +
				"    Object o = factory.apply(10);\n" +
				"    System.out.println(o.getClass());\n" +
				"    java.util.function.IntFunction[][][] sa = (java.util.function.IntFunction[][][]) o;\n" +
				"    System.out.println(sa.length);\n" +
				"  }\n" +
				"}\n"
			},
			"class [[[Ljava.util.function.IntFunction;\n" + 
			"10");
}
// https://bugs.eclipse.org/bugs/show_bug.cgi?id=429112,  [1.8][compiler] Exception when compiling Serializable array constructor reference
public void test429112b() {
	this.runConformTest(
			new String[] {
				"ArrayConstructorReference.java",
				"import java.io.Serializable;\n" +
				"import java.util.function.IntFunction;\n" +
				"public class ArrayConstructorReference {\n" +
				"  interface IF extends IntFunction<Object>, Serializable {}\n" +
				"  public static void main(String[] args) {\n" +
				"    IF factory=java.util.function.IntFunction[]::new;\n" +
				"    Object o = factory.apply(10);\n" +
				"    System.out.println(o.getClass());\n" +
				"    java.util.function.IntFunction[] sa = (java.util.function.IntFunction[]) o;\n" +
				"    System.out.println(sa.length);\n" +
				"  }\n" +
				"}\n"
			},
			"class [Ljava.util.function.IntFunction;\n" + 
			"10");
}
// https://bugs.eclipse.org/bugs/show_bug.cgi?id=429112,  [1.8][compiler] Exception when compiling Serializable array constructor reference
public void test429112c() {
	this.runConformTest(
			new String[] {
				"ArrayConstructorReference.java",
				"import java.io.Serializable;\n" +
				"import java.util.function.IntFunction;\n" +
				"public class ArrayConstructorReference {\n" +
				"  interface IF extends IntFunction<Object>, Serializable {}\n" +
				"  public static void main(String[] args) {\n" +
				"    IF factory=String[]::new;\n" +
				"    Object o = factory.apply(10);\n" +
				"    System.out.println(o.getClass());\n" +
				"    String [] sa = (String []) o;\n" +
				"    System.out.println(sa.length);\n" +
				"  }\n" +
				"}\n"
			},
			"class [Ljava.lang.String;\n" + 
			"10");
}
// https://bugs.eclipse.org/bugs/show_bug.cgi?id=428857, [1.8] Method reference to instance method of generic class incorrectly gives raw type warning
public void test428857() {
	Map customOptions = getCompilerOptions();
	customOptions.put(CompilerOptions.OPTION_ReportRawTypeReference, CompilerOptions.ERROR);
	this.runConformTest(
			new String[] {
				"X.java",
				"import java.util.Arrays;\n" +
				"import java.util.List;\n" +
				"import java.util.function.Function;\n" +
				"public class X {\n" +
				"    public static void main (String[] args) {\n" +
				"        Function<List<String>, String> func = List::toString;\n" +
				"        System.out.println(func.apply(Arrays.asList(\"a\", \"b\")));\n" +
				"    }\n" +
				"}\n"
			},
			"[a, b]",
			customOptions);
}
// https://bugs.eclipse.org/bugs/show_bug.cgi?id=428857, - [1.8] Method reference to instance method of generic class incorrectly gives raw type warning
public void test428857a() {
	Map customOptions = getCompilerOptions();
	customOptions.put(CompilerOptions.OPTION_ReportRawTypeReference, CompilerOptions.ERROR);
	runConformTest(
		new String[] {
			"X.java",
			"import java.util.Arrays;\n" +
			"import java.util.List;\n" +
			"import java.util.ArrayList;\n" +
			"import java.util.function.Function;\n" +
			"interface I {\n" +
			"    List<String> getList();\n" +
			"}\n" +
			"public class X {\n" +
			"    public static void main (String[] args) {\n" +
			"        I i = ArrayList::new;\n" +
			"        System.out.println(i.getList());\n" +
			"    }\n" +
			"}\n"
		},
		"[]",
		customOptions);
}
// https://bugs.eclipse.org/bugs/show_bug.cgi?id=428857, - [1.8] Method reference to instance method of generic class incorrectly gives raw type warning
public void test428857b() {
	Map customOptions = getCompilerOptions();
	customOptions.put(CompilerOptions.OPTION_ReportRawTypeReference, CompilerOptions.ERROR);
	runConformTest(
		new String[] {
			"X.java",
			"import java.util.Arrays;\n" +
			"import java.util.List;\n" +
			"import java.util.ArrayList;\n" +
			"import java.util.function.Function;\n" +
			"interface I {\n" +
			"    ArrayList<String> getList();\n" +
			"}\n" +
			"public class X {\n" +
			"    public static void main (String[] args) {\n" +
			"        I i = ArrayList::new;\n" +
			"        System.out.println(i.getList());\n" +
			"    }\n" +
			"}\n"
		},
		"[]",
		customOptions);
}
// https://bugs.eclipse.org/bugs/show_bug.cgi?id=428857, [1.8] Method reference to instance method of generic class incorrectly gives raw type warning
public void test428857c() {
	Map customOptions = getCompilerOptions();
	customOptions.put(CompilerOptions.OPTION_ReportRawTypeReference, CompilerOptions.ERROR);
	this.runConformTest(
			new String[] {
				"X.java",
				"import java.util.Arrays;\n" +
				"import java.util.List;\n" +
				"import java.util.function.Function;\n" +
				"import java.util.ArrayList;\n" +
				"public class X {\n" +
				"    public static void main (String[] args) {\n" +
				"        Function<ArrayList<String>, String> func = List::toString;\n" +
				"        System.out.println(func.apply(new ArrayList<>(Arrays.asList(\"a\", \"b\"))));\n" +
				"    }\n" +
				"}\n"
			},
			"[a, b]",
			customOptions);
}
// https://bugs.eclipse.org/bugs/show_bug.cgi?id=429763,  [1.8][compiler] Incompatible type specified for lambda expression's parameter 
public void test429763() {
	this.runConformTest(
			new String[] {
				"X.java",
				"import java.util.function.Function;\n" +
				"public class X {\n" +
				"	public static void main(String[] args) {\n" +
				"       try {\n" +
				"		    final int i = new Test<Integer>().test((Byte b) -> (int) b);\n" +
				"       } catch (NullPointerException e) {\n" +
				"            System.out.println(\"NPE\");\n" +
				"       }\n" +
				"	}\n" +
				"	static class Test<R> {\n" +
				"		<T> R test(Function<T,R> f) {\n" +
				"			return null;\n" +
				"		}\n" +
				"	}\n" +
				"}\n"
			},
			"NPE");
}
// https://bugs.eclipse.org/bugs/show_bug.cgi?id=429763,  [1.8][compiler] Incompatible type specified for lambda expression's parameter 
public void test429763a() {
	this.runConformTest(
			new String[] {
				"X.java",
				"import java.util.function.Function;\n" +
				"public class X {\n" +
				"	public static void main(String[] args) {\n" +
				"		// does not compile\n" +
				"		new Test<Integer>().test((Byte b) -> (int) b);\n" +
				"	}\n" +
				"	static class Test<R> {\n" +
				"		<T> void test(Function<T,R> f) {\n" +
				"		}\n" +
				"	}\n" +
				"}\n"
			},
			"");
}
// https://bugs.eclipse.org/bugs/show_bug.cgi?id=429759, [1.8][compiler] Lambda expression's signature matching error
public void test429759() {
	this.runConformTest(
			new String[] {
				"X.java",
				"import java.util.function.Function;\n" +
				"import java.util.function.Supplier;\n" +
				"public class X {\n" +
				"	public static void main(String[] args) {\n" +
				"		final int i = new Test<Integer>().test(\"\", (String s) -> 1);\n" +
				"	}\n" +
				"	static class Test<R> {\n" +
				"		<T> R test(T t, Supplier<R> s) {\n" +
				"			return s.get();\n" +
				"		}\n" +
				"		<T> R test(T t, Function<T, R> f) {\n" +
				"			return f.apply(t);\n" +
				"		}\n" +
				"	}\n" +
				"}\n"
			},
			"");
}
// https://bugs.eclipse.org/bugs/show_bug.cgi?id=429948, Unhandled event loop exception is thrown when a lambda expression is nested
public void test429948() {
	this.runConformTest(
			new String[] {
				"X.java",
				"import java.util.function.Supplier;\n" +
				"public class X {\n" +
				"	public static void main(String[] args) {\n" +
				"		execute(() -> {\n" +
				"			executeInner(() -> {\n" +
				"			});\n" +
				"			return null;\n" +
				"		});\n" +
				"		System.out.println(\"done\");\n" +
				"	}\n" +
				"	static <R> R execute(Supplier<R> supplier) {\n" +
				"		return null;\n" +
				"	}\n" +
				"	static void executeInner(Runnable callback) {\n" +
				"	}\n" +
				"}\n"
			},
			"done");
}
// https://bugs.eclipse.org/bugs/show_bug.cgi?id=429969, [1.8][compiler] Possible RuntimeException in Lambda tangles ECJ
public void test429969() {
	this.runConformTest(
			new String[] {
				"X.java",
				"import java.util.Arrays;\n" +
				"import java.util.Optional;\n" +
				"public class X {\n" +
				"    public static void main(String[] args) {\n" +
				"        final String s = Arrays.asList(\"done\").stream().reduce(null, (s1,s2) -> {\n" +
				"                // THE FOLLOWING LINE CAUSES THE PROBLEM\n" +
				"                require(s1 != null || s2 != null, \"both strings are null\");\n" +
				"                    return (s1 != null) ? s1 : s2;\n" +
				"            }, (s1,s2) -> (s1 != null) ? s1 : s2);\n" +
				"	\n" +
				"        System.out.println(s);\n" +
				"    }\n" +
				"    static void require(boolean condition, String msg) throws RuntimeException {\n" +
				"        if (!condition) {\n" +
				"            throw new RuntimeException(msg);\n" +
				"        }\n" +
				"    }\n" +
				"}\n"
			},
			"done");
}
// https://bugs.eclipse.org/bugs/show_bug.cgi?id=430015, [1.8] NPE trying to disassemble classfile with lambda method and MethodParameters 
public void test430015() {
	this.runConformTest(
			new String[] {
				"X.java",
				"import java.lang.reflect.Method;\n" +
				"import java.lang.reflect.Parameter;\n" +
				"import java.util.Arrays;\n" +
				"import java.util.function.IntConsumer;\n" +
				"public class X {\n" +
				"    IntConsumer xx(int a) {\n" +
				"        return i -> { };\n" +
				"    }\n" +
				"    public static void main(String[] args) {\n" +
				"        Method[] methods = X.class.getDeclaredMethods();\n" +
				"        for (Method method : methods) {\n" +
				"        	if (method.getName().contains(\"lambda\")) {\n" +
				"         		Parameter[] parameters = method.getParameters();\n" +
				"        		System.out.println(Arrays.asList(parameters));\n" +
				"        	}\n" +
				"        }\n" +
				"    }\n" +
				"}\n"
			},
			"[int arg0]");
}
// https://bugs.eclipse.org/bugs/show_bug.cgi?id=430040, [1.8] [compiler] Type Type mismatch: cannot convert from Junk13.ExpressionHelper<Object> to Junk13.ExpressionHelper<Object> 
public void test430040() {
	this.runConformTest(
			new String[] {
				"X.java",
				"public class X {\n" +
				"    public static void main(String [] args) {\n" +
				"        System.out.println(\"OK\");\n" +
				"    }\n" +
				"    class Observable<T> {}\n" +
				"    class ObservableValue<T> {}\n" +
				"    interface InvalidationListener {\n" +
				"        public void invalidated(Observable observable);\n" +
				"    }\n" +
				"    public interface ChangeListener<T> {\n" +
				"        void changed(ObservableValue<? extends T> observable, T oldValue, T newValue);\n" +
				"    }\n" +
				"    static class ExpressionHelper<T> {}\n" +
				"    public static <T> ExpressionHelper<T> addListener(ExpressionHelper<T> helper, ObservableValue<T> observable, InvalidationListener listener) {\n" +
				"        return helper;\n" +
				"    }\n" +
				"    public static <T> ExpressionHelper<T> addListener(ExpressionHelper<T> helper, ObservableValue<T> observable, ChangeListener<? super T> listener) {\n" +
				"        return helper;\n" +
				"    }\n" +
				"    private ExpressionHelper<Object> helper;\n" +
				"    public void junk() {\n" +
				"        helper = (ExpressionHelper<Object>) addListener(helper, null, (Observable o) -> {throw new RuntimeException();});\n" +
				"        helper = addListener(helper, null, (Observable o) -> {throw new RuntimeException();});\n" +
				"    }\n" +
				"}\n"
			},
			"OK");
}
// https://bugs.eclipse.org/bugs/show_bug.cgi?id=430043, [1.8][compiler] Cannot infer type arguments for Junk14<> 
public void test430043() {
	this.runConformTest(
			new String[] {
				"X.java",
				"import java.io.File;\n" +
				"import java.io.IOException;\n" +
				"import java.io.StringReader;\n" +
				"import java.nio.file.Files;\n" +
				"import java.text.MessageFormat;\n" +
				"import java.util.*;\n" +
				"import java.util.function.Function;\n" +
				"import java.util.jar.Attributes;\n" +
				"import java.util.jar.JarFile;\n" +
				"import java.util.jar.Manifest;\n" +
				"public class X<T>  {\n" +
				"    public X(String name, String description, String id, Class<T> valueType, String[] fallbackIDs, Function<Map<String, ? super Object>, T> defaultValueFunction, boolean requiresUserSetting, Function<String, T> stringConverter) {\n" +
				"    }\n" +
				"    public static final X<String> NAME  =\n" +
				"            new X<>(\n" +
				"                    null,\n" +
				"                    null,\n" +
				"                    null,\n" +
				"                    String.class,\n" +
				"                    null,\n" +
				"                    params -> {throw new IllegalArgumentException(\"junk14\");},\n" +
				"                    true,\n" +
				"                    s -> s\n" +
				"            );\n" +
				"     public static void main(String [] args) {\n" +
				"         System.out.println(\"OK\");\n" +
				"     }\n" +
				"}\n"
			},
			"OK");
}
// https://bugs.eclipse.org/bugs/show_bug.cgi?id=430035, [1.8][compiler][codegen] Bridge methods are not generated for lambdas/method references 
public void test430035() {
	this.runConformTest(
			new String[] {
				"X.java",
				"import java.util.function.Consumer;\n" +
				"public class X {\n" +
				"    interface StringConsumer extends Consumer<String> {\n" +
				"        void accept(String t);\n" +
				"    }\n" +
				"    public static void main(String... x) {\n" +
				"      StringConsumer c = s->System.out.println(\"m(\"+s+')');\n" +
				"      c.accept(\"direct call\");\n" +
				"      Consumer<String> c4b=c;\n" +
				"      c4b.accept(\"bridge method\");\n" +
				"    }\n" +
				"}\n"
			},
			"m(direct call)\n" + 
			"m(bridge method)");
}
// https://bugs.eclipse.org/bugs/show_bug.cgi?id=430035, [1.8][compiler][codegen] Bridge methods are not generated for lambdas/method references 
public void test430035a() { // test reference expressions requiring bridges.
	this.runConformTest(
			new String[] {
				"X.java",
				"import java.util.function.Consumer;\n" +			
				"public class X {\n" +
				"    interface StringConsumer extends Consumer<String> {\n" +
				"        void accept(String t);\n" +
				"    }\n" +
				"    static void m(String s) { System.out.println(\"m(\"+s+\")\"); } \n" +
				"    public static void main(String... x) {\n" +
				"      StringConsumer c = X::m;\n" +
				"      c.accept(\"direct call\");\n" +
				"      Consumer<String> c4b=c;\n" +
				"      c4b.accept(\"bridge method\");\n" +
				"    }\n" +
				"}\n"
			},
			"m(direct call)\n" + 
			"m(bridge method)");
}
// https://bugs.eclipse.org/bugs/show_bug.cgi?id=430035, [1.8][compiler][codegen] Bridge methods are not generated for lambdas/method references 
public void test430035b() {
	this.runConformTest(
			new String[] {
				"X.java",
				"interface I<T> {\n" +
				"	void foo(T t);\n" +
				"}\n" +
				"interface J<T> {\n" +
				"	void foo(T t);\n" +
				"}\n" +
				"interface K extends I<String>, J<String> {\n" +
				"}\n" +
				"public class X {\n" +
				"    public static void main(String... x) {\n" +
				"      K k = s -> System.out.println(\"m(\"+s+')');\n" +
				"      k.foo(\"direct call\");\n" +
				"      J<String> j = k;\n" +
				"      j.foo(\"bridge method\");\n" +
				"      I<String> i = k;\n" +
				"      i.foo(\"bridge method\");\n" +
				"    }\n" +
				"}\n"
			},
			"m(direct call)\n" +
			"m(bridge method)\n" +
			"m(bridge method)");
}
// https://bugs.eclipse.org/bugs/show_bug.cgi?id=430035, [1.8][compiler][codegen] Bridge methods are not generated for lambdas/method references 
public void test430035c() {
	this.runConformTest(
			new String[] {
				"X.java",
				"interface I<T> {\n" +
				"	void foo(String t, T u);\n" +
				"}\n" +
				"interface J<T> {\n" +
				"	void foo(T t, String u);\n" +
				"}\n" +
				"interface K extends I<String>, J<String> {\n" +
				"	void foo(String t, String u);\n" +
				"}\n" +
				"public class X {\n" +
				"    public static void main(String... x) {\n" +
				"      K k = (s, u) -> System.out.println(\"m(\"+ s + u + ')');\n" +
				"      k.foo(\"direct\", \" call\");\n" +
				"      J<String> j = k;\n" +
				"      j.foo(\"bridge\",  \" method(j)\");\n" +
				"      I<String> i = k;\n" +
				"      i.foo(\"bridge\",  \" method(i)\");\n" +
				"    }\n" +
				"}\n"
			},
			"m(direct call)\n" + 
			"m(bridge method(j))\n" + 
			"m(bridge method(i))");
}
// https://bugs.eclipse.org/bugs/show_bug.cgi?id=430035, [1.8][compiler][codegen] Bridge methods are not generated for lambdas/method references 
public void test430035d() { // 8b131 complains of ambiguity.
	this.runConformTest(
			false,
			EclipseHasABug.EclipseBug510528,
			new String[] {
				"X.java",
				"interface I<T> {\n" +
				"	void foo(String t, T u);\n" +
				"}\n" +
				"interface J<T> {\n" +
				"	void foo(T t, String u);\n" +
				"}\n" +
				"interface K extends I<String>, J<String> {\n" +
				"}\n" +
				"public class X {\n" +
				"    public static void main(String... x) {\n" +
				"      K k = (s, u) -> System.out.println(\"m(\"+ s + u + ')');\n" +
				"      k.foo(\"direct\", \" call\");\n" +
				"      J<String> j = k;\n" +
				"      j.foo(\"bridge\",  \" method(j)\");\n" +
				"      I<String> i = k;\n" +
				"      i.foo(\"bridge\",  \" method(i)\");\n" +
				"    }\n" +
				"}\n"
			},
			"m(direct call)\n" + 
			"m(bridge method(j))\n" + 
			"m(bridge method(i))");
}
// https://bugs.eclipse.org/bugs/show_bug.cgi?id=430035, [1.8][compiler][codegen] Bridge methods are not generated for lambdas/method references 
public void test430035e() { // 8b131 complains of ambiguity in call.
	this.runConformTest(
			false,
			EclipseHasABug.EclipseBug510528,
			new String[] {
				"X.java",
				"interface I<T> {\n" +
				"	Object foo(String t, T u);\n" +
				"}\n" +
				"interface J<T> {\n" +
				"	String foo(T t, String u);\n" +
				"}\n" +
				"interface K extends I<String>, J<String> {\n" +
				"}\n" +
				"public class X {\n" +
				"    public static void main(String... x) {\n" +
				"      K k = (s, u) -> s + u;\n" +
				"      System.out.println(k.foo(\"direct\", \" call\"));\n" +
				"      J<String> j = k;\n" +
				"      System.out.println(j.foo(\"bridge\",  \" method(j)\"));\n" +
				"      I<String> i = k;\n" +
				"      System.out.println(i.foo(\"bridge\",  \" method(i)\"));\n" +
				"    }\n" +
				"}\n"
			},
			"direct call\n" + 
			"bridge method(j)\n" + 
			"bridge method(i)");
}
// https://bugs.eclipse.org/bugs/show_bug.cgi?id=430035, [1.8][compiler][codegen] Bridge methods are not generated for lambdas/method references 
public void test430035f() { // ensure co-variant return emits a bridge request.
	this.runConformTest(
			new String[] {
				"X.java",
				"interface I<T> {\n" +
				"	Object foo(String t, String u);\n" +
				"}\n" +
				"interface J<T> {\n" +
				"	String foo(String t, String u);\n" +
				"}\n" +
				"interface K extends I<String>, J<String> {\n" +
				"}\n" +
				"public class X {\n" +
				"    public static void main(String... x) {\n" +
				"      K k = (s, u) -> s + u;\n" +
				"      System.out.println(k.foo(\"direct\", \" call\"));\n" +
				"      J<String> j = k;\n" +
				"      System.out.println(j.foo(\"bridge\",  \" method(j)\"));\n" +
				"      I<String> i = k;\n" +
				"      System.out.println(i.foo(\"bridge\",  \" method(i)\"));\n" +
				"    }\n" +
				"}\n"
			},
			"direct call\n" + 
			"bridge method(j)\n" + 
			"bridge method(i)");
}
// https://bugs.eclipse.org/bugs/show_bug.cgi?id=430241,  [1.8][compiler] Raw return type results in incorrect covariant return bridge request to LambdaMetaFactory
public void test430241() { // ensure raw return type variant does not emit a bridge request.
	this.runConformTest(
			new String[] {
				"X.java",
				"interface K extends I, J {\n" +
				"}\n" +
				"interface I {\n" +
				"    Comparable<Integer> foo();\n" +
				"}\n" +
				"interface J {\n" +
				"    Comparable foo();\n" +
				"}\n" +
				"public class X {\n" +
				"	public static void main(String[] args) {\n" +
				"		K k = () -> null;\n" +
				"		System.out.println(k.foo());\n" +
				"	}\n" +
				"}\n"
			},
			"null");
}
// https://bugs.eclipse.org/bugs/show_bug.cgi?id=430310, [1.8][compiler] Functional interface incorrectly rejected as not being.
public void test430310() {
	this.runConformTest(
			new String[] {
				"X.java",
				"interface Func1<T1, R> {\n" +
				"        R apply(T1 v1);\n" +
				"        void other();\n" +
				"}\n" +
				"@FunctionalInterface // spurious error: F1<T, R> is not a functional interface\n" +
				"public interface X<T1, R> extends Func1<T1, R> {\n" +
				"	default void other() {}\n" +
				"   public static void main(String [] args) {\n" +
				"       System.out.println(\"OK\");\n" +
				"   }\n" +
				"}\n"
			},
			"OK");
}
// https://bugs.eclipse.org/bugs/show_bug.cgi?id=430310, [1.8][compiler] Functional interface incorrectly rejected as not being.
public void test430310a() {
	this.runConformTest(
			new String[] {
				"X.java",
				"@FunctionalInterface\n" +
				"public interface X<T1, T2, R> {\n" +
				"    R apply(T1 v1, T2 v2);\n" +
				"    default void other() {}\n" +
				"    public static void main(String[] args) {\n" +
				"        System.out.println(\"OK\");\n" +
				"    }\n" +
				"}\n"
			},
			"OK");
}
// https://bugs.eclipse.org/bugs/show_bug.cgi?id=430310, [1.8][compiler] Functional interface incorrectly rejected as not being.
public void test430310b() {
	this.runConformTest(
			new String[] {
				"X.java",
				"interface I1 {\n" +
				"	int foo(String s);\n" +
				"}\n" +
				"@FunctionalInterface\n" +
				"interface A1 extends I1 {\n" +
				"	@Override\n" +
				"	default int foo(String s) {\n" +
				"		return -1;\n" +
				"	}\n" +
				"	int foo(java.io.Serializable s);\n" +
				"}\n" +
				"public class X {\n" +
				"	public static void main(String[] args) {\n" +
				"		System.out.println(\"OK\");\n" +
				"	}\n" +
				"}\n"
			},
			"OK");
}
// https://bugs.eclipse.org/bugs/show_bug.cgi?id=430310, [1.8][compiler] Functional interface incorrectly rejected as not being.
public void test430310c() {
	this.runConformTest(
			new String[] {
				"X.java",
				"interface I2 {\n" +
				"	int foo(String s);\n" +
				"}\n" +
				"@FunctionalInterface\n" +
				"interface A2 extends I2 {\n" +
				"	@Override\n" +
				"	default int foo(String s) {\n" +
				"		return -1;\n" +
				"	}\n" +
				"	int bar(java.io.Serializable s);\n" +
				"}\n" +
				"public class X {\n" +
				"	public static void main(String[] args) {\n" +
				"		System.out.println(\"OK\");\n" +
				"	}\n" +
				"}\n"
			},
			"OK");
}
// https://bugs.eclipse.org/bugs/show_bug.cgi?id=432619, [1.8] Bogus error from method reference: "should be accessed in a static way"
public void test432619() throws Exception {
	this.runConformTest(
		new String[] {
			"X.java",
			"import java.util.function.BiConsumer;\n" +
			"public interface X<E extends Exception> {\n" +
			"	static void foo() {\n" +
			"	    BiConsumer<double[][], Double> biConsumer2 = Re2::accumulate;\n" +
			"	}\n" +
			"	static class Re2 {\n" +
			"	    static void accumulate(double[][] container, Double value) {}\n" +
			"	}\n" +
			"   public static void main(String [] args) {\n" +
			"       System.out.println(\"OK\");\n" +
			"   }\n" +
			"}\n"
		},
		"OK");
}
// https://bugs.eclipse.org/bugs/show_bug.cgi?id=432619, [1.8] Bogus error from method reference: "should be accessed in a static way"
public void test432619a() throws Exception {
	this.runConformTest(
		new String[] {
			"StreamInterface.java",
			"import java.util.Map;\n" +
			"import java.util.stream.Collector;\n" +
			"public interface StreamInterface<E extends Exception> {\n" +
			"	static class DoubleCo {\n" +
			"		private static class Re2 {\n" +
			"			static <K, E extends Exception> Map<K, double[]> internalToMapToList2() {\n" +
			"				Collector<Double, double[][], double[][]> toContainer1 = Collector.of(\n" +
			"				//The method supply() from the type StreamInterface.DoubleCo.Re2 should be accessed in a static way\n" +
			"				  StreamInterface.DoubleCo.Re2::supply,\n" +
			"				  //The method accumulate(double[][], Double) from the type StreamInterface.DoubleCo.Re2 should be accessed in a static way\n" +
			"				  StreamInterface.DoubleCo.Re2::accumulate,\n" +
			"				  //The method combine(double[][], double[][]) from the type StreamInterface.DoubleCo.Re2 should be accessed in a static way\n" +
			"				  StreamInterface.DoubleCo.Re2::combine);\n" +
			"				Collector<Double, double[][], double[][]> toContainer2 =\n" +
			"				//All 3 from above:\n" +
			"				  Collector.of(DoubleCo.Re2::supply, DoubleCo.Re2::accumulate, DoubleCo.Re2::combine);\n" +
			"				return null;\n" +
			"			}\n" +
			"			private static double[][] supply() {\n" +
			"				return new double[64][];\n" +
			"			}\n" +
			"			private static void accumulate(double[][] container, Double value) {}\n" +
			"			private static double[][] combine(double[][] container, double[][] containerRight) {\n" +
			"				return new double[container.length + containerRight.length][];\n" +
			"			}\n" +
			"		}\n" +
			"	}\n" +
			"     public static void main(String [] args) {\n" +
			"         System.out.println(\"OK\");\n" +
			"     }\n" +
			"}\n"
		},
		"OK");
}
// https://bugs.eclipse.org/bugs/show_bug.cgi?id=432682, [1.8][compiler] Type mismatch error with lambda expression
public void test432682() throws Exception {
	this.runConformTest(
		new String[] {
			"X.java",
			"import java.util.Optional;\n" +
			"public class X {\n" +
			"	public static void main(String[] args) {\n" +
			"		Optional<String> userName = Optional.of(\"sa\");\n" +
			"		Optional<String> password = Optional.of(\"sa\");\n" +
			"		boolean isValid = userName.flatMap(u -> {\n" +
			"			return password.map(p -> {\n" +
			"				return u.equals(\"sa\") && p.equals(\"sa\");\n" +
			"			});\n" +
			"		}).orElse(false);\n" +
			"		System.out.println(isValid);\n" +
			"	}\n" +
			"}\n"
		},
		"true");
}
// https://bugs.eclipse.org/bugs/show_bug.cgi?id=432520, compiler "duplicate method" bug with lamdas and generic interfaces 
public void test432520() throws Exception {
	this.runConformTest(
		new String[] {
			"X.java",
			"public class X {\n" +
			"	public static void withProvider(Provider<String> provider) { }\n" +
			"	public static void main(String [] args) {\n" +
			"		withProvider(() -> \"user\");\n" +
			"	}\n" +
			"}\n" +
			"interface ParentProvider<T> {\n" +
			"	T get();\n" +
			"}\n" +
			"// if you remove the extends clause everything works fine\n" +
			"interface Provider<T> extends ParentProvider<T> {\n" +
			"	T get();\n" +
			"}\n"
		},
		"");
}
// https://bugs.eclipse.org/bugs/show_bug.cgi?id=432625, [1.8] VerifyError with lambdas and wildcards  
public void test432625() throws Exception {
	this.runConformTest(
		new String[] {
			"X.java",
			"import java.util.stream.Stream;\n" +
			"public class X {\n" +
			"    public static void main(String[] args) {\n" +
			"        Stream<?> stream = Stream.of(\"A\");\n" +
			"        stream.map(x -> (String) x);\n" +
			"    }\n" +
			"}\n"
		},
		"");
}
// https://bugs.eclipse.org/bugs/show_bug.cgi?id=430766, [1.8] Internal compiler error.
public void test430766() {
	this.runNegativeTest(
			new String[] {
				"X.java",
				"import java.util.ArrayList;\n" +
				"import java.util.Comparator;\n" +
				"import java.util.List;\n" +
				"public class X {\n" +
				"	static class Person {\n" +
			    "		private String email;\n" +
			    "		public Person(String email) {\n" +
			    "			this.email = email;\n" +
			    "		}\n" +
			    "		public String getEmail() {\n" +
			    "			return email;" +
			    "		}\n" +
			    "	}\n" +
			    "	public static void main(String[] args) {\n" +
			    "		List<Person> persons = new ArrayList<Person>();\n" +
			    "		persons.add(new Person(\"joe.smith@gmail.com\"));\n" +
			    "		persons.add(new Person(\"alice.smith@gmail.com\"));\n" +
			    "		persons.sort(Comparator.comparing(Comparator.nullsLast(Person::getEmail)));\n" +
				"	}\n" +
				"}\n",
			},
			"----------\n" + 
			"1. ERROR in X.java (at line 17)\n" + 
			"	persons.sort(Comparator.comparing(Comparator.nullsLast(Person::getEmail)));\n" + 
			"	                                             ^^^^^^^^^\n" + 
			"The method nullsLast(Comparator<? super T>) in the type Comparator is not applicable for the arguments (Person::getEmail)\n" + 
			"----------\n" + 
			"2. ERROR in X.java (at line 17)\n" + 
			"	persons.sort(Comparator.comparing(Comparator.nullsLast(Person::getEmail)));\n" + 
			"	                                                       ^^^^^^^^^^^^^^^^\n" + 
			"The type X.Person does not define getEmail(T, T) that is applicable here\n" + 
			"----------\n");
}
// https://bugs.eclipse.org/bugs/show_bug.cgi?id=430766, [1.8] Internal compiler error.
public void test430766a() {
	this.runNegativeTest(
			new String[] {
				"X.java",
				"import java.util.ArrayList;\n" +
				"import java.util.Comparator;\n" +
				"import java.util.List;\n" +
				"import java.io.Serializable;\n" +
				"public class X {\n" +
				"	static class Person {\n" +
			    "		private String email;\n" +
			    "		public Person(String email) {\n" +
			    "			this.email = email;\n" +
			    "		}\n" +
			    "		public String getEmail() {\n" +
			    "			return email;" +
			    "		}\n" +
			    "	public static <T extends Runnable,V extends Serializable> int isRunnable(T first, V second) {\n" +
		        "		return (second instanceof Runnable) ? 1 : 0;\n" +
		        "	}\n" +
			    "	}\n" +
			    "	public static void main(String[] args) {\n" +
			    "		List<Person> persons = new ArrayList<Person>();\n" +
			    "		persons.add(new Person(\"joe.smith@gmail.com\"));\n" +
			    "		persons.add(new Person(\"alice.smith@gmail.com\"));\n" +
			    "		persons.sort(Comparator.comparing(Comparator.nullsLast(Person::<Runnable>isRunnable)));\n" +
				"	}\n" +
				"}\n",
			},
			"----------\n" + 
			"1. ERROR in X.java (at line 21)\n" + 
			"	persons.sort(Comparator.comparing(Comparator.nullsLast(Person::<Runnable>isRunnable)));\n" + 
			"	                                             ^^^^^^^^^\n" + 
			"The method nullsLast(Comparator<? super T>) in the type Comparator is not applicable for the arguments (Person::<Runnable>isRunnable)\n" + 
			"----------\n" + 
			"2. ERROR in X.java (at line 21)\n" + 
			"	persons.sort(Comparator.comparing(Comparator.nullsLast(Person::<Runnable>isRunnable)));\n" + 
			"	                                                       ^^^^^^^^^^^^^^^^^^^^^^^^^^^^\n" + 
			"The type X.Person does not define isRunnable(T, T) that is applicable here\n" + 
			"----------\n");
}
// https://bugs.eclipse.org/bugs/show_bug.cgi?id=431190, [1.8] VerifyError when using a method reference
public void test431190() throws Exception {
	this.runConformTest(
		new String[] {
			"Java8VerifyError.java",
			"public class Java8VerifyError {\n" +
			"    public static class Foo {\n" +
			"        public Object get() {\n" +
			"            return new Object();\n" +
			"        }\n" +
			"    }\n" +
			"    @FunctionalInterface\n" +
			"    public static interface Provider<T> {\n" +
			"        public T get();\n" +
			"    }\n" +
			"    public static void main(String[] args) {\n" +
			"        Provider<Foo> f = () -> new Foo();\n" +
			"        Provider<Provider<Object>> meta = () -> f.get()::get;\n" +
			"    }\n" +
			"}\n"
		},
		"");
}
// https://bugs.eclipse.org/bugs/show_bug.cgi?id=431514 [1.8] Incorrect compilation error in lambda expression
public void test431514() {
	this.runConformTest(
			new String[] {
				"X.java",
				"class X {\n" + 
				"	void fun1(int x) {\n" + 
				"		class Local {\n" + 
				"			FI test= () -> {\n" + 
				"				try {\n" + 
				"				} catch (Exception e) {\n" +
				"					int x;\n" +
				"				};\n" + 
				"			};\n" + 
				"		}\n" + 
				"	}\n" + 
				"}\n" + 
				"interface FI {\n" + 
				"	void foo();\n" + 
				"}"
		});
}
// https://bugs.eclipse.org/bugs/show_bug.cgi?id=431514 [1.8] Incorrect compilation error in lambda expression
public void test431514a() {
	this.runConformTest(
		new String[] {
			"X.java",
			"class X {\n" + 
			"	void fun1(int x) {\n" + 
			"		class Local {\n" + 
			"			class L1 { }\n" + 
			"			int y;\n" + 
			"			FI test= () -> {\n" + 
			"				class L1 { } \n" + 
			"				int y; \n" + 
			"			};\n" + 
			"		}\n" + 
			"	}\n" + 
			"	\n" + 
			"}\n" + 
			"interface FI {\n" + 
			"	void foo();\n" + 
			"}"
	});
}
// https://bugs.eclipse.org/bugs/show_bug.cgi?id=432531 [1.8] VerifyError with anonymous subclass inside of lambda expression in the superclass constructor call
public void test432531() {
	this.runConformTest(
		new String[] {
			"Y.java", 
			"import java.util.function.Supplier;\n" + 
			"class E {\n" + 
			"	E(Supplier<Object> factory) { }\n" + 
			"}\n" + 
			"public class Y extends E {\n" + 
			"	Y() {\n" + 
			"		super(() -> new Object() {\n" + 
			"		});\n" + 
			"	}\n" + 
			"	public static void main(String[] args) {\n" + 
			"		new Y();\n" + 
			"	}\n" + 
			"}"
	});
}
// https://bugs.eclipse.org/bugs/show_bug.cgi?id=434297 [1.8] NPE in LamdaExpression.analyseCode with lamda expression nested in a conditional expression
public void test434297() {
	this.runConformTest(
		new String[] {
			"X.java", 
			"import java.util.ArrayList;\n" + 
			"import java.util.Collection;\n" + 
			"import java.util.Collections;\n" + 
			"import java.util.Comparator;\n" + 
			"import java.util.List;\n" + 
			"public class X {\n" + 
			"  public static void main(String[] args) {\n" + 
			"  }\n" + 
			"  public void bla() {\n" + 
			"    boolean b = Boolean.TRUE.booleanValue();\n" + 
			"    List<String> c1 = new ArrayList<>();\n" + 
			"    Collections.sort(c1, b ? null : new Bar(new ArrayList<>(),Comparator.nullsLast((a,e) -> {return 0;})));\n" + 
			"  }\n" + 
			"  private static class Bar implements Comparator<String>{\n" + 
			"	  public <T> Bar(Collection<T> col, Comparator<T> comp) { }\n" + 
			"	@Override\n" + 
			"	public int compare(String o1, String o2) {\n" + 
			"		return 0;\n" + 
			"	}\n" + 
			"  }\n" + 
			"}"
	});
}
// https://bugs.eclipse.org/bugs/show_bug.cgi?id=436542 : Eclipse 4.4 compiler generates "bad class file" according to javac
public void test436542() throws Exception {
	this.runConformTest(
		new String[] {
			"Utility.java",
			"import java.util.Collection;\n" + 
			"import java.util.List;\n" + 
			"import java.util.function.Function;\n" + 
			"import java.util.stream.Collectors;\n" + 
			"public class Utility {\n" + 
			"    public static void main(String[] args) {\n" + 
			"        System.out.println(\"Success\");\n" + 
			"    }\n" + 
			"    public static <T, R> List<R> mapList(Collection<T> original, Function<T, R> func) {\n" + 
			"        return original.stream().map(func).collect(Collectors.toList());\n" + 
			"    }\n" + 
			"    public static <S, T> void bindMap(List<T> dest, ObservableList<S> src, Function<S, T> func) {\n" + 
			"        dest.addAll(mapList(src, func));\n" + 
			"        src.addListener((ListChangeListener<S>) changes -> {\n" + 
			"            for (int i = changes.getFrom(); i < changes.getTo(); i++)\n" + 
			"                dest.set(i, func.apply(src.get(i)));\n" + 
			"        });\n" + 
			"    }\n" + 
			"    public interface ObservableList<E> extends List<E> {\n" + 
			"        public void addListener(ListChangeListener<? super E> listener);\n" + 
			"    }\n" + 
			"    @FunctionalInterface\n" + 
			"    public interface ListChangeListener<E> {\n" + 
			"        public abstract static class Change<E> {\n" + 
			"            public abstract int getFrom();\n" + 
			"            public abstract int getTo();\n" + 
			"        }\n" + 
			"        public void onChanged(Change<? extends E> c);\n" + 
			"    }\n" + 
			"}",
		},
		"Success",
		Util.concatWithClassLibs(new String[]{OUTPUT_DIR}, false),
		true,
		null);
	IClassFileReader classFileReader = ToolFactory.createDefaultClassFileReader(OUTPUT_DIR + File.separator + "Utility.class", IClassFileReader.ALL);
	IMethodInfo lambdaMethod = null;
	IMethodInfo[] methodInfos = classFileReader.getMethodInfos();
	int length = methodInfos.length;
	for (int i = 0; i < length; i++) {
		IMethodInfo methodInfo = methodInfos[i];
		if ("lambda$0".equals(new String(methodInfo.getName()))) {
			lambdaMethod = methodInfo;
			break;
		}
	}
	assertNotNull("Could not find lambda method",lambdaMethod);
	IClassFileAttribute signature = org.eclipse.jdt.internal.core.util.Util.getAttribute(lambdaMethod, IAttributeNamesConstants.SIGNATURE);
	assertNull("Found generic signature for lambda method", signature);
}
// https://bugs.eclipse.org/bugs/show_bug.cgi?id=439515 [1.8] ECJ reports error at method reference to overloaded instance method
// https://bugs.eclipse.org/bugs/show_bug.cgi?id=440643, Eclipse compiler doesn't like method references with overloaded varargs method
public void test439515() {
	this.runConformTest(
		new String[] {
			"X.java", 
			"interface Fun<T, R> {\n" +
			"	R apply(T arg);\n" +
			"}\n" +
			"public class X {\n" +
			"	int size() {\n" +
			"		return -1;\n" +
			"	}\n" +
			"	int size(Object arg) {\n" +
			"		return 0;\n" +
			"	}\n" +
			"	int size(X arg) {\n" +
			"		return 1;\n" +
			"	}\n" +
			"	public static void main(String args[]) {\n" +
			"		Fun<X, Integer> f1 = X::size;\n" +
			"		System.out.println(f1.apply(new X()));\n" +
			"	}\n" +
			"}\n"
	    },
	    "-1");
}
// https://bugs.eclipse.org/bugs/show_bug.cgi?id=439515 [1.8] ECJ reports error at method reference to overloaded instance method
// https://bugs.eclipse.org/bugs/show_bug.cgi?id=440643, Eclipse compiler doesn't like method references with overloaded varargs method
public void test439515a() {
	this.runConformTest(
		new String[] {
			"X.java", 
			"interface Fun<T, R> {\n" +
			"	R apply(T arg);\n" +
			"}\n" +
			"public class X {\n" +
			"	static int size() {\n" +
			"		return -1;\n" +
			"	}\n" +
			"	static int size(Object arg) {\n" +
			"		return 0;\n" +
			"	}\n" +
			"	static int size(X arg) {\n" +
			"		return 1;\n" +
			"	}\n" +
			"	public static void main(String args[]) {\n" +
			"		Fun<X, Integer> f1 = X::size;\n" +
			"		System.out.println(f1.apply(new X()));\n" +
			"	}\n" +
			"}\n"
	    },
	    "1");
}
// https://bugs.eclipse.org/bugs/show_bug.cgi?id=438534 Java8 java.lang.Method.getGeneric* methods fail with java.lang.reflect.GenericSignatureFormatError: Signature Parse error: Expected Field Type Signature
public void test438534() {
	this.runConformTest(
		new String[] {
			"ByteCodeTest.java", 
			"import java.lang.reflect.Method;\n" + 
			"import java.security.AccessController;\n" + 
			"import java.security.PrivilegedAction;\n" + 
			"import java.util.Collections;\n" + 
			"import java.util.Comparator;\n" + 
			"public class ByteCodeTest {\n" + 
			"  public static class BrokenByteCode {\n" + 
			"    public void hello() {\n" + 
			"      Collections.sort(Collections.<String> emptyList(), Comparator.comparing((String data) -> data.length()));\n" + 
			"    }\n" + 
			"  }\n" + 
			"  public static void main(String[] args) {\n" + 
			"    for (Method method : AccessController.doPrivileged((PrivilegedAction<Method[]>) () -> BrokenByteCode.class.getDeclaredMethods())) {\n" + 
			"      method.getGenericExceptionTypes();\n" + 
			"      method.getGenericParameterTypes();\n" + 
			"      method.getGenericReturnType();\n" + 
			"    }\n" + 
			"    System.out.println(\"SUCCESS\");\n" +
			"  }\n" + 
			"}\n"
	    },
	    "SUCCESS");
}
// https://bugs.eclipse.org/bugs/show_bug.cgi?id=440152 [codegen]"Missing code implementation in the compiler" on cascaded inner class references
public void test440152() {
	this.runConformTest(
		new String[] {
			"Foo.java",
			"import java.util.function.Function;\n" + 
			"interface Foo {void alpha(Bar pBar);}\n" + 
			"class Bar {Object bravo() {return null;}}\n" + 
			"class Test {\n" + 
			"  Test(Function pFunction) {\n" + 
			"    class Baz {public Baz(Object pObj) {pFunction.apply(pObj);}}\n" + 
			"    delta(pBar -> charlie(new Baz(pBar.bravo())));\n" + 
			"  }\n" + 
			"  void charlie(Object pRemovals) {}\n" + 
			"  void delta(Foo pListener) {}\n" + 
			"}"
	});
}
// https://bugs.eclipse.org/bugs/show_bug.cgi?id=440152 [codegen]"Missing code implementation in the compiler" on cascaded inner class references
public void test440152a() {
	this.runConformTest(
		new String[] {
			"Foo.java",
			"import java.util.function.Function;\n" + 
			"interface Foo {void alpha(Bar pBar);}\n" + 
			"class Bar {Object bravo() {return null;}}\n" + 
			"class Test {\n" + 
			"	Test(Function pFunction) {\n" + 
			"	    class Baz {\n" + 
			"	    	public Baz(Object pObj) {\n" + 
			"	    	}\n" + 
			"	    	class NestedBaz extends Baz {\n" + 
			"	    		NestedBaz(Object pObj) {\n" + 
			"	    			super(pObj);\n" + 
			"	    			pFunction.apply(pObj);\n" + 
			"	    		}\n" + 
			"	    	}\n" + 
			"	    	}\n" + 
			"	    delta(pBar -> charlie(new Baz(pBar).new NestedBaz(pBar.bravo())));\n" + 
			"	  }\n" + 
			"	  void charlie(Object pRemovals) {}\n" + 
			"	  void delta(Foo pListener) {}\n" + 
			"}\n"
	});
}
// https://bugs.eclipse.org/bugs/show_bug.cgi?id=432110,  [1.8][compiler] nested lambda type incorrectly inferred vs javac
public void test432110() {
	this.runConformTest(
		new String[] {
			"X.java",
			"import java.util.function.Function;\n" +
			"public interface X {\n" +
			"    default void test() {\n" +
			"        testee().flatMap(_warning_ -> {\n" +
			"            return result().map(s -> 0);\n" +
			"        });\n" +
			"    }\n" +
			"    Either<Integer, Integer> testee();\n" +
			"    Either<Integer, String> result();\n" +
			"    static interface Either<L, R> {\n" +
			"        <U> Either<L, U> flatMap(Function<? super R, Either<L, U>> mapper);\n" +
			"        <U> Either<L, U> map(Function<? super R, U> mapper);\n" +
			"    }\n" +
			"    public static void main(String [] args) {\n" +
			"        System.out.println(\"OK\");\n" +
			"    }\n" +
			"}\n",
		}, 
		"OK");
}
// https://bugs.eclipse.org/bugs/show_bug.cgi?id=441929, [1.8][compiler] @SuppressWarnings("unchecked") not accepted on local variable
public void test441929() {
	this.runNegativeTest(
		new String[] {
			"Y.java",
			"public class Y {\n" +
			"    @FunctionalInterface\n" +
			"    interface X {\n" +
			"        public void x();\n" +
			"    }\n" +
			"    public void z(X x) {\n" +
			"    }\n" +
			"    public <T> void test() {\n" +
			"        z(() -> {\n" +
			"            try {\n" +
			"                @SuppressWarnings(\"unchecked\")   // (1)\n" +
			"                Class<? extends T> klass = (Class<? extends T>) Class.forName(\"java.lang.Object\");   // (2)\n" +
			"                System.out.println(klass.getName());\n" +
			"            } catch (Exception e) {\n" +
			"                e.printStackTrace();\n" +
			"            }\n" +
			"        });\n" +
			"    }\n" +
			"}\n",
		}, 
		"");
}
// https://bugs.eclipse.org/bugs/show_bug.cgi?id=437781, [1.8][compiler] Eclipse accepts code rejected by javac because of ambiguous method reference
public void test437781() {
	this.runConformTest(
		false,
		EclipseHasABug.EclipseBug510528,
		new String[] {
			"X.java",
			"import java.util.function.Consumer;\n" +
			"import java.util.function.Function;\n" +
			"public class X {\n" +
			"	public static void main(String[] args) {\n" +
			"		new X().visit( System.out::println );\n" +
			"	}\n" +
			"	public boolean visit(Function<Integer, Boolean> func) {\n" +
			"		System.out.println(\"Function\");\n" +
			"		return true;\n" +
			"	}\n" +
			"	public void visit(Consumer<Integer> func) {\n" +
			"		System.out.println(\"Consumer\");\n" +
			"	}	\n" +
			"}\n"
		},
		"Consumer");
}
// https://bugs.eclipse.org/bugs/show_bug.cgi?id=443889, [1.8][compiler] Lambdas get compiled to duplicate methods
public void test443889() {
	this.runConformTest(
		new String[] {
			"X.java",
			"import java.util.function.BiConsumer;\n" +
			"import java.util.function.Consumer;\n" +
			"public class X {\n" +
			"    public interface CurryBiConsumer<T, U> extends BiConsumer<T, U> {\n" +
			"        default public CurryConsumer<U> curryFirst(T t) {\n" +
			"            return (u) -> accept(t, u);\n" +
			"        }\n" +
			"        default public CurryConsumer<T> currySecond(U u) {\n" +
			"            return (t) -> accept(t, u);\n" +
			"        }\n" +
			"    }\n" +
			"    public interface CurryConsumer<T> extends Consumer<T> {\n" +
			"        default public Runnable curry(T t) {\n" +
			"            return () -> accept(t);\n" +
			"        }\n" +
			"    }\n" +
			"    static void execute(Runnable r) {\n" +
			"        System.out.println(\"BEFORE\");\n" +
			"        r.run();\n" +
			"        System.out.println(\"AFTER\");\n" +
			"    }\n" +
			"    static void display(String str, int count) {\n" +
			"        System.out.println(\"DISP: \" + str + \" \" + count);\n" +
			"    }\n" +
			"    public static void main(String[] args) {\n" +
			"        CurryBiConsumer<String, Integer> bc = X::display;\n" +
			"        execute(bc.curryFirst(\"Salomon\").curry(42));\n" +
			"    }\n" +
			"}\n"
		},
		"BEFORE\n" + 
		"DISP: Salomon 42\n" + 
		"AFTER");
}
// https://bugs.eclipse.org/bugs/show_bug.cgi?id=441907, [1.8][compiler] Eclipse 4.4.x compiler generics bugs with streams and lambdas 
public void test441907() {
	this.runConformTest(
		new String[] {
			"X.java",
			"import java.util.*;\n" +
			"import java.util.function.Predicate;\n" +
			"import java.util.stream.Stream;\n" +
			"public class X {\n" +
			"  public static class FooBar<V> {\n" +
			"  }\n" +
			"  public interface FooBarred {\n" +
			"    public <V> boolean hasFooBar(final FooBar<V> fooBar);\n" +
			"  }\n" +
			"  public interface Widget extends FooBarred {\n" +
			"  }\n" +
			"  public static void test() {\n" +
			"    Set<FooBar<?>> foobars = new HashSet<>();\n" +
			"    Set<Widget> widgets = new HashSet<>();\n" +
			"    Stream<X.FooBar<?>> s = null;\n" +
			"    FooBarred fb = null;\n" +
			"    fb.hasFooBar((FooBar<?>) null);\n" +
			"    boolean anyWidgetHasFooBar = widgets.stream().anyMatch(\n" +
			"        widget -> foobars.stream().anyMatch(widget::hasFooBar)\n" +
			"        );\n" +
			"  }\n" +
			"}\n"
		},
		"");
}
// https://bugs.eclipse.org/bugs/show_bug.cgi?id=444773, [1.8][compiler] NullPointerException in LambdaExpression.analyseCode 
public void test444773() {
	this.runConformTest(
		new String[] {
			"X.java",
			"import java.util.ArrayList;\n" +
			"import java.util.List;\n" +
			"import java.util.Optional;\n" +
			" \n" +
			"public class X {\n" +
			"  static class Container {\n" +
			"    final private String s;\n" +
			"    public Container(String s) { this.s = s; }\n" +
			"  }\n" +
			" \n" +
			"  public static void main(String[] args) {\n" +
			"    final List<Container> list = new ArrayList<>();\n" +
			"    final Optional<String> optStr = Optional.of(\"foo\");\n" +
			"    list.add(new Container(optStr.orElseThrow(() -> new IllegalStateException()))); // Error here\n" +
			" \n" +
			"    // This will work:\n" +
			"    final String s = optStr.orElseThrow(IllegalStateException::new);\n" +
			"    list.add(new Container(s));	\n" +
			"  }\n" +
			"}\n"
		},
		"");
}
// https://bugs.eclipse.org/bugs/show_bug.cgi?id=444772, [1.8][compiler] NullPointerException in ReferenceExpression.shouldGenerateImplicitLambda 
public void test444772() {
	this.runConformTest(
		new String[] {
			"X.java",
			"import java.util.ArrayList;\n" +
			"import java.util.List;\n" +
			"import java.util.Optional;\n" +
			" \n" +
			"public class X {\n" +
			"  static class Container {\n" +
			"    final private String s;\n" +
			"    public Container(String s) { this.s = s; }\n" +
			"  }\n" +
			" \n" +
			"  public static void main(String[] args) {\n" +
			"    final List<Container> list = new ArrayList<>();\n" +
			"    final Optional<String> optStr = Optional.of(\"foo\");\n" +
			"    list.add(new Container(optStr.orElseThrow(IllegalStateException::new))); // Error here\n" +
			" \n" +
			"    // This will work:\n" +
			"    final String s = optStr.orElseThrow(IllegalStateException::new);\n" +
			"    list.add(new Container(s));	\n" +
			"  }\n" +
			"}\n"
		},
		"");
}
// https://bugs.eclipse.org/bugs/show_bug.cgi?id=444803, [1.8][compiler] Exception in thread "main" java.lang.VerifyError: Bad local variable type
public void test444803() {
	this.runConformTest(
		new String[] {
			"X.java",
			"import java.util.ArrayList;\n" +
			"import java.util.Collection;\n" +
			"import java.util.List;\n" +
			"public class X {\n" +
			"    X abc = null;\n" +
			"    public static void main(String[] args) {\n" +
			"        new X();\n" +
			"    }\n" +
			"    private void doSth() {\n" +
			"        final List<String> l = new ArrayList<>();\n" +
			"        try {\n" +
			"            System.out.println(\"ok\");\n" +
			//"            Runnable r = () -> abc.terminateInstances(abc.withInstanceIds(l));\n" +
			"        } finally {\n" +
			"            Runnable r = () -> abc.terminateInstances(abc.withInstanceIds(l));\n" +
			"        }\n" +
			"    }\n" +
			"    public void terminateInstances(X abc) {\n" +
			"    }\n" +
			"    public X withInstanceIds(Collection<String> arg0) {\n" +
			"    	return null;\n" +
			"    }\n" +
			"}\n" +
			"interface FI {\n" +
			"	public void foo(Collection<String> arg0);\n" +
			"}\n"
		},
		"");
}
// https://bugs.eclipse.org/bugs/show_bug.cgi?id=444785, [1.8] Error in JDT Core during reconcile
public void test444785() {
	this.runConformTest(
		new String[] {
			"X.java",
			"import java.io.Serializable;\n" +
			"import java.util.function.Function;\n" +
			"public interface X {\n" +
			"	@FunctionalInterface\n" +
			"	static interface Function1<T1, R> extends Function<T1, R>, Serializable {\n" +
			"		@Override\n" +
			"		R apply(T1 t1);\n" +
			"	}\n" +
			"	@FunctionalInterface\n" +
			"	static interface Function6<T1, T2, T3, T4, T5, T6, R> extends Serializable {\n" +
			"		R apply(T1 t1, T2 t2, T3 t3, T4 t4, T5 t5, T6 t6);\n" +
			"		default Function1<T1, Function1<T2, Function1<T3, Function1<T4, Function1<T5, Function1<T6, R>>>>>> curried() {\n" +
			"			return t1 -> t2 -> t3 -> t4 -> t5 -> t6 -> apply(t1, t2, t3, t4, t5, t6);\n" +
			"		}\n" +
			"		default Function1<Tuple6<T1, T2, T3, T4, T5, T6>, R> tupled() {\n" +
			"			return t -> apply(t._1, t._2, t._3, t._4, t._5, t._6);\n" +
			"		}\n" +
			"	}\n" +
			"	static final class Tuple6<T1, T2, T3, T4, T5, T6> {\n" +
			"		public final T1 _1;\n" +
			"		public final T2 _2;\n" +
			"		public final T3 _3;\n" +
			"		public final T4 _4;\n" +
			"		public final T5 _5;\n" +
			"		public final T6 _6;\n" +
			"		public Tuple6(T1 t1, T2 t2, T3 t3, T4 t4, T5 t5, T6 t6) {\n" +
			"			this._1 = t1;\n" +
			"			this._2 = t2;\n" +
			"			this._3 = t3;\n" +
			"			this._4 = t4;\n" +
			"			this._5 = t5;\n" +
			"			this._6 = t6;\n" +
			"		}\n" +
			"	}\n" +
			"}\n"
		},
		"");
}
// https://bugs.eclipse.org/bugs/show_bug.cgi?id=447119, [1.8][compiler] method references lost generic type information (4.4 -> 4.4.1 regression) 
public void test447119() {
	Runner runner = new Runner();
	runner.testFiles =
			new String[] {
				"X.java",
				"import java.lang.reflect.Method;\n" +
				"import java.lang.reflect.Parameter;\n" +
				"import java.util.Arrays;\n" +
				"import java.util.function.Function;\n" +
				"import java.util.List;\n" +
				"public class X {\n" +
				"    private static List<String> foo(List<String> x){return x;}\n" +
				"    public static void main(String[] args) {\n" +
				"        Function<List<String>,List<String>> f = i -> { return i; };\n" +
				"        Method[] methods = X.class.getDeclaredMethods();\n" +
				"        for (Method m : methods) {\n" +
				"        	if (m.getName().contains(\"lambda\")) {\n" +
				"        		System.out.println(\"- \" + m.getGenericReturnType() + \" \" + m.getName() + \"(\" + Arrays.asList(m.getGenericParameterTypes()) + \")\");\n" +
				"        	}\n" +
				"        }\n" +
				"    }\n" +
				"}\n"
			};
	runner.expectedOutputString =
			"- interface java.util.List lambda$0([interface java.util.List])";
	runner.expectedJavacOutputString =
			"- interface java.util.List lambda$main$0([interface java.util.List])";
	runner.runConformTest();
}
// https://bugs.eclipse.org/bugs/show_bug.cgi?id=447119, [1.8][compiler] method references lost generic type information (4.4 -> 4.4.1 regression) 
public void test447119a() {
	this.runConformTest(
			new String[] {
				"X.java",
				"import java.lang.reflect.Method;\n" +
				"import java.lang.reflect.Parameter;\n" +
				"import java.util.Arrays;\n" +
				"import java.util.function.Function;\n" +
				"import java.util.List;\n" +
				"public class X {\n" +
				"    private static List<String> foo(List<String> x){return x;}\n" +
				"    public static void main(String[] args) {\n" +
				"        Function<List<String>,List<String>> f = X::foo;\n" +
				"        Method[] methods = X.class.getDeclaredMethods();\n" +
				"        for (Method m : methods) {\n" +
				"        	if (m.getName().contains(\"lambda\")) {\n" +
				"        		System.out.println(\"- \" + m.getGenericReturnType() + \" \" + m.getName() + \"(\" + Arrays.asList(m.getGenericParameterTypes()) + \")\");\n" +
				"        	}\n" +
				"        }\n" +
				"    }\n" +
				"}\n"
			},
			"");
}
// https://bugs.eclipse.org/bugs/show_bug.cgi?id=447119, [1.8][compiler] method references lost generic type information (4.4 -> 4.4.1 regression) 
public void test447119b() {
	Runner runner = new Runner();
	runner.testFiles =
			new String[] {
				"X.java",
				"import java.lang.reflect.Method;\n" +
				"import java.lang.reflect.Parameter;\n" +
				"import java.util.Arrays;\n" +
				"import java.util.function.Function;\n" +
				"import java.util.List;\n" +
				"import java.io.Serializable;" +
				"public class X {\n" +
				"    private static interface SerializableFunction<A, R> extends Function<A, R>, Serializable { }" +
				"    private static List<String> foo(List<String> x){return x;}\n" +
				"    public static void main(String[] args) {\n" +
				"        SerializableFunction<List<String>, List<String>> f = i -> { return i; };\n" +
				"        Method[] methods = X.class.getDeclaredMethods();\n" +
				"        for (Method m : methods) {\n" +
				"        	if (m.getName().contains(\"lambda\")) {\n" +
				"        		System.out.println(\"- \" + m.getGenericReturnType() + \" \" + m.getName() + \"(\" + Arrays.asList(m.getGenericParameterTypes()) + \")\");\n" +
				"        	}\n" +
				"        }\n" +
				"    }\n" +
				"}\n"
			};
	runner.expectedOutputString =
			"- interface java.util.List lambda$0([interface java.util.List])";
	runner.expectedJavacOutputString =
			"- interface java.util.List lambda$main$7796d039$1([interface java.util.List])";
	runner.runConformTest();
}
// https://bugs.eclipse.org/bugs/show_bug.cgi?id=447119, [1.8][compiler] method references lost generic type information (4.4 -> 4.4.1 regression) 
public void test447119c() {
	this.runConformTest(
			new String[] {
				"X.java",
				"import java.lang.reflect.Method;\n" +
				"import java.lang.reflect.Parameter;\n" +
				"import java.util.Arrays;\n" +
				"import java.util.function.Function;\n" +
				"import java.util.List;\n" +
				"import java.io.Serializable;" +
				"public class X {\n" +
				"    private static interface SerializableFunction<A, R> extends Function<A, R>, Serializable { }" +
				"    private static List<String> foo(List<String> x){return x;}\n" +
				"    public static void main(String[] args) {\n" +
				"        SerializableFunction<List<String>, List<String>> f = X::foo;\n" +
				"        Method[] methods = X.class.getDeclaredMethods();\n" +
				"        for (Method m : methods) {\n" +
				"        	if (m.getName().contains(\"foo\")) {\n" +
				"        		System.out.println(\"- \" + m.getGenericReturnType() + \" \" + m.getName() + \"(\" + Arrays.asList(m.getGenericParameterTypes()) + \")\");\n" +
				"        	}\n" +
				"        }\n" +
				"    }\n" +
				"}\n"
			},
			"- java.util.List<java.lang.String> foo([java.util.List<java.lang.String>])");
}
// https://bugs.eclipse.org/bugs/show_bug.cgi?id=447119, [1.8][compiler] method references lost generic type information (4.4 -> 4.4.1 regression) 
public void test447119d() {
	this.runConformTest(
			new String[] {
				"X.java",
				"import java.io.ObjectStreamClass;\n" +
				"import java.io.Serializable;\n" +
				"import java.lang.invoke.SerializedLambda;\n" +
				"import java.lang.reflect.Method;\n" +
				"import java.util.List;\n" +
				"import java.util.function.Function;\n" +
				"import java.util.ArrayList;\n" +
				"import java.util.Collections;\n" +
				"import java.util.Comparator;\n" +
				"public class X {\n" +
				"	private static interface SerializableFunction<A, R> extends Function<A, R>, Serializable { }\n" +
				"	private static List<String> noop(List<String> l) { return l; }\n" +
				"	public static void main(String[] args) throws Exception {\n" +
				"		SerializableFunction<List<String>, List<String>> f = X::noop;\n" +
				"		Method invokeWriteReplaceMethod = ObjectStreamClass.class.getDeclaredMethod(\"invokeWriteReplace\", Object.class);\n" +
				"		invokeWriteReplaceMethod.setAccessible(true);\n" +
				"		SerializedLambda l = (SerializedLambda)invokeWriteReplaceMethod.invoke(ObjectStreamClass.lookupAny(f.getClass()), f);\n" +
				"		System.out.println(\"Lambda binds to: \" + l.getImplClass() + \".\" + l.getImplMethodName());\n" +
				"		System.out.println(\"Methods (with generics):\");\n" +
				"		List<String> list = new ArrayList<String>();\n" +
				"		for(Method m : X.class.getDeclaredMethods()) {\n" +
				"			if(m.getName().equals(\"main\")) continue;\n" +
				"			if(m.getName().contains(\"deserializeLambda\")) continue;\n" +
				"			list.add(\"- \" + m.getGenericReturnType() + \" \" + m.getName() + \"(\" + m.getGenericParameterTypes()[0] + \")\");\n" +
				"		}\n" +
				"		Collections.sort(list, new Comparator<String>() {\n" +
				"			public int compare(String s1, String s2) {\n" +
				"				return s1.compareTo(s2);\n" +
			    "			}\n" +
				"		});\n" +
				"		System.out.println(list.toString());\n" +
				"	}\n" +
				"}\n"
			},
			"Lambda binds to: X.noop\n" + 
			"Methods (with generics):\n" + 
			"[- java.util.List<java.lang.String> noop(java.util.List<java.lang.String>)]",
			null,
			true,
			(isJRE9Plus 
			? new String[] { "--add-opens", "java.base/java.io=ALL-UNNAMED" } 
			: new String [] { "-Ddummy" }) // Not sure, unless we force the VM to not be reused by passing dummy vm argument, the generated program aborts midway through its execution.
			);
}
// https://bugs.eclipse.org/bugs/show_bug.cgi?id=447119, [1.8][compiler] method references lost generic type information (4.4 -> 4.4.1 regression) 
public void test447119e() {
	this.runConformTest(
			new String[] {
				"X.java",
				"import java.lang.reflect.Method;\n" +
				"import java.lang.reflect.Parameter;\n" +
				"import java.util.Arrays;\n" +
				"import java.util.function.Function;\n" +
				"import java.util.List;\n" +
				"public class X implements java.io.Serializable {\n" +
				"    private static List<String> foo(List<String> x){return x;}\n" +
				"    public static void main(String[] args) {\n" +
				"        Function<List<String>,List<String>> f = X::foo;\n" +
				"        Method[] methods = X.class.getDeclaredMethods();\n" +
				"        for (Method m : methods) {\n" +
				"        	if (m.getName().contains(\"lambda\")) {\n" +
				"        		System.out.println(\"- \" + m.getGenericReturnType() + \" \" + m.getName() + \"(\" + Arrays.asList(m.getGenericParameterTypes()) + \")\");\n" +
				"        	}\n" +
				"        }\n" +
				"    }\n" +
				"}\n"
			},
			"");
}
// https://bugs.eclipse.org/bugs/show_bug.cgi?id=432605, [1.8] Incorrect error "The type ArrayList<T> does not define add(ArrayList<T>, Object) that is applicable here"
public void test432605() {
	this.runConformTest(
		new String[] {
			"X.java", 
			"import java.util.ArrayList;\n" +
			"import java.util.HashMap;\n" +
			"import java.util.function.Function;\n" +
			"import java.util.function.Supplier;\n" +
			"import java.util.stream.Collector;\n" +
			"import java.util.stream.Collectors;\n" +
			"import java.util.stream.Stream;\n" +
			"public class X {\n" +
			"static <T, E extends Exception, K, L, M> M terminalAsMapToList(\n" +
			"    Function<? super T, ? extends K> classifier,\n" +
			"    Function<HashMap<K, L>, M> intoMap,\n" +
			"    Function<ArrayList<T>, L> intoList,\n" +
			"    Supplier<Stream<T>> supplier,\n" +
			"    Class<E> classOfE) throws E {\n" +
			"  	return terminalAsCollected(\n" +
			"  	  classOfE,\n" +
			"  	  Collectors.collectingAndThen(\n" +
			"  	    Collectors.groupingBy(\n" +
			"  	      classifier,\n" +
			"  	      HashMap<K, L>::new,\n" +
			"  	      Collectors.collectingAndThen(\n" +
			"  	      	// The type ArrayList<T> does not define add(ArrayList<T>, Object) that is applicable here\n" +
			"  	      	// from ArrayList<T>::add:\n" +
			"  	        Collector.of(ArrayList<T>::new, ArrayList<T>::add, (ArrayList<T> left, ArrayList<T> right) -> { \n" +
			"  		        left.addAll(right);\n" +
			"  		        return left;\n" +
			"  	        }),\n" +
			"  	        intoList)),\n" +
			"  	    intoMap),\n" +
			"  	  supplier);\n" +
			"  }\n" +
			"	static <E extends Exception, T, M> M terminalAsCollected(\n" +
			"    Class<E> class1,\n" +
			"    Collector<T, ?, M> collector,\n" +
			"    Supplier<Stream<T>> supplier) throws E {\n" +
			"  	try(Stream<T> s = supplier.get()) {\n" +
			"  		return s.collect(collector);\n" +
			"  	} catch(RuntimeException e) {\n" +
			"  		throw unwrapCause(class1, e);\n" +
			"  	}\n" +
			"  }\n" +
			"	static <E extends Exception> E unwrapCause(Class<E> classOfE, RuntimeException e) throws E {\n" +
			"		Throwable cause = e.getCause();\n" +
			"		if(classOfE.isInstance(cause) == false) {\n" +
			"			throw e;\n" +
			"		}\n" +
			"		throw classOfE.cast(cause);\n" +
			"}\n" +
			"}\n"
	},
	"");
}
// https://bugs.eclipse.org/bugs/show_bug.cgi?id=432605, [1.8] Incorrect error "The type ArrayList<T> does not define add(ArrayList<T>, Object) that is applicable here"
public void testreduced432605() {
	this.runConformTest(
		new String[] {
			"X.java", 
			"import java.util.ArrayList;\n" +
			"import java.util.HashMap;\n" +
			"import java.util.function.Function;\n" +
			"import java.util.stream.Collector;\n" +
			"import java.util.stream.Collectors;\n" +
			"public class X {\n" +
			"    static <T, K, L, M> void foo() {\n" +
			"	Collector<T, ?, M> cat = \n" +
			"            Collectors.collectingAndThen(\n" +
			"		Collectors.groupingBy((Function<? super T, ? extends K>) null, \n" +
			"				HashMap<K, L>::new, \n" +
			"				(Collector<T, ArrayList<T>, L>) null), \n" +
			"				(Function<HashMap<K, L>, M>) null);\n" +
			"	}\n" +
			"}\n"
	},
	"");
}
// https://bugs.eclipse.org/bugs/show_bug.cgi?id=448802, [1.8][compiler] Poly invocations interleaved by a impertinent lambda may need some more changes,
public void test448802() throws Exception {
	this.runConformTest(
		new String[] {
			"X.java",
			"import java.util.Optional;\n" +
			"public class X {\n" +
			"	public static void main(String[] args) {\n" +
			"		Optional<String> userName = Optional.of(\"sa\");\n" +
			"		Optional<String> password = Optional.of(\"sa\");\n" +
			"		boolean isValid = userName.flatMap((String u) -> {\n" +
			"			return password.map((String p) -> {\n" +
			"				return u.equals(\"sa\") && p.equals(\"sa\");\n" +
			"			});\n" +
			"		}).orElse(false);\n" +
			"		System.out.println(isValid);\n" +
			"	}\n" +
			"}\n"
		},
		"true");
}
// https://bugs.eclipse.org/bugs/show_bug.cgi?id=449063, [1.8][compiler] Bring back generic signatures for Lambda Expressions 
public void test449063() {
	Map customOptions = getCompilerOptions();
	customOptions.put(CompilerOptions.OPTION_LambdaGenericSignature, CompilerOptions.GENERATE);
	this.runConformTest(
		false,
		new String[] {
			"Test.java",
			"import java.io.Serializable;\n" + 
			"import java.lang.invoke.SerializedLambda;\n" + 
			"import java.lang.reflect.Method;\n" + 
			"import java.lang.reflect.Type;\n" + 
			"public class Test {\n" + 
			"    public static interface Map<IN, OUT> {\n" + 
			"        public OUT map(IN in);\n" + 
			"    }\n" + 
			"    public static class Tuple<T1, T2> {\n" + 
			"        private T1 field1;\n" + 
			"        private T2 field2;\n" + 
			"    }\n" + 
			"    public static void main(String[] strings) throws Exception {\n" + 
			"        Map<Tuple<String, Double>, Tuple<Integer, String>> map = (in) -> new Tuple<>();\n" + 
			"        for(Method m : Test.class.getDeclaredMethods()) {\n" + 
			"        // Use the type information stored in signature\n" + 
			"            if (m.getName().contains(\"lambda\")) {\n" +
			"              System.out.println(m.getGenericReturnType());\n" + 
			"              for (Type t : m.getGenericParameterTypes()) {\n" + 
			"                  System.out.println(t);\n" + 
			"              }\n" +
			"            }\n" +
			"        }\n" +
			"    }\n" + 
			"}"
			},
<<<<<<< HEAD
		null,
		customOptions,
		null,
		(isJRE9
		? "Test$Tuple<java.lang.Integer, java.lang.String>\n" +
		  "Test$Tuple<java.lang.String, java.lang.Double>"
		: "Test.Test$Tuple<java.lang.Integer, java.lang.String>\n" +
		  "Test.Test$Tuple<java.lang.String, java.lang.Double>"),
		null,
		EclipseJustification.EclipseBug449063);
=======
			(isJRE9Plus
			? "Test$Tuple<java.lang.Integer, java.lang.String>\n" +
			  "Test$Tuple<java.lang.String, java.lang.Double>"
			: "Test.Test$Tuple<java.lang.Integer, java.lang.String>\n" +
			  "Test.Test$Tuple<java.lang.String, java.lang.Double>"),
			customOptions);
>>>>>>> a286dada
}
// https://bugs.eclipse.org/bugs/show_bug.cgi?id=449063, [1.8][compiler] Bring back generic signatures for Lambda Expressions 
public void test449063a() {
	Map customOptions = getCompilerOptions();
	customOptions.put(CompilerOptions.OPTION_LambdaGenericSignature, CompilerOptions.GENERATE);
	this.runConformTest(
		false,
		new String[] {
			"Test.java",
			"import java.io.Serializable;\n" + 
			"import java.lang.invoke.SerializedLambda;\n" + 
			"import java.lang.reflect.Method;\n" + 
			"import java.lang.reflect.Type;\n" + 
			"public class Test {\n" + 
			"    public static interface Map<IN, OUT> extends Serializable {\n" + 
			"        public OUT map(IN in);\n" + 
			"    }\n" + 
			"    public static class Tuple<T1, T2> {\n" + 
			"        private T1 field1;\n" + 
			"        private T2 field2;\n" + 
			"    }\n" + 
			"    public static void main(String[] strings) throws Exception {\n" + 
			"        Map<Tuple<String, Double>, Tuple<Integer, String>> map = (in) -> new Tuple<>();\n" + 
			"        SerializedLambda sl = getSerializedLambda(map);      \n" + 
			"        Method m = getLambdaMethod(sl);\n" + 
			"        // Use the type information stored in signature\n" + 
			"        System.out.println(m.getGenericReturnType());\n" + 
			"        for (Type t : m.getGenericParameterTypes()) {\n" + 
			"            System.out.println(t);\n" + 
			"        }\n" + 
			"    }\n" + 
			"    public static Method getLambdaMethod(SerializedLambda lambda) throws Exception {\n" + 
			"        String implClassName = lambda.getImplClass().replace(\'/\', \'.\');\n" + 
			"        Class<?> implClass = Class.forName(implClassName);\n" + 
			"        String lambdaName = lambda.getImplMethodName();\n" + 
			"        for (Method m : implClass.getDeclaredMethods()) {\n" + 
			"            if (m.getName().equals(lambdaName)) {\n" + 
			"                return m;\n" + 
			"            }\n" + 
			"        }\n" + 
			"        throw new Exception(\"Lambda Method not found\");\n" + 
			"    }\n" + 
			"    public static SerializedLambda getSerializedLambda(Object function) throws Exception {\n" + 
			"        if (function == null || !(function instanceof java.io.Serializable)) {\n" + 
			"            throw new IllegalArgumentException();\n" + 
			"        }\n" + 
			"        for (Class<?> clazz = function.getClass(); clazz != null; clazz = clazz.getSuperclass()) {\n" + 
			"            try {\n" + 
			"                Method replaceMethod = clazz.getDeclaredMethod(\"writeReplace\");\n" + 
			"                replaceMethod.setAccessible(true);\n" + 
			"                Object serializedForm = replaceMethod.invoke(function);\n" + 
			"                if (serializedForm instanceof SerializedLambda) {\n" + 
			"                    return (SerializedLambda) serializedForm;\n" + 
			"                }\n" + 
			"            }\n" + 
			"            catch (NoSuchMethodError e) {\n" + 
			"                // fall through the loop and try the next class\n" + 
			"            }\n" + 
			"            catch (Throwable t) {\n" + 
			"                throw new RuntimeException(\"Error while extracting serialized lambda\", t);\n" + 
			"            }\n" + 
			"        }\n" + 
			"        throw new Exception(\"writeReplace method not found\");\n" + 
			"    }\n" + 
			"}"
			},
<<<<<<< HEAD
		null,
		customOptions,
		null,
		(isJRE9
		? "Test$Tuple<java.lang.Integer, java.lang.String>\n" +
		  "Test$Tuple<java.lang.String, java.lang.Double>"
		: "Test.Test$Tuple<java.lang.Integer, java.lang.String>\n" +
		  "Test.Test$Tuple<java.lang.String, java.lang.Double>"),
		null,
		EclipseJustification.EclipseBug449063);
=======
			(isJRE9Plus
			? "Test$Tuple<java.lang.Integer, java.lang.String>\n" +
			  "Test$Tuple<java.lang.String, java.lang.Double>"
			: "Test.Test$Tuple<java.lang.Integer, java.lang.String>\n" +
			  "Test.Test$Tuple<java.lang.String, java.lang.Double>"),
			customOptions);
>>>>>>> a286dada
}
// https://bugs.eclipse.org/bugs/show_bug.cgi?id=449063, [1.8][compiler] Bring back generic signatures for Lambda Expressions 
public void test449063b() {
	Map customOptions = getCompilerOptions();
	customOptions.put(CompilerOptions.OPTION_LambdaGenericSignature, CompilerOptions.DO_NOT_GENERATE);
	this.runConformTest(
		new String[] {
			"Test.java",
			"import java.io.Serializable;\n" + 
			"import java.lang.invoke.SerializedLambda;\n" + 
			"import java.lang.reflect.Method;\n" + 
			"import java.lang.reflect.Type;\n" + 
			"public class Test {\n" + 
			"    public static interface Map<IN, OUT> {\n" + 
			"        public OUT map(IN in);\n" + 
			"    }\n" + 
			"    public static class Tuple<T1, T2> {\n" + 
			"        private T1 field1;\n" + 
			"        private T2 field2;\n" + 
			"    }\n" + 
			"    public static void main(String[] strings) throws Exception {\n" + 
			"        Map<Tuple<String, Double>, Tuple<Integer, String>> map = (in) -> new Tuple<>();\n" + 
			"        for(Method m : Test.class.getDeclaredMethods()) {\n" + 
			"        // Use the type information stored in signature\n" + 
			"            if (m.getName().contains(\"lambda\")) {\n" +
			"              System.out.println(m.getGenericReturnType());\n" + 
			"              for (Type t : m.getGenericParameterTypes()) {\n" + 
			"                  System.out.println(t);\n" + 
			"              }\n" +
			"            }\n" +
			"        }\n" +
			"    }\n" + 
			"}"
			},
			"class Test$Tuple\n" +
			"class Test$Tuple",
			customOptions);
}
// https://bugs.eclipse.org/bugs/show_bug.cgi?id=449063, [1.8][compiler] Bring back generic signatures for Lambda Expressions 
public void test449063c() {
	Map customOptions = getCompilerOptions();
	customOptions.put(CompilerOptions.OPTION_LambdaGenericSignature, CompilerOptions.DO_NOT_GENERATE);
	this.runConformTest(
		new String[] {
			"Test.java",
			"import java.io.Serializable;\n" + 
			"import java.lang.invoke.SerializedLambda;\n" + 
			"import java.lang.reflect.Method;\n" + 
			"import java.lang.reflect.Type;\n" + 
			"public class Test {\n" + 
			"    public static interface Map<IN, OUT> extends Serializable {\n" + 
			"        public OUT map(IN in);\n" + 
			"    }\n" + 
			"    public static class Tuple<T1, T2> {\n" + 
			"        private T1 field1;\n" + 
			"        private T2 field2;\n" + 
			"    }\n" + 
			"    public static void main(String[] strings) throws Exception {\n" + 
			"        Map<Tuple<String, Double>, Tuple<Integer, String>> map = (in) -> new Tuple<>();\n" + 
			"        SerializedLambda sl = getSerializedLambda(map);      \n" + 
			"        Method m = getLambdaMethod(sl);\n" + 
			"        // Use the type information stored in signature\n" + 
			"        System.out.println(m.getGenericReturnType());\n" + 
			"        for (Type t : m.getGenericParameterTypes()) {\n" + 
			"            System.out.println(t);\n" + 
			"        }\n" + 
			"    }\n" + 
			"    public static Method getLambdaMethod(SerializedLambda lambda) throws Exception {\n" + 
			"        String implClassName = lambda.getImplClass().replace(\'/\', \'.\');\n" + 
			"        Class<?> implClass = Class.forName(implClassName);\n" + 
			"        String lambdaName = lambda.getImplMethodName();\n" + 
			"        for (Method m : implClass.getDeclaredMethods()) {\n" + 
			"            if (m.getName().equals(lambdaName)) {\n" + 
			"                return m;\n" + 
			"            }\n" + 
			"        }\n" + 
			"        throw new Exception(\"Lambda Method not found\");\n" + 
			"    }\n" + 
			"    public static SerializedLambda getSerializedLambda(Object function) throws Exception {\n" + 
			"        if (function == null || !(function instanceof java.io.Serializable)) {\n" + 
			"            throw new IllegalArgumentException();\n" + 
			"        }\n" + 
			"        for (Class<?> clazz = function.getClass(); clazz != null; clazz = clazz.getSuperclass()) {\n" + 
			"            try {\n" + 
			"                Method replaceMethod = clazz.getDeclaredMethod(\"writeReplace\");\n" + 
			"                replaceMethod.setAccessible(true);\n" + 
			"                Object serializedForm = replaceMethod.invoke(function);\n" + 
			"                if (serializedForm instanceof SerializedLambda) {\n" + 
			"                    return (SerializedLambda) serializedForm;\n" + 
			"                }\n" + 
			"            }\n" + 
			"            catch (NoSuchMethodError e) {\n" + 
			"                // fall through the loop and try the next class\n" + 
			"            }\n" + 
			"            catch (Throwable t) {\n" + 
			"                throw new RuntimeException(\"Error while extracting serialized lambda\", t);\n" + 
			"            }\n" + 
			"        }\n" + 
			"        throw new Exception(\"writeReplace method not found\");\n" + 
			"    }\n" + 
			"}"
			},
			"class Test$Tuple\n" +
			"class Test$Tuple",
			customOptions);
}
// https://bugs.eclipse.org/bugs/show_bug.cgi?id=449063, [1.8][compiler] Bring back generic signatures for Lambda Expressions 
public void test449063d() {
	Map customOptions = getCompilerOptions();
	customOptions.put(CompilerOptions.OPTION_LambdaGenericSignature, CompilerOptions.GENERATE);
	this.runConformTest(
		new String[] {
			"Test.java",
			"import java.io.Serializable;\n" + 
			"import java.lang.invoke.SerializedLambda;\n" + 
			"import java.lang.reflect.Method;\n" + 
			"import java.lang.reflect.Type;\n" + 
			"public class Test {\n" + 
			"    public static interface Map<IN, OUT> {\n" + 
			"        public OUT map(IN in);\n" + 
			"    }\n" + 
			"    public static Tuple<Integer, String> noop(Tuple<String, Double> t){return null;}\n" +
			"    public static class Tuple<T1, T2> {\n" + 
			"        private T1 field1;\n" + 
			"        private T2 field2;\n" + 
			"    }\n" + 
			"    public static void main(String[] strings) throws Exception {\n" + 
			"        Map<Tuple<String, Double>, Tuple<Integer, String>> map = Test::noop;\n" + 
			"        for(Method m : Test.class.getDeclaredMethods()) {\n" + 
			"        // Use the type information stored in signature\n" + 
			"            if (m.getName().contains(\"lambda\")) {\n" +
			"              System.out.println(m.getGenericReturnType());\n" + 
			"              for (Type t : m.getGenericParameterTypes()) {\n" + 
			"                  System.out.println(t);\n" + 
			"              }\n" +
			"            }\n" +
			"        }\n" +
			"    }\n" + 
			"}"
			},
			"",
			customOptions);
}
// https://bugs.eclipse.org/bugs/show_bug.cgi?id=449063, [1.8][compiler] Bring back generic signatures for Lambda Expressions 
public void test449063e() {
	Map customOptions = getCompilerOptions();
	customOptions.put(CompilerOptions.OPTION_LambdaGenericSignature, CompilerOptions.DO_NOT_GENERATE);
	this.runConformTest(
		new String[] {
			"Test.java",
			"import java.io.Serializable;\n" + 
			"import java.lang.invoke.SerializedLambda;\n" + 
			"import java.lang.reflect.Method;\n" + 
			"import java.lang.reflect.Type;\n" + 
			"public class Test {\n" + 
			"    public static interface Map<IN, OUT> extends Serializable {\n" + 
			"        public OUT map(IN in);\n" + 
			"    }\n" + 
			"    public static Tuple<Integer, String> noop(Tuple<String, Double> t){return null;}\n" +
			"    public static class Tuple<T1, T2> {\n" + 
			"        private T1 field1;\n" + 
			"        private T2 field2;\n" + 
			"    }\n" + 
			"    public static void main(String[] strings) throws Exception {\n" + 
			"        Map<Tuple<String, Double>, Tuple<Integer, String>> map = Test::noop;\n" + 
			"        SerializedLambda sl = getSerializedLambda(map);      \n" + 
			"        Method m = getLambdaMethod(sl);\n" + 
			"        // Use the type information stored in signature\n" + 
			"        System.out.println(m.getGenericReturnType());\n" + 
			"        for (Type t : m.getGenericParameterTypes()) {\n" + 
			"            System.out.println(t);\n" + 
			"        }\n" + 
			"    }\n" + 
			"    public static Method getLambdaMethod(SerializedLambda lambda) throws Exception {\n" + 
			"        String implClassName = lambda.getImplClass().replace(\'/\', \'.\');\n" + 
			"        Class<?> implClass = Class.forName(implClassName);\n" + 
			"        String lambdaName = lambda.getImplMethodName();\n" + 
			"        for (Method m : implClass.getDeclaredMethods()) {\n" + 
			"            if (m.getName().equals(lambdaName)) {\n" + 
			"                return m;\n" + 
			"            }\n" + 
			"        }\n" + 
			"        throw new Exception(\"Lambda Method not found\");\n" + 
			"    }\n" + 
			"    public static SerializedLambda getSerializedLambda(Object function) throws Exception {\n" + 
			"        if (function == null || !(function instanceof java.io.Serializable)) {\n" + 
			"            throw new IllegalArgumentException();\n" + 
			"        }\n" + 
			"        for (Class<?> clazz = function.getClass(); clazz != null; clazz = clazz.getSuperclass()) {\n" + 
			"            try {\n" + 
			"                Method replaceMethod = clazz.getDeclaredMethod(\"writeReplace\");\n" + 
			"                replaceMethod.setAccessible(true);\n" + 
			"                Object serializedForm = replaceMethod.invoke(function);\n" + 
			"                if (serializedForm instanceof SerializedLambda) {\n" + 
			"                    return (SerializedLambda) serializedForm;\n" + 
			"                }\n" + 
			"            }\n" + 
			"            catch (NoSuchMethodError e) {\n" + 
			"                // fall through the loop and try the next class\n" + 
			"            }\n" + 
			"            catch (Throwable t) {\n" + 
			"                throw new RuntimeException(\"Error while extracting serialized lambda\", t);\n" + 
			"            }\n" + 
			"        }\n" + 
			"        throw new Exception(\"writeReplace method not found\");\n" + 
			"    }\n" + 
			"}"
			},
			(isJRE9Plus
			? "Test$Tuple<java.lang.Integer, java.lang.String>\n" +
			  "Test$Tuple<java.lang.String, java.lang.Double>"
			: "Test.Test$Tuple<java.lang.Integer, java.lang.String>\n" +
			  "Test.Test$Tuple<java.lang.String, java.lang.Double>"),
			customOptions);
}
// https://bugs.eclipse.org/bugs/show_bug.cgi?id=449063, [1.8][compiler] Bring back generic signatures for Lambda Expressions 
public void test449063f() {
	Map customOptions = getCompilerOptions();
	customOptions.put(CompilerOptions.OPTION_LambdaGenericSignature, CompilerOptions.GENERATE);
	this.runConformTest(
		new String[] {
			"Test.java",
			"import java.io.Serializable;\n" + 
			"import java.lang.reflect.Method;\n" + 
			"import java.lang.reflect.Type;\n" + 
			"public class Test implements Serializable{\n" + 
			"    public static interface Map<IN, OUT> {\n" + 
			"        public OUT map(IN in);\n" + 
			"    }\n" + 
			"    public static Tuple<Integer, String> noop(Tuple<String, Double> t){return null;}\n" +
			"    public static class Tuple<T1, T2> {\n" + 
			"        private T1 field1;\n" + 
			"        private T2 field2;\n" + 
			"    }\n" + 
			"    public static void main(String[] strings) throws Exception {\n" + 
			"        Map<Tuple<String, Double>, Tuple<Integer, String>> map = Test::noop;\n" + 
			"        for(Method m : Test.class.getDeclaredMethods()) {\n" + 
			"        // Use the type information stored in signature\n" + 
			"            if (m.getName().contains(\"lambda\")) {\n" +
			"              System.out.println(m.getGenericReturnType());\n" + 
			"              for (Type t : m.getGenericParameterTypes()) {\n" + 
			"                  System.out.println(t);\n" + 
			"              }\n" +
			"            }\n" +
			"        }\n" +
			"    }\n" + 
			"}"
			},
			"",
			customOptions);
}
//https://bugs.eclipse.org/bugs/show_bug.cgi?id=445949, Lambda parameter not shadowing in nested scope producing non-existent compilation error
public void test445949() {
	this.runConformTest(
		new String[] {
			"X.java",
			"import java.util.function.Consumer;\n" +
			"public class X {\n" +
			"	void methodInFirstLevel(int y) {\n" +
			"		class Second {\n" +
			"			int t = y;\n" +
			"			Consumer<Integer> myConsumer1 = (z) -> {\n" +
			"				System.out.println(\"z = \" + z);\n" +
			"				System.out.println(\"y = \" + y);\n" +
			"				System.out.println(\"t = \" + t);\n" +
			"			};\n" +
			"			Consumer<Integer> myConsumer2 = (y) -> {\n" +
			"				System.out.println(\"y = \" + y);\n" +
			"				System.out.println(\"t = \" + t);\n" +
			"			};\n" +
			"			void foo( int y) {\n" +
			"				System.out.println(\"y = \" + y);\n" +
			"			}\n" +
			"			class Third {\n" +
			"				Consumer<Integer> myConsumer3 = (y) -> {\n" +
			"					System.out.println(\"y = \" + y);\n" +
			"				};\n" +
			"			}\n" +
			"			void bar(int y) {\n" +
			"				new Third().myConsumer3.accept(y);\n" +
			"			}\n" +
			" 		}\n" +
			"		new Second().myConsumer1.accept(10);\n" +
			"		new Second().myConsumer2.accept(20);\n" +
			"		new Second().foo(30);\n" +
			"		new Second().bar(40);\n" +
			"		\n" +
			"	}\n" +
			"	void foo() {\n" +
			"  		Consumer<Integer> myConsumer2 = (y) -> {\n" +
			"		class Inner {\n" +
			"	  	Consumer<Integer> myConsumer4 = (y) -> { \n" +
			"		class InnerMost {\n" +
			"		Consumer<Integer> myConsumer3 = (y /*error without fix*/) -> {};\n" +
			"		}\n" +
			"	  	};\n" +
			"		}\n" +
			"		new Inner().myConsumer4.accept(10);\n" +
			"	};\n" +
			"	}\n" +
			"	public static void main(String[] args) {\n" +
			"		new X().methodInFirstLevel(5);\n" +
			"		new X().foo();\n" +
			"	}\n" +
			"}\n"
	},
	"z = 10\ny = 5\nt = 5\ny = 20\nt = 5\ny = 30\ny = 40");
}
//https://bugs.eclipse.org/bugs/show_bug.cgi?id=445949, Lambda parameter not shadowing in nested scope producing non-existent compilation error
public void test445949a() {
	this.runNegativeTest(
		new String[] {
			"X.java",
			"import java.util.function.Consumer;\n" +
			"class X {\n" +
			"	void foo(int y) {\n" +
			"		Consumer<Integer> c1 = (y)-> {};\n" +
			"	}\n" +
			"	void foo2() {\n" +
			"		int y;\n" +
			"		Consumer<Integer> c1 = (y)-> {};\n" +
			"	}\n" +
			"}\n"
		},
		"----------\n" +
		"1. ERROR in X.java (at line 4)\n" +
		"	Consumer<Integer> c1 = (y)-> {};\n" +
		"	                        ^\n" +
		"Lambda expression's parameter y cannot redeclare another local variable defined in an enclosing scope. \n" +
		"----------\n" +
		"2. ERROR in X.java (at line 8)\n" +
		"	Consumer<Integer> c1 = (y)-> {};\n" +
		"	                        ^\n" +
		"Lambda expression's parameter y cannot redeclare another local variable defined in an enclosing scope. \n" +
		"----------\n");
}
// https://bugs.eclipse.org/bugs/show_bug.cgi?id=456395, can't compile the Java8 code
public void test456395() {
	this.runConformTest(
			new String[] {
			"Test.java",
			"import java.io.*;\n" +
			"import java.util.*;\n" +
			"import java.util.stream.*;\n" +
			"import static java.util.stream.Collectors.*;\n" +
			"public class Test {\n" +
			"   public static void main(String[] args) throws IOException {\n" +
			"      Stream<Locale> locales = Stream.of(Locale.getAvailableLocales());\n" +
			"      locales = Stream.of(Locale.getAvailableLocales());\n" +
			"      Map<String, Set<String>> countryToLanguages = locales.collect(\n" +
			"         groupingBy(Locale::getDisplayCountry, \n" +
			"            mapping(Locale::getDisplayLanguage,\n" +
			"               toSet())));\n" +
			"   }\n" +
			"}\n"});
}
//https://bugs.eclipse.org/bugs/show_bug.cgi?id=459305
public void test459305() {
	this.runConformTest(
			new String[] {
			"X.java",
			"import java.io.Serializable;\n" +
			"import java.util.function.BiConsumer;\n" +
			"import java.util.function.Consumer;\n" +
			"public class X {\n" +
			"   public static void main(String[] args) {\n" +
			"      foo(arg1 -> bar(X::baz));\n" +
			"   }\n" +
			"   private static <A1> void foo(Consumer<A1> c) { c.accept(null); }\n" +
			"   private static void baz(String s1, String s2) { System.out.println(s1 + \"::\" + s2); }\n" +
			"   private static void bar(VoidMethodRef2<String, String> mr2) { mr2.accept(\"one\", \"two\"); }\n" +
			"   private static interface VoidMethodRef2<A1, A2> extends BiConsumer<A1, A2>, Serializable {}\n" +
			"}\n"},
			"one::two");
}
// https://bugs.eclipse.org/bugs/show_bug.cgi?id=467825 Missing code implementation in the compiler
public void test467825() {
	this.runConformTest(
		new String[] {
			"Main.java",
			"import java.util.function.Function;\n" + 
			"public class Main {\n" + 
			"    public Function<String, String> f(int x) {\n" + 
			"    	class A {\n" + 
			"    		void g() {\n" + 
			"    	        System.out.println(x);\n" + 
			"    		}\n" + 
			"    	}\n" + 
			"        return s -> {\n" + 
			"        	A a = new A();\n" + 
			"            return s;\n" + 
			"        };\n" + 
			"    }\n" + 
			"}\n" 
	});
}
// https://bugs.eclipse.org/bugs/show_bug.cgi?id=467825 Missing code implementation in the compiler
public void test467825a() {
	this.runConformTest(
		new String[] {
			"Test.java",
			"import java.util.function.Function;\n" + 
			"interface Foo {void alpha(Bar pBar);}\n" + 
			"class Bar {Object bravo() {return null;}}\n" + 
			"class Test {\n" + 
			"	Foo foo(Function pFunction) {\n" + 
			"	    class Baz {\n" + 
			"	    	public Baz(Object pObj) {\n" + 
			"	    	}\n" + 
			"	    	class NestedBaz extends Baz {\n" + 
			"	    		NestedBaz(Object pObj) {\n" + 
			"	    			super(pObj);\n" + 
			"	    			pFunction.apply(pObj);\n" + 
			"	    		}\n" + 
			"	    	}\n" + 
			"	    }\n" + 
			"	    return pBar -> {\n" + 
			"	    		Object o = new Baz(pBar).new NestedBaz(pBar.bravo());\n" + 
			"	    	};\n" + 
			"	  }\n" + 
			"	  void charlie(Object pRemovals) {}\n" + 
			"	  void delta(Foo pListener) {}\n" + 
			"}\n"
	});
}
//https://bugs.eclipse.org/bugs/show_bug.cgi?id=461004 Multiple spurious errors compiling FunctionalJava project
public void test461004() {
	this.runConformTest(
		false /* skipJavac */,
		JavacHasABug.JavacBugFixed_901,
		new String[] {
			"Ice.java",
			"import java.util.function.BiPredicate;\n" + 
			"import java.util.function.Function;\n" + 
			"class Ice {\n" + 
			"  static <T> BiPredicate<T, T> create(BiPredicate<? super T, ? super T> fn) {\n" + 
			"    return null;\n" + 
			"  }\n" + 
			"  static <T, K> BiPredicate<T, T> create(Function<? super T, ? super K> map) {\n" + 
			"    return null;\n" + 
			"  }\n" + 
			"  void someMethod(BiPredicate<String, String> b) {}\n" + 
			"  void method() {\n" + 
			"    BiPredicate<String, String> eq = String::equalsIgnoreCase;\n" + 
			"    // these all compile:\n" + 
			"    BiPredicate<String, String> ok1 = create( eq );\n" + 
			"    BiPredicate<String, String> ok2 = create( (a, b) -> true );\n" + 
			"    BiPredicate<String, String> ok3 = create( String::valueOf );\n" + 
			"    // this causes an internal compiler error, ArrayIndexOutOfBoundsException: 1\n" + 
			"    someMethod(create( String::equalsIgnoreCase ));\n" + 
			"  }\n" + 
			"}\n"
	}, null);
}
// https://bugs.eclipse.org/bugs/show_bug.cgi?id=478533 [compiler][1.8][lambda] check visibility of target context is broken
public void test478533() {
	this.runConformTest(
		new String[] {
			"test/BugDemonstrator.java",
			"package test;\n" + 
			"import test.subpackage.B;\n" + 
			"public class BugDemonstrator {\n" + 
			"	public static void main(String[] args) {\n" + 
			"		// OK\n" + 
			"		invoke(new B() {\n" + 
			"			public String invoke(Integer input) {\n" + 
			"				return null;\n" + 
			"			}\n" + 
			"		});\n" + 
			"		// ERROR\n" + 
			"		invoke((Integer i) -> { // Error is here: The type A<Object,Integer> from the descriptor computed for the target context is not visible here.\n" + 
			"			return null;\n" + 
			"		});\n" + 
			"	}\n" + 
			"	private static String invoke(B b) {\n" + 
			"		return b.invoke(1);\n" + 
			"	}\n" + 
			"}\n",
			"test/subpackage/A.java",
			"package test.subpackage;\n" + 
			"interface A<I> {\n" + 
			"	String invoke(I input);\n" + 
			"}\n",
			"test/subpackage/B.java",
			"package test.subpackage;\n" + 
			"public interface B extends A<Integer> {}\n" 
	});
}
// https://bugs.eclipse.org/bugs/show_bug.cgi?id=478533 [compiler][1.8][lambda] check visibility of target context is broken
public void test478533a() {
	this.runNegativeTest(
		new String[] {
			"test/BugDemonstrator.java",
			"package test;\n" + 
			"import test.subpackage.C;\n" + 
			"public class BugDemonstrator {\n" + 
			"	public static void main(String[] args) {\n" + 
			"		C c = new C();\n" + 
			"		c.invoke((Integer i) -> { \n" + 
			"			return null;\n" + 
			"		}, 2);\n" + 
			"	}\n" + 
			"}\n",
			"test/subpackage/A.java",
			"package test.subpackage;\n" + 
			"public interface A<I> {\n" + 
			"	String invoke(I input);\n" + 
			"}\n",
			"test/subpackage/B.java",
			"package test.subpackage;\n" + 
			"interface B extends A<Integer> {}\n" ,
			"test/subpackage/C.java",
			"package test.subpackage;\n" + 
			"public class C {\n" + 
			"	public String invoke(B b, Integer input) {\n" + 
			"		return b.invoke(input);\n" + 
			"	}\n" + 
			"}\n"
	},
	"----------\n" +
	"1. ERROR in test\\BugDemonstrator.java (at line 6)\n" +
	"	c.invoke((Integer i) -> { \n" +
	"	         ^^^^^^^^^^^^^^\n" +
	"The type B from the descriptor computed for the target context is not visible here.  \n" +
	"----------\n");
}
// https://bugs.eclipse.org/bugs/show_bug.cgi?id=477263 [1.8][compiler] No enclosing instance of the type Outer is accessible in scope for method reference
public void test477263() {
	this.runConformTest(
		new String[] {
			"Test.java",
			"import java.util.function.Function;\n" + 
			"public interface Test<T> {\n" + 
			"    static <K> void test(Function<?, ? extends K> function) {\n" + 
			"        class Outer {\n" + 
			"        	Outer(K k) {}\n" + 
			"            class Inner {\n" + 
			"                public Inner(K k) {}\n" + 
			"                private void method(K k) {\n" + 
			"                    System.out.println(function.apply(null));\n" + 
			"                    Function<K, Inner> f = Inner::new;\n" + 
			"                    Function<K, Outer> f2 = Outer::new;\n" + 
			"                }\n" + 
			"            }\n" + 
			"        }\n" + 
			"        new Outer(null).new Inner(null).method(null);\n" + 
			"    }\n" + 
			"    public static void main(String[] args) {\n" + 
			"		Test.test((k) -> \"Success\");\n" + 
			"	}\n" + 
			"}"
	},
	"Success");
}
// https://bugs.eclipse.org/bugs/show_bug.cgi?id=477263 [1.8][compiler] No enclosing instance of the type Outer is accessible in scope for method reference
public void test477263a() {
	this.runConformTest(
		false,
		JavacHasABug.JavacBug8144673,
		new String[] {
			"X.java",
			"interface I {\n" + 
			"	X makeX(int x);\n" + 
			"}\n" + 
			"public class X {\n" + 
			"	void foo() {\n" + 
			"		int local = 10;\n" + 
			"		class Y extends X {\n" + 
			"			class Z extends X  {\n" + 
			"				private Z(int z) {\n" + 
			"				}\n" + 
			"				private Z() {}\n" + 
			"			}\n" + 
			"			private Y(int y) {\n" + 
			"				System.out.println(y);\n" + 
			"			}\n" + 
			"			 Y() {\n" + 
			"			}\n" + 
			"		}\n" + 
			"		I i = Y :: new;\n" + 
			"		i.makeX(local);\n" + 
			"	}\n" + 
			"	private X(int x) {\n" + 
			"	}\n" + 
			"	X() {\n" + 
			"	}\n" + 
			"	public static void main(String[] args) {\n" + 
			"		new X().foo();\n" + 
			"	}\n" + 
			"}"
	},
	"10");
}
// https://bugs.eclipse.org/bugs/show_bug.cgi?id=477263 [1.8][compiler] No enclosing instance of the type Outer is accessible in scope for method reference
public void test477263b() {
	this.runConformTest(
		new String[] {
			"X.java",
			"interface I {\n" + 
			"	X makeX(int x);\n" + 
			"}\n" + 
			"public class X {\n" + 
			"	void foo() {\n" + 
			"		int local = 10;\n" + 
			"		class Y extends X {\n" + 
			"			class Z extends X  {\n" + 
			"				private Z(int z) {\n" + 
			"					System.out.println(local);\n" + 
			"				}\n" + 
			"				void f(int in) {\n" + 
			"					I i2 = Z::new;\n" + 
			"					i2.makeX(in);\n" + 
			"				}\n" + 
			"				private Z() {}\n" + 
			"			}\n" + 
			"			private Y(int y) {\n" + 
			"				System.out.println(\"Y\");\n" + 
			"			}\n" + 
			"			 Y() {\n" + 
			"			}\n" + 
			"		}\n" + 
			"		new Y().new Z().f(0);\n" + 
			"	}\n" + 
			"	private X(int x) {\n" + 
			"		System.out.println(x);\n" + 
			"	}\n" + 
			"	X() {\n" + 
			"	}\n" + 
			"	public static void main(String[] args) {\n" + 
			"		new X().foo();\n" + 
			"	}\n" + 
			"}"
	},
	"10");
}
public void testBug487586() {
	runNegativeTest(
		new String[] {
			"X.java",
			"\n" + 
			"interface Calculator {\n" + 
			"    public int calculate(int a, int b);\n" + 
			"}\n" + 
			"\n" + 
			"interface Sumator {\n" + 
			"    public int test();\n" + 
			"\n" + 
			"    public int test3(int a, int b);\n" + 
			"}\n" + 
			"\n" + 
			"// intersection of both types\n" + 
			"interface Both extends Sumator, Calculator {\n" + 
			"\n" + 
			"}\n" + 
			"public class X {\n" + 
			"  public static void main(String[] args) {\n" + 
			"    Calculator test = (Calculator & Sumator) (a, b) -> a + b;\n" + 
			"    System.out.println(test.calculate(2, 3));\n" + 
			"\n" + 
			"    Sumator sumator = (Calculator & Sumator) (a, b) -> a + b; // does compile, but throws an Exception\n" + 
			"    sumator.test();\n" + 
			"\n" + 
			"    Both both = (Both) (a, b) -> a + b; // does not compile\n" + 
			"  }\n" + 
			"}\n"
		},
		"----------\n" + 
		"1. ERROR in X.java (at line 18)\n" + 
		"	Calculator test = (Calculator & Sumator) (a, b) -> a + b;\n" + 
		"	                                         ^^^^^^^^^^^^^^^\n" + 
		"The target type of this expression must be a functional interface\n" + 
		"----------\n" + 
		"2. ERROR in X.java (at line 21)\n" + 
		"	Sumator sumator = (Calculator & Sumator) (a, b) -> a + b; // does compile, but throws an Exception\n" + 
		"	                                         ^^^^^^^^^^^^^^^\n" + 
		"The target type of this expression must be a functional interface\n" + 
		"----------\n" + 
		"3. ERROR in X.java (at line 24)\n" + 
		"	Both both = (Both) (a, b) -> a + b; // does not compile\n" + 
		"	                   ^^^^^^^^^^^^^^^\n" + 
		"The target type of this expression must be a functional interface\n" + 
		"----------\n");
}
// https://bugs.eclipse.org/bugs/show_bug.cgi?id=452587 Java 8: Method references to the same method do not share BootstrapMethod
public void testBug452587() {
	this.runConformTest(
		new String[] {
			"Test.java",
			" public class Test {\n" + 
			"    public static void main(String[] args) {\n" + 
			"      Runnable m = Test::m;\n" + 
			"      Runnable n = Test::m;\n" + 
			"      Runnable o = Test::m;\n" + 
			"      Runnable p = Test::m;\n" + 
			"      Runnable q = Test::m;\n" + 
			"    }\n" + 
			"    public static void m() {}\n" + 
			"  }\n"
	});
	IClassFileReader classFileReader = ToolFactory.createDefaultClassFileReader(OUTPUT_DIR + File.separator + "Test.class", IClassFileReader.ALL);
	BootstrapMethodsAttribute bootstrapMethodsAttribute = null;
	IClassFileAttribute[] attrs = classFileReader.getAttributes();
	for (int i=0,max=attrs.length;i<max;i++) {
		if (new String(attrs[i].getAttributeName()).equals("BootstrapMethods")) {
			bootstrapMethodsAttribute = (BootstrapMethodsAttribute)attrs[i];
			break;
		}
	}
	assertNotNull("BootstrapMethods attribute not found", bootstrapMethodsAttribute);
	int bmaLength = bootstrapMethodsAttribute.getBootstrapMethodsLength();
	assertEquals("Incorrect number of bootstrap methods found", 1, bmaLength);
}
// https://bugs.eclipse.org/bugs/show_bug.cgi?id=485529 [1.8][compiler] Verify error with constructor reference to nested class constructor
public void testBug485529() {
	this.runConformTest(
		new String[] {
			"X.java",
			"interface I {\n" + 
			"	X makeX(int x);\n" + 
			"}\n" + 
			"public class X {\n" + 
			"		class Y extends X {\n" + 
			"			class Z extends X  {\n" + 
			"				private Z(int z) {\n" + 
			"				}\n" + 
			"				private Z() {}\n" + 
			"			}\n" + 
			"			private Y(int y) {\n" + 
			"			}\n" + 
			"			 Y() {\n" + 
			"			}\n" + 
			"		}\n" + 
			"		I i = Y :: new;\n" + 
			"	private X(int x) {\n" + 
			"	}\n" + 
			"	\n" + 
			"	X() {\n" + 
			"	}\n" + 
			"	public static void main(String[] args) {\n" + 
			"		new X();\n" + 
			"		\n" + 
			"	}\n" + 
			"}"
	},
	"");
}
// https://bugs.eclipse.org/bugs/show_bug.cgi?id=479284 [1.8][inference] fail to resolve matching types for lambda and method reference + NPE at build
public void testBug479284() {
	runNegativeTest(
		new String[] {
			"BadInferenceMars451.java",
			"package bug.report;\n" + 
			"import java.util.ArrayList;\n" + 
			"import java.util.Arrays;\n" + 
			"import java.util.List;\n" + 
			"import java.util.Map;\n" + 
			"import java.util.function.BinaryOperator;\n" + 
			"import java.util.function.Function;\n" + 
			"import java.util.stream.Collectors;\n" + 
			"/**\n" + 
			" * Problem is valid on Version: Mars.1 Release (4.5.1) Build id: 20150924-1200\n" + 
			" */\n" + 
			"public class BadInferenceMars451 {\n" + 
			"	public static Map<Object, List<X>> BadInferenceMars451Casus1() {\n" + 
			"		List<X> stuff = new ArrayList<>();\n" + 
			"		return stuff.stream().collect(Collectors.toMap(Function.identity(), t -> Arrays.asList(t), BadInferenceMars451::sum));\n" + 
			"	}\n" + 
			"	public static Map<Object, List<X>> BadInferenceMars451Casus1Fixed1() {\n" + 
			"		List<X> stuff = new ArrayList<>();\n" + 
			"		return stuff.stream().collect(Collectors.toMap(Function.identity(), t -> Arrays.asList(t), (BinaryOperator<List<X>>) BadInferenceMars451::sum));\n" + 
			"	}\n" + 
			"	public static Map<Object, List<X>> BadInferenceMars451Casus1Fixed2() {\n" + 
			"		List<X> stuff = new ArrayList<>();\n" + 
			"		return stuff.stream().collect(Collectors.toMap(Function.identity(), t -> Arrays.<X> asList(t), BadInferenceMars451::sum));\n" + 
			"	}\n" + 
			"	/* \n" + 
			"	 * Uncomment this to see eclipse crash at build\n" + 
			"	 * this doesnt work but it should not crash the ide\n" + 
			"	 */ \n" + 
			"	public static Map<Object, List<X>> BadInferenceMars451Casus1Crash() {\n" + 
			"		List<X> stuff = new ArrayList<>();\n" + 
			"		return stuff.stream().collect(Collectors.toMap(Function.identity(), t -> Arrays.asList(t), BadInferenceMars451<X>::sum));\n" + 
			"	}\n" + 
			"	public static <T> List<T> sum(List<T> l1, List<T> l2) {\n" + 
			"		return null;\n" + 
			"	}\n" + 
			"	public static class X {\n" + 
			"	}\n" + 
			"}\n"
		},
		"----------\n" + 
		"1. ERROR in BadInferenceMars451.java (at line 31)\n" + 
		"	return stuff.stream().collect(Collectors.toMap(Function.identity(), t -> Arrays.asList(t), BadInferenceMars451<X>::sum));\n" + 
		"	                                                                                           ^^^^^^^^^^^^^^^^^^^\n" + 
		"The type BadInferenceMars451 is not generic; it cannot be parameterized with arguments <BadInferenceMars451.X>\n" + 
		"----------\n");
}
// https://bugs.eclipse.org/bugs/show_bug.cgi?id=491139 Lambda that redefines a default method with generics
public void testBug491139() {
	this.runConformTest(
		new String[] {
			"Test.java",
			"public class Test {\n" + 
			"	interface Foo<T> {\n" + 
			"			default String bar(String s) {\n" + 
			"			return (\"default : \" + s);\n" + 
			"		}\n" + 
			"		String bar(T t);\n" + 
			"	}\n" + 
			"	public String testLambdaRedefiningADefault() {\n" + 
			"		Foo<String> foo =\n" + 
			"		    (t) -> {\n" + 
			"		      return \"lambda : \" + t;\n" + 
			"		  };\n" + 
			"		return (((Foo)foo).bar(\"String\"));\n" + 
			"	}\n" + 
			"	public static void main(String[] args) {\n" + 
			"		System.out.println(new Test().testLambdaRedefiningADefault());\n" + 
			"	}\n" + 
			"}\n"
	},
	"lambda : String");
}
// https://bugs.eclipse.org/bugs/show_bug.cgi?id=489631 [1.8] "java.lang.VerifyError: Bad type on operand stack" with lamba and type defined in method
public void test489631() {
	this.runConformTest(
		new String[] {
			"Test.java",
			"import java.util.ArrayList;\n" + 
			"import java.util.List;\n" +
			"interface I { int getLength(); }\n" + 
			"public class Test {\n" + 
			"	public void test() {\n" + 
			"		class A<T> {\n" + 
			"			List<T> l;\n" + 
			"			public A(List<T> l) {\n" + 
			"				this.l = l;\n" + 
			"			}\n" + 
			"		}\n" + 
			"		List<Integer> list = new ArrayList<>();\n" + 
			"		I i = () -> new A<>(list).l.size();\n" + 
			"		System.out.println(i.getLength());\n" + 
			"	}\n" + 
			"	public static void main(String[] args) {\n" + 
			"		new Test().test();\n" + 
			"	}\n" + 
			"}"
	},
	"0");
}
// https://bugs.eclipse.org/bugs/show_bug.cgi?id=489631 [1.8] "java.lang.VerifyError: Bad type on operand stack" with lamba and type defined in method
public void test489631a() {
	this.runConformTest(
		new String[] {
			"Test.java",
			"import java.util.ArrayList;\n" + 
			"import java.util.List;\n" + 
			"interface I { int getLength(); }\n" + 
			"public class Test {\n" + 
			"	public void test() {\n" + 
			"		class A<T> {\n" + 
			"			List<T> l;\n" + 
			"			public A(List<T> l) {\n" + 
			"				this.l = l;\n" + 
			"			}\n" + 
			"			class B {\n" + 
			"				List<Integer> iL;\n" + 
			"				public B(List<Integer> l) {\n" + 
			"					// super(l);\n" + 
			"					this.iL = l;\n" + 
			"				}\n" + 
			"			}\n" + 
			"		}\n" + 
			"		List<Integer> list = new ArrayList<>();\n" + 
			"		I i = () -> new A<>(list).new B(list).iL.size();\n" + 
			"		System.out.println(i.getLength());\n" + 
			"	}\n" + 
			"	public static void main(String[] args) {\n" + 
			"		new Test().test();\n" + 
			"	}\n" + 
			"}"
	},
	"0");
}
// https://bugs.eclipse.org/bugs/show_bug.cgi?id=476859 enclosing method not found error when EJC compiled, works fine with oracle jdk compiler
public void test476859() {
	Runner runner = new Runner();
	runner.testFiles =
		new String[] {
			"Test.java",
			"import java.lang.reflect.Method;\n" + 
			"import java.util.function.Function;\n" + 
			"public class Test {\n" + 
			"  public static void main(String[] args) {\n" + 
			"    final Function<Void,Method> f = __ -> {\n" + 
			"    	class Dummy{}\n" + 
			"      return new Dummy(){}.getClass().getEnclosingMethod();\n" + 
			"    };\n" + 
			"    System.out.println(f.apply(null));\n" + 
			"  }\n" + 
			"}"
		};
	runner.expectedOutputString =
		"private static java.lang.reflect.Method Test.lambda$0(java.lang.Void)";
	runner.expectedJavacOutputString =
		"private static java.lang.reflect.Method Test.lambda$main$0(java.lang.Void)";
	runner.runConformTest();
}
// https://bugs.eclipse.org/bugs/show_bug.cgi?id=476859 enclosing method not found error when EJC compiled, works fine with oracle jdk compiler
public void test476859a() {
	Runner runner = new Runner();
	runner.testFiles =
		new String[] {
			"Test.java",
			"import java.lang.reflect.Method;\n" + 
			"import java.util.function.Function;\n" + 
			"public class Test {\n" + 
			"  public static void main(String[] args) {\n" + 
			"	  \n" + 
			"    final Function<Void,Method> f = __ -> {\n" + 
			"    	class Dummy{}\n" + 
			"      return new Dummy(){}.getClass().getEnclosingMethod();\n" + 
			"    };\n" + 
			"    System.out.println(f.apply(null));\n" + 
			"    new AnotherClass().foo();\n" + 
			"  }\n" + 
			"}\n" + 
			"class AnotherClass {\n" + 
			"	void foo() {\n" + 
			"		final Function<Void,Method> f = __ -> {\n" + 
			"	    	class Dummy{}\n" + 
			"	      return new Dummy(){}.getClass().getEnclosingMethod();\n" + 
			"	    };\n" + 
			"	    System.out.println(f.apply(null));\n" + 
			"	}\n" + 
			"}\n"
		};
	runner.expectedOutputString =
		"private static java.lang.reflect.Method Test.lambda$0(java.lang.Void)\n" +
		"private java.lang.reflect.Method AnotherClass.lambda$0(java.lang.Void)";
	runner.expectedJavacOutputString =
			"private static java.lang.reflect.Method Test.lambda$main$0(java.lang.Void)\n" +
			"private java.lang.reflect.Method AnotherClass.lambda$foo$0(java.lang.Void)";
	runner.runConformTest();
}
public void testBug499258() {
	runConformTest(
		new String[] {
			"bug499258/ShellTab.java",
			"package bug499258;\n" +
			"class Controller {\n" +
			"	public void newTerminal(Object... path) {\n" +
			"	}\n" +
			"}\n" +
			"\n" +
			"interface EventHandler {\n" +
			"	void handle();\n" +
			"}\n" +
			"\n" +
			"public class ShellTab {\n" +
			"	private final Controller controller;\n" +
			"\n" +
			"	public ShellTab(Controller controller) {\n" +
			"		this.controller = controller;\n" +
			"		EventHandler h = this.controller::newTerminal;\n" +
			"	}\n" +
			"}\n" +
			"",
		}
	);
}
// https://bugs.eclipse.org/bugs/show_bug.cgi?id=500374 Using a method reference to a generic method in a Base class gives me NoSuchMethodError
public void test500374() {
	this.runConformTest(
		new String[] {
			"client/Client.java",
			"package client;\n" + 
			"import lib.Sub;\n" + 
			"public class Client {\n" + 
			"    public static void main(String[] args) throws Throwable {\n" + 
			"        Sub s1 = new Sub();\n" + 
			"        doSomething(() -> s1.m());\n" + 
			"        doSomething(s1::m);\n" + 
			"    }\n" + 
			"    interface Aaa {\n" + 
			"        Object f() throws Throwable;\n" + 
			"    }\n" + 
			"    public static void doSomething(Aaa a) throws Throwable {\n" + 
			"        System.out.println(\"Done\");\n" + 
			"    }\n" + 
			"}\n",
			"lib/Sub.java",
			"package lib;\n" + 
			"public class Sub extends Base<Sub> {}",
			"lib/Base.java",
			"package lib;\n" + 
			"class Base<T> {\n" + 
			"    public T m() {\n" + 
			"        System.out.println(\"m\");\n" + 
			"        return thisInstance();\n" + 
			"    }\n" + 
			"    @SuppressWarnings(\"unchecked\")\n" + 
			"    T thisInstance() {\n" + 
			"        return (T) this;\n" + 
			"    }\n" + 
			"}"
	},
	"Done\n" +
	"Done");
}
// https://bugs.eclipse.org/bugs/show_bug.cgi?id=500374 Using a method reference to a generic method in a Base class gives me NoSuchMethodError
public void test500374a() {
	this.runConformTest(
		new String[] {
			"client/Client.java",
			"package client;\n" + 
			"import java.lang.invoke.MethodHandle;\n" + 
			"import java.lang.invoke.MethodHandles;\n" + 
			"import java.lang.invoke.MethodType;\n" + 
			"import lib.Sub;\n" + 
			"public class Client {\n" + 
			"    public static void main(String[] args) throws Throwable {\n" + 
			"        MethodHandle mh = MethodHandles.lookup().findVirtual(Sub.class, \"m\", MethodType.methodType(Object.class));\n" + 
			"        doSomething(mh::invoke);\n" + 
			"    }\n" + 
			"    interface Aaa {\n" + 
			"        Object f() throws Throwable;\n" + 
			"    }\n" + 
			"    public static void doSomething(Aaa a) throws Throwable {\n" + 
			"        System.out.println(\"Done\");\n" + 
			"    }\n" + 
			"}\n",
			"lib/Sub.java",
			"package lib;\n" + 
			"public class Sub extends Base<Sub> {}",
			"lib/Base.java",
			"package lib;\n" + 
			"class Base<T> {\n" + 
			"    public T m() {\n" + 
			"        System.out.println(\"m\");\n" + 
			"        return thisInstance();\n" + 
			"    }\n" + 
			"    @SuppressWarnings(\"unchecked\")\n" + 
			"    T thisInstance() {\n" + 
			"        return (T) this;\n" + 
			"    }\n" + 
			"}"
	},
	"Done");
}
public void testBug502871() {
	runNegativeTest(
		new String[] {
			"test/GryoMapper.java",
			"package test;\n" +
			"\n" +
			"interface Generic<A> {\n" +
			"}\n" +
			"\n" +
			"interface SAM<B> {\n" +
			"	B m();\n" +
			"}\n" +
			"\n" +
			"public final class GryoMapper {\n" +
			"	public void addCustom(Generic c) {\n" +
			"		addOrOverrideRegistration(() -> GryoTypeReg.of(c));\n" +
			"	}\n" +
			"\n" +
			"	private <C> void addOrOverrideRegistration(SAM<GryoTypeReg<C>> newRegistrationBuilder) {\n" +
			"	}\n" +
			"\n" +
			"	static class GryoTypeReg<D> {\n" +
			"		static <E> GryoTypeReg<E> of(Generic<E> clazz) {\n" +
			"			return null;\n" +
			"		}\n" +
			"	}\n" +
			"}\n" +
			"",
		}, 
		"----------\n" + 
		"1. WARNING in test\\GryoMapper.java (at line 11)\n" + 
		"	public void addCustom(Generic c) {\n" + 
		"	                      ^^^^^^^\n" + 
		"Generic is a raw type. References to generic type Generic<A> should be parameterized\n" + 
		"----------\n" + 
		"2. WARNING in test\\GryoMapper.java (at line 12)\n" + 
		"	addOrOverrideRegistration(() -> GryoTypeReg.of(c));\n" + 
		"	                                ^^^^^^^^^^^^^^^^^\n" + 
		"Type safety: Unchecked invocation of(Generic) of the generic method of(Generic<E>) of type GryoMapper.GryoTypeReg\n" + 
		"----------\n" + 
		"3. WARNING in test\\GryoMapper.java (at line 12)\n" + 
		"	addOrOverrideRegistration(() -> GryoTypeReg.of(c));\n" + 
		"	                                ^^^^^^^^^^^^^^^^^\n" + 
		"Type safety: The expression of type GryoMapper.GryoTypeReg needs unchecked conversion to conform to GryoMapper.GryoTypeReg<Object>\n" + 
		"----------\n" + 
		"4. WARNING in test\\GryoMapper.java (at line 12)\n" + 
		"	addOrOverrideRegistration(() -> GryoTypeReg.of(c));\n" + 
		"	                                               ^\n" + 
		"Type safety: The expression of type Generic needs unchecked conversion to conform to Generic<Object>\n" + 
		"----------\n"
	);
}
// https://bugs.eclipse.org/bugs/show_bug.cgi?id=490469 Internal compiler error: java.lang.NullPointerException at org.eclipse.jdt.internal.compiler.ast.LambdaExpression.analyseCode(LambdaExpression.java:512)
public void testBUg490469() {
	this.runConformTest(
		new String[] {
			"AbstractClientProxy.java",
			"import java.util.function.Supplier;\n" + 
			"public abstract class AbstractClientProxy {\n" + 
			"	protected <T> T getRemoteObject(String url, Class<T> responseType, Object... urlVariables) {\n" + 
			"		return handleException(this.bindGet(REST::getForObject, url, responseType, urlVariables));\n" + 
			"	}\n" + 
			"	private <T> T handleException(Supplier<T> s){\n" + 
			"		T t = null;\n" + 
			"		try{\n" + 
			"			t= s.get();\n" + 
			"		}catch(Exception e){\n" + 
			"		}\n" + 
			"		return t;\n" + 
			"	}\n" + 
			"	private  <T> Supplier<T> bindGet(GetFunc fn, String url, Class<T> responseType, Object... uriVariables) {\n" + 
			"		return () -> fn.invoke(url, responseType, uriVariables);\n" + 
			"	}\n" + 
			"}\n" + 
			"class REST {\n" + 
			"	static <T> T getForObject(String url, Class<T> respType, Object... vars) {\n" + 
			"		return null;\n" + 
			"	}\n" + 
			"}\n" + 
			"interface GetFunc {\n" + 
			"	<T> T invoke(String url, Class<T> responseType, Object... uriVariables);\n" + 
			"}\n"
	});
}
// https://bugs.eclipse.org/bugs/show_bug.cgi?id=509804 Incorrect Enclosing Method Attribute generated for anonymous class in lambda after method reference
public void test509804() {
	Runner runner = new Runner();
	runner.testFiles =
		new String[] {
			"Test.java",
			"import java.lang.reflect.Method;\n" + 
			"import java.util.function.Supplier;\n" + 
			"public enum Test {\n" + 
			"	A(Object::new),\n" + 
			"	B(() -> new Object(){}),\n" + 
			"	;\n" + 
			"	private final Supplier<Object> s;\n" + 
			"	Test(Supplier<Object> e){\n" + 
			"		this.s = e;\n" + 
			"	}\n" + 
			"	public static void main(String[] args) throws NoSuchMethodException, SecurityException {\n" + 
			"		System.out.println(B.s.get().getClass().getEnclosingMethod());\n" + 
			"	}\n" + 
			"}\n"
		};
	runner.expectedOutputString =
			"private static java.lang.Object Test.lambda$1()";
	runner.expectedJavacOutputString =
			"private static java.lang.Object Test.lambda$static$0()";
	runner.runConformTest();
}
public void testBug514105() {
	runConformTest(
		new String[] {
			"FunctionalInterfaceBug.java",
			"import java.util.function.Function;\n" + 
			"import java.util.function.UnaryOperator;\n" + 
			"\n" + 
			"@FunctionalInterface\n" + 
			"interface BaseFunction<S, T> extends Function<S, T> {\n" + 
			"\n" + 
			"    T foo(final S s);\n" + 
			"\n" + 
			"    default T apply(final S s) {\n" + 
			"        return null;\n" + 
			"    }\n" + 
			"}\n" + 
			"\n" + 
			"@FunctionalInterface\n" + 
			"interface SubFunction<T> extends UnaryOperator<T>, BaseFunction<T, T> {\n" + 
			"}\n" +
			"public class FunctionalInterfaceBug {}\n"
		});
}
public void testBug515473() {
	runConformTest(
		new String[] {
			"test/LambdaResourceLeak.java",
			"package test;\n" +
			"\n" +
			"class X implements AutoCloseable {\n" +
			"	@Override\n" +
			"	public void close() {\n" +
			"	}\n" +
			"}\n" +
			"\n" +
			"interface SAM {\n" +
			"	Object m();\n" +
			"}\n" +
			"\n" +
			"public class LambdaResourceLeak {\n" +
			"	void f() {\n" +
			"		X x1 = new X();\n" +
			"		SAM sam = () -> {\n" +
			"			return \"\";\n" +
			"		};\n" +
			"		sam.m();\n" +
			"		x1.close();\n" +
			"	}\n" +
			"}\n" +
			"",
		}
	);
}
<<<<<<< HEAD
public void testBug517299() {
	runConformTest(
		new String[] {
			"example/FooTest.java",
			"package example;\n" + 
			"import java.util.function.Consumer;\n" + 
			"import foo.Foo;\n" + 
			"public class FooTest {\n" + 
			"	public void test() {\n" + 
			"		Foo.Bar foo = new Foo.Bar();\n" + 
			"		foo.print(\"direct\");\n" + 
			"		invoke(foo::print, \"methodReference\");\n" + 
			"	}\n" + 
			"	private static void invoke(Consumer<String> method, String name) {\n" + 
			"		method.accept(name);\n" + 
			"	}\n" + 
			"	public static void main(String[] args) {\n" + 
			"		new FooTest().test();\n" + 
			"	}\n" + 
			"}",
			"foo/Foo.java",
			"package foo;\n" + 
			"public abstract class Foo {\n" + 
			"	public static class Bar extends Baz {}\n" + 
			"	static class Baz {\n" + 
			"		public final void print(String name) {\n" + 
			"			System.out.println(\"Baz.print called - \"+name);\n" + 
			"		}\n" + 
			"	}\n" + 
			"}"
		},
		"Baz.print called - direct\n" + 
		"Baz.print called - methodReference"
	);
}
public void testBug521808() {
	runConformTest(
		new String[] {
			"Z.java",
			"interface FI1 {\n" + 
			"	Object m(Integer... s);\n" + 
			"}\n" + 
			"interface FI2<T> {\n" + 
			"	Object m(T... arg);\n" + 
			"}\n" + 
			"public class Z {\n" + 
			"	static Object m(FI1 fi, Integer v1, Integer v2) {\n" + 
			"		return fi.m(v1, v2);\n" + 
			"	}\n" + 
			"	static <V extends Integer> Object m(FI2<V> fi, V v1, V v2) {\n" + 
			"		return null;\n" + 
			"	}\n" + 
			"	public static void main(String argv[]) {\n" + 
			"		Object obj = m((FI1) (Integer... is) -> is[0] + is[1], 3, 4);\n" + 
			"		obj = m((Integer... is) -> is[0] + is[1], 3, 4); // Javac compiles, ECJ won't\n" + 
			"	}\n" + 
			"}",
		}
	);
}
public void testBug522469() {
	runConformTest(
		new String[] {
			"X.java",
			"public class X<R> {\n" + 
			"\n" + 
			"	public static void main(String[] args) {\n" + 
			"		I<?> i = (X<?> x) -> \"\";\n" + 
			"	}\n" + 
			"}\n" + 
			"interface I<T> {\n" + 
			"	String m(X<? extends T> x);\n" + 
			"}\n"
		}
	);
}
=======
>>>>>>> a286dada
public void testBug517951() {
	runConformTest(
		new String[] {
			"Minimal.java",
			"public class Minimal {\n" + 
			"    public void iCrash() {\n" + 
			"        try {\n" + 
			"            System.out.println(\"Body can't be empty\");\n" + 
			"        } finally {\n" + 
			"            consumes(sneaky()::withVarargs);\n" + 
			"        }\n" + 
			"    }\n" + 
			"    public static void main(String[] args) {\n" + 
			"		new Minimal().iCrash();\n" + 
			"	}\n" + 
			"    private Minimal sneaky() { return this; }\n" + 
			"    private void withVarargs(String... test) {}\n" + 
			"    private void consumes(Runnable r) {}\n" + 
			"}"
		},
		"Body can't be empty"
	);
}
public void testBug517951a() {
	runConformTest(
		new String[] {
			"Snippet.java",
			"import java.nio.file.Files;\n" + 
			"import java.nio.file.Paths;\n" + 
			"import java.util.function.Consumer;\n" + 
			"public class Snippet {\n" + 
			"	void postError( String fmt, Object ... args ) {\n" + 
			"	}\n" + 
			"	public boolean test(Consumer<String> postError ) {\n" + 
			"		return false;\n" + 
			"	}\n" + 
			"	void func() {\n" + 
			"		try( java.io.InputStream istr = Files.newInputStream( Paths.get( \"\" ) )){\n" + 
			"		} catch( Exception e ) {\n" + 
			"		} finally {\n" + 
			"			test( this::postError);\n" + 
			"		}\n" + 
			"	}\n" + 
			"}"
		}
	);
}
public void testBug517951b() {
	runConformTest(
		new String[] {
			"Element.java",
			"public class Element\n" + 
			"{\n" + 
			"    Operation operation = new Operation(Element::new);\n" + 
			"    public Element(Integer matrix)\n" + 
			"    {\n" + 
			"    		//...\n" + 
			"    }\n" + 
			"    public Element(Operation... operation)\n" + 
			"    {\n" + 
			"    		//...\n" + 
			"    }\n" + 
			"}\n" + 
			"class Operation\n" + 
			"{\n" + 
			"    public Operation(Factory factory)\n" + 
			"    {\n" + 
			"        //...\n" + 
			"    }\n" + 
			"}\n" + 
			"interface Factory\n" + 
			"{\n" + 
			"    Element create(Operation... operations);\n" + 
			"}"
		}
	);
}
public void testBug517951c() {
	runConformTest(
		new String[] {
			"npetest/NpeTest.java",
			"package npetest;\n" + 
			"public class NpeTest {\n" + 
			"    public NpeTestScheduler scheduler;\n" + 
			"    private void doIt(Object... params) {\n" + 
			"        try {\n" + 
			"            System.out.println(\"Done\");\n" + 
			"        }\n" + 
			"        finally {\n" + 
			"            scheduler.schedule(this::doIt);\n" + 
			"        }\n" + 
			"    }\n" + 
			"}",
			"npetest/NpeTestIf.java",
			"package npetest;\n" + 
			"@FunctionalInterface\n" + 
			"public interface NpeTestIf {\n" + 
			"    void doSomething(Object... params);\n" + 
			"}",
			"npetest/NpeTestScheduler.java",
			"package npetest;\n" + 
			"public class NpeTestScheduler {\n" + 
			"    public void schedule(NpeTestIf what) {\n" + 
			"        what.doSomething();\n" + 
			"    }\n" + 
			"}"
		}
	);
}
<<<<<<< HEAD
public void testBug521818() {
	Runner runner = new Runner();
	runner.testFiles =
=======
public void testBug521808() {
	runConformTest(
		new String[] {
			"Z.java",
			"interface FI1 {\n" + 
			"	Object m(Integer... s);\n" + 
			"}\n" + 
			"interface FI2<T> {\n" + 
			"	Object m(T... arg);\n" + 
			"}\n" + 
			"public class Z {\n" + 
			"	static Object m(FI1 fi, Integer v1, Integer v2) {\n" + 
			"		return fi.m(v1, v2);\n" + 
			"	}\n" + 
			"	static <V extends Integer> Object m(FI2<V> fi, V v1, V v2) {\n" + 
			"		return null;\n" + 
			"	}\n" + 
			"	public static void main(String argv[]) {\n" + 
			"		Object obj = m((FI1) (Integer... is) -> is[0] + is[1], 3, 4);\n" + 
			"		obj = m((Integer... is) -> is[0] + is[1], 3, 4); // Javac compiles, ECJ won't\n" + 
			"	}\n" + 
			"}",
		}
	);
}
public void testBug521818() {
	runConformTest(
>>>>>>> a286dada
		new String[] {
			"test/Main.java",
			"package test;\n" + 
			"class C {}\n" + 
			"class D {\n" + 
			"	<T extends C & Runnable> D(int i, T t) {" +
			"		System.out.println(\"D\");\n" +
			"}\n" + 
			"}\n" + 
			"interface Goo {\n" + 
			"    <T extends C & Runnable> String m(T p);\n" + 
			"}\n" + 
			"class A {\n" + 
			"    public static <K extends Runnable> String bar(K a) {\n" +
			"		System.out.println(\"Bar\");\n" +
			"       return null;\n" + 
			"    }\n" + 
			"    public static <K extends Runnable> D baz(int i, K a) {\n" +
			"		System.out.println(\"Baz\");\n" +
			"       return null;\n" + 
			"    }\n"+ 
			"}\n" +  
			"interface Foo<Z extends C & Runnable> {\n" + 
			"	D get(int i, Z z);\n" + 
			"}\n" + 
			"public class Main  {\n" +  
			"    public static void main(String[] args) {\n" + 
			"    	Foo<? extends C> h = A::baz;\n" + 
			"    	h.get(0,  null);\n" + 
			"    	Foo<? extends C> h2 = D::new;\n" + 
			"    	h2.get(0,  null);\n" + 
			"    	Goo g = A::bar;\n" + 
			"    	g.m(null);\n" + 
			"    } \n" + 
			"}"
<<<<<<< HEAD
		};
	runner.expectedOutputString =
		"Baz\n" +
		"D\n" +
		"Bar";
	runner.javacTestOptions =
		JavacTestOptions.Excuse.JavacGeneratesIncorrectCode; // similar to fixed https://bugs.openjdk.java.net/browse/JDK-8058112
	runner.runConformTest();
=======
		},
		"Baz\n" +
		"D\n" +
		"Bar"
		
	);
}
public void testBug522469() {
	runConformTest(
		new String[] {
			"X.java",
			"public class X<R> {\n" + 
			"\n" + 
			"	public static void main(String[] args) {\n" + 
			"		I<?> i = (X<?> x) -> \"\";\n" + 
			"	}\n" + 
			"}\n" + 
			"interface I<T> {\n" + 
			"	String m(X<? extends T> x);\n" + 
			"}\n"
		}
	);
>>>>>>> a286dada
}
public void testBug522469a() {
	runNegativeTest(
		new String[] {
			"X.java",
			"import java.util.List;\n" + 
			"public class X<R> {\n" + 
			"	public static void main(String[] args) {\n" + 
			"		I<?> i = (X<?> x) -> \"\";\n" + 
			"		J<?, Y> j = (C<?, Y> y) -> \"\";\n" + 
			"		J<?, Y> j2 = (C<? extends Object, Y> y) -> \"\";\n" + 
			"		J<? extends Object, Y> j3 = (C<?, Y> y) -> \"\";\n" + 
			"		J<? extends Object, Y> j4 = (C<? extends Object, Y> y) -> \"\";\n" + 
			"		J<?, Y> j5 = (C<?, Z> y) -> \"\";\n" + 
			"		K<? extends List<?>> k = (D<? extends List<?>> d) -> \"\";\n" + 
			"	}\n" + 
			"}\n" + 
			"class C<T, U> {}\n" + 
			"class D<T extends List<T>> {}\n" + 
			"class Z {}\n" + 
			"class Y extends Z {}\n" + 
			"interface I<T> {\n" + 
			"	String m(X<? extends T> x);\n" + 
			"}\n" + 
			"interface J<R, S extends Z> {\n" + 
			"	String m(C<? extends R, S> ya);\n" + 
			"}\n" + 
			"interface K<R extends List<R>> {\n" + 
			"	String m(D<? extends R> d);\n" + 
			"}"
		},
		"----------\n" + 
		"1. ERROR in X.java (at line 9)\n" + 
		"	J<?, Y> j5 = (C<?, Z> y) -> \"\";\n" + 
		"	             ^^^^^^^^^^^^^^^^^\n" + 
		"Type mismatch: cannot convert from J<Object,Z> to J<?,Y>\n" +
		"----------\n" + 
		"2. ERROR in X.java (at line 10)\n" + 
		"	K<? extends List<?>> k = (D<? extends List<?>> d) -> \"\";\n" + 
		"	                         ^^^^^^^^^^^^^^^^^^^^^^^^^^^^^^\n" + 
		"The target type of this expression is not a well formed parameterized type due to bound(s) mismatch\n" + 
		"----------\n");
}
<<<<<<< HEAD
public void testBug522469b() {
	runNegativeTest(
		new String[] {
			"X.java",
			"class C<T> {}\n" + 
			"public class X  {\n" + 
			"    interface I<T> {\n" + 
			"        void foo(C<? super Long> l);\n" + 
			"    }\n" + 
			"    public static void run() {\n" + 
			"        I<String> i = (C<? super Number> l) -> {};\n" + 
			"    }\n" + 
			"}\n"
		},
		"----------\n" + 
		"1. ERROR in X.java (at line 7)\n" + 
		"	I<String> i = (C<? super Number> l) -> {};\n" +
		"	               ^\n" + 
		"Lambda expression's parameter l is expected to be of type C<? super Long>\n" +
		"----------\n");
}
public void testBug529199() {
	runConformTest(
		new String[] {
			"p2/Test.java",
			"package p2;\n" + 
			"public class Test {\n" + 
			"   public static void main(String... args) {\n" + 
			"       p1.B.m(); // ok\n" + 
			"       Runnable r = p1.B::m; r.run(); // runtime error\n" + 
			"   }\n" + 
			"}",
			"p1/A.java",
			"package p1;\n" + 
			"class A {\n" + 
			"   public static void m() { System.out.println(\"A.m\"); }\n" + 
			"}\n",
			"p1/B.java",
			"package p1;\n" + 
			"public class B extends A {\n" + 
			"}\n"
		},
		"A.m\n" +
		"A.m"		
	);
}
=======
>>>>>>> a286dada
public void testBug521182() {
	runConformTest(
		new String[] {
			"MethodRef.java",
			"import java.util.function.Supplier;\n" + 
			"public class MethodRef {\n" + 
			"  public static void m(Supplier<?> s) {\n" + 
			"  }\n" + 
			"  public static void main(String[] args) {\n" + 
			"    Object ref = null;\n" +
			"	 try {\n" +
			"    	m(ref::toString);\n" +
			"	    System.out.println(\"A NPE should have been thrown !!!!!\");\n" + 
			"	 } catch (NullPointerException e) {\n" +
			"		System.out.println(\"Success\");\n" +
			"	 }\n" +
			"  }\n" + 
			"}"
		},
		"Success");
}
public void testBug521182a() {
	runConformTest(
		new String[] {
			"MethodRef.java",
			"import java.util.function.Supplier;\n" + 
			"public class MethodRef {\n" +
			"	Object field = null;\n" +
			"  public static void m(Supplier<?> s) {\n" + 
			"  }\n" + 
			"  public static void main(String[] args) {\n" + 
			"	 try {\n" +
			"		MethodRef ref = new MethodRef();\n" +
			"    	m(ref.field::toString);\n" +
			"	    System.out.println(\"A NPE should have been thrown !!!!!\");\n" + 
			"	 } catch (NullPointerException e) {\n" +
			"		System.out.println(\"Success\");\n" +
			"	 }\n" +
			"  }\n" + 
			"}"
		},
		"Success");
}
public void testBug521182b() {
	runConformTest(
		new String[] {
			"MethodRef.java",
			"import java.util.function.Supplier;\n" + 
			"public class MethodRef {\n" +
			"  public static void m(Supplier<?> s) {\n" + 
			"  }\n" + 
			"  public static Object get() {\n" +
			"	 return null;\n" +
			"  }\n" +
			"  public static void main(String[] args) {\n" + 
			"	 try {\n" +
			"    	m(get()::toString);\n" +
			"	    System.out.println(\"A NPE should have been thrown !!!!!\");\n" + 
			"	 } catch (NullPointerException e) {\n" +
			"		System.out.println(\"Success\");\n" +
			"	 }\n" +
			"  }\n" + 
			"}"
		},
		"Success");
}
<<<<<<< HEAD
public void testBug516833() {
	Map options = new HashMap<>(2);
	options.put(CompilerOptions.OPTION_MethodParametersAttribute, "generate");
	this.runConformTest(
		new String[] {
			"ParameterTest.java",
			"import java.lang.reflect.Method;\n" + 
			"import java.lang.reflect.Parameter;\n" + 
			"import java.util.Arrays;\n" + 
			"import java.util.List;\n" + 
			"public class ParameterTest {\n" + 
			"	void foo(String s, List<String> s1) {\n" + 
			"		s1.stream().filter(p -> p.equals(s));\n" + 
			"	}\n" + 
			"	public static void main(String[] args) {\n" + 
			"		for (Method m : ParameterTest.class.getDeclaredMethods()) {\n" + 
			"			if (m.getName().contains(\"lambda\")) {\n" + 
			"				Parameter[] params = m.getParameters();\n" + 
			"				System.out.println(Arrays.asList(params));\n" + 
			"			}\n" + 
			"			\n" + 
			"		}\n" + 
			"	}\n" + 
			"}\n"
		},
		"[java.lang.String arg0, java.lang.String arg1]", options);
}
public void testBug531093comment1() {
	runConformTest(
		new String[] {
			"bug/Bug.java",
			"package bug;\n" +
			"\n" +
			"import java.lang.reflect.Method;\n" +
			"import java.util.Arrays;\n" +
			"import java.util.Optional;\n" +
			"import java.util.function.Function;\n" +
			"\n" +
			"public class Bug {\n" +
			"	public static <E extends Number> Function<E, Optional<String>> useMethodRef() {\n" +
			"		return Bug::getMapper;\n" +
			"	}\n" +
			"\n" +
			"	private static Optional<String> getMapper(Number event) {\n" +
			"		return null;\n" +
			"	}\n" +
			"\n" +
			"	public static void main(String[] args) {\n" +
			"		Method[] methods = Bug.class.getDeclaredMethods();\n" +
			"		for (Method method : methods) {\n" +
		"				Arrays.asList(method.getParameters()).toString();\n" +
			"		}\n" +
			"	}\n" +
			"}\n" +
			"",
		}, 
		""
	);
}
=======
>>>>>>> a286dada
public static Class testClass() {
	return LambdaExpressionsTest.class;
}
}<|MERGE_RESOLUTION|>--- conflicted
+++ resolved
@@ -5217,25 +5217,16 @@
 			"    }\n" + 
 			"}"
 			},
-<<<<<<< HEAD
 		null,
 		customOptions,
 		null,
-		(isJRE9
+		(isJRE9Plus
 		? "Test$Tuple<java.lang.Integer, java.lang.String>\n" +
 		  "Test$Tuple<java.lang.String, java.lang.Double>"
 		: "Test.Test$Tuple<java.lang.Integer, java.lang.String>\n" +
 		  "Test.Test$Tuple<java.lang.String, java.lang.Double>"),
 		null,
 		EclipseJustification.EclipseBug449063);
-=======
-			(isJRE9Plus
-			? "Test$Tuple<java.lang.Integer, java.lang.String>\n" +
-			  "Test$Tuple<java.lang.String, java.lang.Double>"
-			: "Test.Test$Tuple<java.lang.Integer, java.lang.String>\n" +
-			  "Test.Test$Tuple<java.lang.String, java.lang.Double>"),
-			customOptions);
->>>>>>> a286dada
 }
 // https://bugs.eclipse.org/bugs/show_bug.cgi?id=449063, [1.8][compiler] Bring back generic signatures for Lambda Expressions 
 public void test449063a() {
@@ -5302,25 +5293,16 @@
 			"    }\n" + 
 			"}"
 			},
-<<<<<<< HEAD
 		null,
 		customOptions,
 		null,
-		(isJRE9
+		(isJRE9Plus
 		? "Test$Tuple<java.lang.Integer, java.lang.String>\n" +
 		  "Test$Tuple<java.lang.String, java.lang.Double>"
 		: "Test.Test$Tuple<java.lang.Integer, java.lang.String>\n" +
 		  "Test.Test$Tuple<java.lang.String, java.lang.Double>"),
 		null,
 		EclipseJustification.EclipseBug449063);
-=======
-			(isJRE9Plus
-			? "Test$Tuple<java.lang.Integer, java.lang.String>\n" +
-			  "Test$Tuple<java.lang.String, java.lang.Double>"
-			: "Test.Test$Tuple<java.lang.Integer, java.lang.String>\n" +
-			  "Test.Test$Tuple<java.lang.String, java.lang.Double>"),
-			customOptions);
->>>>>>> a286dada
 }
 // https://bugs.eclipse.org/bugs/show_bug.cgi?id=449063, [1.8][compiler] Bring back generic signatures for Lambda Expressions 
 public void test449063b() {
@@ -6535,7 +6517,6 @@
 		}
 	);
 }
-<<<<<<< HEAD
 public void testBug517299() {
 	runConformTest(
 		new String[] {
@@ -6612,8 +6593,6 @@
 		}
 	);
 }
-=======
->>>>>>> a286dada
 public void testBug517951() {
 	runConformTest(
 		new String[] {
@@ -6723,39 +6702,9 @@
 		}
 	);
 }
-<<<<<<< HEAD
 public void testBug521818() {
 	Runner runner = new Runner();
 	runner.testFiles =
-=======
-public void testBug521808() {
-	runConformTest(
-		new String[] {
-			"Z.java",
-			"interface FI1 {\n" + 
-			"	Object m(Integer... s);\n" + 
-			"}\n" + 
-			"interface FI2<T> {\n" + 
-			"	Object m(T... arg);\n" + 
-			"}\n" + 
-			"public class Z {\n" + 
-			"	static Object m(FI1 fi, Integer v1, Integer v2) {\n" + 
-			"		return fi.m(v1, v2);\n" + 
-			"	}\n" + 
-			"	static <V extends Integer> Object m(FI2<V> fi, V v1, V v2) {\n" + 
-			"		return null;\n" + 
-			"	}\n" + 
-			"	public static void main(String argv[]) {\n" + 
-			"		Object obj = m((FI1) (Integer... is) -> is[0] + is[1], 3, 4);\n" + 
-			"		obj = m((Integer... is) -> is[0] + is[1], 3, 4); // Javac compiles, ECJ won't\n" + 
-			"	}\n" + 
-			"}",
-		}
-	);
-}
-public void testBug521818() {
-	runConformTest(
->>>>>>> a286dada
 		new String[] {
 			"test/Main.java",
 			"package test;\n" + 
@@ -6791,7 +6740,6 @@
 			"    	g.m(null);\n" + 
 			"    } \n" + 
 			"}"
-<<<<<<< HEAD
 		};
 	runner.expectedOutputString =
 		"Baz\n" +
@@ -6800,30 +6748,6 @@
 	runner.javacTestOptions =
 		JavacTestOptions.Excuse.JavacGeneratesIncorrectCode; // similar to fixed https://bugs.openjdk.java.net/browse/JDK-8058112
 	runner.runConformTest();
-=======
-		},
-		"Baz\n" +
-		"D\n" +
-		"Bar"
-		
-	);
-}
-public void testBug522469() {
-	runConformTest(
-		new String[] {
-			"X.java",
-			"public class X<R> {\n" + 
-			"\n" + 
-			"	public static void main(String[] args) {\n" + 
-			"		I<?> i = (X<?> x) -> \"\";\n" + 
-			"	}\n" + 
-			"}\n" + 
-			"interface I<T> {\n" + 
-			"	String m(X<? extends T> x);\n" + 
-			"}\n"
-		}
-	);
->>>>>>> a286dada
 }
 public void testBug522469a() {
 	runNegativeTest(
@@ -6867,7 +6791,6 @@
 		"The target type of this expression is not a well formed parameterized type due to bound(s) mismatch\n" + 
 		"----------\n");
 }
-<<<<<<< HEAD
 public void testBug522469b() {
 	runNegativeTest(
 		new String[] {
@@ -6914,8 +6837,6 @@
 		"A.m"		
 	);
 }
-=======
->>>>>>> a286dada
 public void testBug521182() {
 	runConformTest(
 		new String[] {
@@ -6982,7 +6903,6 @@
 		},
 		"Success");
 }
-<<<<<<< HEAD
 public void testBug516833() {
 	Map options = new HashMap<>(2);
 	options.put(CompilerOptions.OPTION_MethodParametersAttribute, "generate");
@@ -7042,8 +6962,6 @@
 		""
 	);
 }
-=======
->>>>>>> a286dada
 public static Class testClass() {
 	return LambdaExpressionsTest.class;
 }
