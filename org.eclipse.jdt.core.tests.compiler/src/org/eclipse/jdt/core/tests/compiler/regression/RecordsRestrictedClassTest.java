/*******************************************************************************
 * Copyright (c) 2019, 2025 IBM Corporation and others.
 * All rights reserved. This program and the accompanying materials
 * are made available under the terms of the Eclipse Public License v1.0
 * which accompanies this distribution, and is available at
 * https://www.eclipse.org/legal/epl-2.0/
 *
 * SPDX-License-Identifier: EPL-2.0
 *
 * Contributors:
 *     IBM Corporation - initial API and implementation
 *******************************************************************************/
package org.eclipse.jdt.core.tests.compiler.regression;

import java.io.File;
import java.io.IOException;
import java.util.Map;
import junit.framework.Test;
import org.eclipse.jdt.core.JavaCore;
import org.eclipse.jdt.core.ToolFactory;
import org.eclipse.jdt.core.tests.util.Util;
import org.eclipse.jdt.core.util.ClassFileBytesDisassembler;
import org.eclipse.jdt.core.util.ClassFormatException;
import org.eclipse.jdt.internal.compiler.classfmt.ClassFileConstants;
import org.eclipse.jdt.internal.compiler.impl.CompilerOptions;

public class RecordsRestrictedClassTest extends AbstractRegressionTest {

	static {
//		TESTS_NUMBERS = new int [] { 40 };
//		TESTS_RANGE = new int[] { 1, -1 };
//		TESTS_NAMES = new String[] { "testBug3504_1"};
	}

	public static Class<?> testClass() {
		return RecordsRestrictedClassTest.class;
	}
	public static Test suite() {
		return buildMinimalComplianceTestSuite(testClass(), F_16);
	}
	public RecordsRestrictedClassTest(String testName){
		super(testName);
	}

	// Enables the tests to run individually
	protected Map<String, String> getCompilerOptions() {
		Map<String, String> defaultOptions = super.getCompilerOptions();
		defaultOptions.put(CompilerOptions.OPTION_Store_Annotations, CompilerOptions.ENABLED);
		return defaultOptions;
	}

	@Override
	protected void runConformTest(String[] testFiles, String expectedOutput) {
		runConformTest(testFiles, expectedOutput, getCompilerOptions());
	}

	@Override
	protected void runConformTest(String[] testFiles, String expectedOutput, Map<String, String> customOptions) {
		if (!isJRE16Plus)
			return;
		Runner runner = new Runner();
		runner.testFiles = testFiles;
		runner.expectedOutputString = expectedOutput;
		runner.vmArguments = new String[] {"--enable-preview"};
		runner.customOptions = customOptions;
		runner.javacTestOptions = JavacTestOptions.forRelease("16");
		runner.runConformTest();
	}
	@Override
	protected void runNegativeTest(String[] testFiles, String expectedCompilerLog) {
		if (!isJRE16Plus)
			return;
		runNegativeTest(testFiles, expectedCompilerLog, JavacTestOptions.DEFAULT);
	}
	protected void runWarningTest(String[] testFiles, String expectedCompilerLog) {
		runWarningTest(testFiles, expectedCompilerLog, null);
	}
	protected void runWarningTest(String[] testFiles, String expectedCompilerLog, Map<String, String> customOptions) {
		runWarningTest(testFiles, expectedCompilerLog, customOptions, null);
	}
	protected void runWarningTest(String[] testFiles, String expectedCompilerLog,
			Map<String, String> customOptions, String javacAdditionalTestOptions) {
		if (!isJRE16Plus)
			return;
		Runner runner = new Runner();
		runner.testFiles = testFiles;
		runner.expectedCompilerLog = expectedCompilerLog;
		runner.customOptions = customOptions;
		runner.vmArguments = new String[] {};
		runner.javacTestOptions = javacAdditionalTestOptions == null ? JavacTestOptions.forRelease("16") :
			JavacTestOptions.forRelease("16", javacAdditionalTestOptions);
		runner.runWarningTest();
	}

	private void verifyOutputNegative(String result, String expectedOutput) {
		verifyOutput(result, expectedOutput, false);
	}
	private void verifyOutput(String result, String expectedOutput, boolean positive) {
		int index = result.indexOf(expectedOutput);
		if (positive) {
			if (index == -1 || expectedOutput.length() == 0) {
				System.out.println(Util.displayString(result, 3));
				System.out.println("...");
			}
			if (index == -1) {
				assertEquals("Wrong contents", expectedOutput, result);
			}
		} else {
			if (index != -1) {
				assertEquals("Unexpected contents", "", result);
			}
		}
	}
	private String getClassFileContents( String classFileName, int mode) throws IOException,
	ClassFormatException {
		File f = new File(OUTPUT_DIR + File.separator + classFileName);
		byte[] classFileBytes = org.eclipse.jdt.internal.compiler.util.Util.getFileByteContent(f);
		ClassFileBytesDisassembler disassembler = ToolFactory.createDefaultClassFileBytesDisassembler();
		String result = disassembler.disassemble(classFileBytes, "\n", mode);
		return result;
	}

	public void testBug550750_001() {
		runConformTest(
				new String[] {
						"X.java",
						"public class X {\n"+
						"  public static void main(String[] args){\n"+
						"     System.out.println(0);\n" +
						"  }\n"+
						"}\n"+
						"record Point(int x, int y){\n"+
						"}\n"
				},
			"0");
	}
	public void testBug550750_002() {
		this.runNegativeTest(
			new String[] {
				"X.java",
				"class X {\n"+
				"  public static void main(String[] args){\n"+
				"     System.out.println(0);\n" +
				"  }\n"+
				"}\n"+
				"abstract record Point(int x, int y){\n"+
			"}",
			},
			"----------\n" +
			"1. ERROR in X.java (at line 6)\n" +
			"	abstract record Point(int x, int y){\n" +
			"	                ^^^^^\n" +
			"Illegal modifier for the record Point; only public, final and strictfp are permitted\n" +
			"----------\n");
	}
	/* A record declaration is implicitly final. It is permitted for the declaration of
	 * a record type to redundantly specify the final modifier. */
	public void testBug550750_003() {
		runConformTest(
				new String[] {
						"X.java",
						"public class X {\n"+
						"  public static void main(String[] args){\n"+
						"     System.out.println(0);\n" +
						"  }\n"+
						"}\n"+
						"final record Point(int x, int y){\n"+
						"}\n"
				},
			"0");
	}
	public void testBug550750_004() {
		this.runNegativeTest(
			new String[] {
				"X.java",
				"class X {\n"+
				"  public static void main(String[] args){\n"+
				"     System.out.println(0);\n" +
				"  }\n"+
				"}\n"+
				"final final record Point(int x, int y){\n"+
			"}",
			},
			"----------\n" +
			"1. ERROR in X.java (at line 6)\n" +
			"	final final record Point(int x, int y){\n" +
			"	                   ^^^^^\n" +
			"Duplicate modifier for the type Point\n" +
			"----------\n");
	}
	public void testBug550750_005() {
		runConformTest(
				new String[] {
						"X.java",
						"class X {\n"+
						"  public static void main(String[] args){\n"+
						"     System.out.println(0);\n" +
						"  }\n"+
						"}\n"+
						"final record Point(int x, int y){\n"+
						"}\n"
				},
			"0");
	}
	public void testBug550750_006() {
		this.runNegativeTest(
			new String[] {
				"X.java",
				"public public record X(int x, int y){\n"+
			"}",
			},
			"----------\n" +
			"1. ERROR in X.java (at line 1)\n" +
			"	public public record X(int x, int y){\n" +
			"	                     ^\n" +
			"Duplicate modifier for the type X\n" +
			"----------\n");
	}
	public void testBug550750_007() {
		runConformTest(
				new String[] {
						"X.java",
						"final record Point(int x, int y){\n"+
						"  public void foo() {}\n"+
						"}\n"+
						"public class X {\n"+
						"  public static void main(String[] args){\n"+
						"     System.out.println(0);\n" +
						"  }\n"+
						"}\n"
				},
			"0");
	}
	public void testBug550750_008() {
		runConformTest(
				new String[] {
						"X.java",
						"final record Point(int x, int y){\n"+
						"  public Point {}\n"+
						"}\n"+
						"public class X {\n"+
						"  public static void main(String[] args){\n"+
						"     System.out.println(0);\n" +
						"  }\n"+
						"}\n"
				},
			"0");
	}
	public void testBug550750_009() {
		runConformTest(
				new String[] {
						"X.java",
						"final record Point(int x, int y){\n"+
						"  public Point {}\n"+
						"  public void foo() {}\n"+
						"}\n"+
						"public class X {\n"+
						"  public static void main(String[] args){\n"+
						"     System.out.println(0);\n" +
						"  }\n"+
						"}"
				},
			"0");
	}
	 /* nested record implicitly static*/
	public void testBug550750_010() {
		runConformTest(
				new String[] {
						"X.java",
						"class X {\n"+
						"  public static void main(String[] args){\n"+
						"     System.out.println(0);\n" +
						"  }\n"+
						"  record Point(int x, int y){\n"+
						"  }\n"+
						"}\n"
				},
			"0");
	}
	 /* nested record explicitly static*/
	public void testBug550750_011() {
		runConformTest(
				new String[] {
						"X.java",
						"class X {\n"+
						"  public static void main(String[] args){\n"+
						"     System.out.println(0);\n" +
						"  }\n"+
						"  static record Point(int x, int y){\n"+
						"  }\n"+
						"}\n"
				},
			"0");
	}
	public void testBug550750_012() {
		runConformTest(
				new String[] {
						"X.java",
						"class X {\n"+
						"  public static void main(String[] args){\n"+
						"     System.out.println(0);\n" +
						"  }\n"+
						"}\n"+
						"record Point(int ... x){\n"+
						"}\n"
				},
			"0");
	}
	public void testBug550750_013() {
		runConformTest(
				new String[] {
						"X.java",
						"import java.lang.annotation.Target;\n"+
						"import java.lang.annotation.ElementType;\n"+
						"record Point(@MyAnnotation int myInt, char myChar) {}\n"+
						" @Target({ElementType.FIELD, ElementType.TYPE})\n"+
						" @interface MyAnnotation {}\n" +
						"class X {\n"+
						"  public static void main(String[] args){\n"+
						"     System.out.println(0);\n" +
						"  }\n"+
						"}\n"
				},
			"0");
	}
	public void testBug550750_014() {
		runConformTest(
				new String[] {
						"X.java",
						"public class X {\n"+
						"  public static void main(String[] args){\n"+
						"     System.out.println(0);\n" +
						"  }\n"+
						"}\n"+
						"record Point(int myInt, char myChar) {\n"+
						"  public int myInt(){\n"+
						"     return this.myInt;\n" +
						"  }\n"+
						"}\n"
				},
			"0");
	}
	public void testBug550750_015() {
		runConformTest(
				new String[] {
						"X.java",
						"public class X {\n"+
						"  public static void main(String[] args){\n"+
						"     System.out.println(0);\n" +
						"  }\n"+
						"}\n"+
						"record Point(int myInt, char myChar) implements I {\n"+
						"  public int myInt(){\n"+
						"     return this.myInt;\n" +
						"  }\n"+
						"}\n" +
						"interface I {}\n"
				},
			"0");
	}
	public void testBug550750_016() {
		runConformTest(
				new String[] {
						"X.java",
						"public class X {\n"+
						"  public static void main(String[] args){\n"+
						"     System.out.println(0);\n" +
						"  }\n"+
						"}\n"+
						"record Point(int myInt, char myChar) implements I {\n"+
						"}\n" +
						"interface I {}\n"
				},
			"0");
	}
	public void testBug550750_017() {
		runConformTest(
				new String[] {
						"X.java",
						"public class X {\n"+
						"  public static void main(String[] args){\n"+
						"     System.out.println(0);\n" +
						"  }\n"+
						"}\n"+
						"record Point(int myInt, char myChar) implements I {\n"+
						"  public Point(int myInt, char myChar){\n"+
						"     this.myInt = myInt;\n" +
						"     this.myChar = myChar;\n" +
						"  }\n"+
						"}\n" +
						"interface I {}\n"
				},
			"0");
	}
	public void testBug550750_018() {
		this.runNegativeTest(
				new String[] {
						"X.java",
						"public class X {\n"+
						"  public static void main(String[] args){\n"+
						"     System.out.println(0);\n" +
						"  }\n"+
						"}\n"+
						"record Point(int myInt, char myChar) implements I {\n"+
						"  public Point(int myInt, char myChar){\n"+
						"  }\n"+
						"}\n" +
						"interface I {}\n"
				},
			"----------\n" +
			"1. ERROR in X.java (at line 7)\n" +
			"	public Point(int myInt, char myChar){\n" +
			"	       ^^^^^^^^^^^^^^^^^^^^^^^^^^^^^\n" +
			"The blank final field myChar may not have been initialized\n" +
			"----------\n" +
			"2. ERROR in X.java (at line 7)\n" +
			"	public Point(int myInt, char myChar){\n" +
			"	       ^^^^^^^^^^^^^^^^^^^^^^^^^^^^^\n" +
			"The blank final field myInt may not have been initialized\n" +
			"----------\n");
	}
	public void testBug550750_019() {
		this.runNegativeTest(
				new String[] {
						"X.java",
						"public class X {\n"+
						"  public static void main(String[] args){\n"+
						"     System.out.println(0);\n" +
						"  }\n"+
						"}\n"+
						"record Point(int myInt, char myChar) implements I {\n"+
						"  private Point {\n"+
						"     this.myInt = myInt;\n" +
						"     this.myChar = myChar;\n" +
						"  }\n"+
						"}\n" +
						"interface I {}\n"
				},
			"----------\n" +
			"1. ERROR in X.java (at line 7)\n" +
			"	private Point {\n" +
			"	        ^^^^^\n" +
			"Cannot reduce the visibility of a canonical constructor Point from that of the record\n" +
			"----------\n");
	}
	public void testBug550750_020() {
		this.runNegativeTest(
				new String[] {
						"X.java",
						"public class X {\n"+
						"  public static void main(String[] args){\n"+
						"     System.out.println(0);\n" +
						"  }\n"+
						"}\n"+
						"record Point(int myInt, char myChar) implements I {\n"+
						"  protected Point {\n"+
						"     this.myInt = myInt;\n" +
						"     this.myChar = myChar;\n" +
						"  }\n"+
						"}\n" +
						"interface I {}\n"
				},
				"----------\n" +
				"1. ERROR in X.java (at line 8)\n" +
				"	this.myInt = myInt;\n" +
				"	^^^^^^^^^^\n" +
				"Illegal explicit assignment of a final field myInt in compact constructor\n" +
				"----------\n" +
				"2. ERROR in X.java (at line 9)\n" +
				"	this.myChar = myChar;\n" +
				"	^^^^^^^^^^^\n" +
				"Illegal explicit assignment of a final field myChar in compact constructor\n" +
				"----------\n");
	}
	public void testBug550750_022() {
		this.runNegativeTest(
				new String[] {
						"X.java",
						"public class X {\n"+
						"  public static void main(String[] args){\n"+
						"     System.out.println(0);\n" +
						"  }\n"+
						"}\n"+
						"record Point(int myInt, char myChar) implements I {\n"+
						"  public Point {\n"+
						"     this.myInt = myInt;\n" +
						"     this.myChar = myChar;\n" +
						"     return;\n" +
						"  }\n"+
						"}\n" +
						"interface I {}\n"
				},
			"----------\n" +
			"1. ERROR in X.java (at line 10)\n" +
			"	return;\n" +
			"	^^^^^^^\n" +
			"The body of a compact constructor must not contain a return statement\n" +
			"----------\n");
	}
	public void testBug550750_023() {
		this.runNegativeTest(
				new String[] {
						"X.java",
						"public class X {\n"+
						"  public static void main(String[] args){\n"+
						"     System.out.println(0);\n" +
						"  }\n"+
						"}\n"+
						"record Point(int myInt, int finalize) implements I {\n"+
						"  public Point {\n"+
						"     this.myInt = myInt;\n" +
						"  }\n"+
						"}\n" +
						"interface I {}\n"
				},
			"----------\n" +
			"1. ERROR in X.java (at line 6)\n" +
			"	record Point(int myInt, int finalize) implements I {\n" +
			"	                            ^^^^^^^^\n" +
			"Illegal component name finalize in record Point;\n" +
			"----------\n");
	}
	public void testBug550750_024() {
		this.runNegativeTest(
				new String[] {
						"X.java",
						"public class X {\n"+
						"  public static void main(String[] args){\n"+
						"     System.out.println(0);\n" +
						"  }\n"+
						"}\n"+
						"record Point(int myInt, int finalize, int myZ) implements I {\n"+
						"  public Point {\n"+
						"     this.myInt = myInt;\n" +
						"     this.myZ = myZ;\n" +
						"  }\n"+
						"}\n" +
						"interface I {}\n"
				},
			"----------\n" +
			"1. ERROR in X.java (at line 6)\n" +
			"	record Point(int myInt, int finalize, int myZ) implements I {\n" +
			"	                            ^^^^^^^^\n" +
			"Illegal component name finalize in record Point;\n" +
			"----------\n");
	}
	public void testBug550750_025() {
		getPossibleComplianceLevels();
		this.runNegativeTest(
				new String[] {
						"X.java",
						"public class X {\n"+
						"  public static void main(String[] args){\n"+
						"     System.out.println(0);\n" +
						"  }\n"+
						"}\n"+
						"record Point(int myInt, int myZ, int myZ) implements I {\n"+
						"  public Point {\n"+
						"     this.myInt = myInt;\n" +
						"     this.myZ = myZ;\n" +
						"  }\n"+
						"}\n" +
						"interface I {}\n"
				},
			"----------\n" +
			"1. ERROR in X.java (at line 6)\n" +
			"	record Point(int myInt, int myZ, int myZ) implements I {\n" +
			"	                            ^^^\n" +
			"Duplicate component myZ in record\n" +
			"----------\n" +
			"2. ERROR in X.java (at line 6)\n" +
			"	record Point(int myInt, int myZ, int myZ) implements I {\n" +
			"	                                     ^^^\n" +
			"Duplicate component myZ in record\n" +
			"----------\n");
	}
	public void testBug550750_026() {
		getPossibleComplianceLevels();
		this.runNegativeTest(
				new String[] {
						"X.java",
						"public class X {\n"+
						"  public static void main(String[] args){\n"+
						"     System.out.println(0);\n" +
						"  }\n"+
						"}\n"+
						"record Point(int myInt, int myInt, int myInt, int myZ) implements I {\n"+
						"  public Point {\n"+
						"     this.myInt = myInt;\n" +
						"     this.myZ = myZ;\n" +
						"  }\n"+
						"}\n" +
						"interface I {}\n"
				},
			"----------\n" +
			"1. ERROR in X.java (at line 6)\n" +
			"	record Point(int myInt, int myInt, int myInt, int myZ) implements I {\n" +
			"	                 ^^^^^\n" +
			"Duplicate component myInt in record\n" +
			"----------\n" +
			"2. ERROR in X.java (at line 6)\n" +
			"	record Point(int myInt, int myInt, int myInt, int myZ) implements I {\n" +
			"	                            ^^^^^\n" +
			"Duplicate component myInt in record\n" +
			"----------\n" +
			"3. ERROR in X.java (at line 6)\n" +
			"	record Point(int myInt, int myInt, int myInt, int myZ) implements I {\n" +
			"	                                       ^^^^^\n" +
			"Duplicate component myInt in record\n" +
			"----------\n");
	}
	public void testBug550750_027() {
		this.runNegativeTest(
				new String[] {
						"X.java",
						"public class X {\n"+
						"  public static void main(String[] args){\n"+
						"     System.out.println(0);\n" +
						"  }\n"+
						"}\n"+
						"record Point(int myInt, int myZ) implements I {\n"+
						"  static final int z;\n"+
						"  public Point {\n"+
						"     this.myInt = myInt;\n" +
						"     this.myZ = myZ;\n" +
						"  }\n"+
						"}\n" +
						"interface I {}\n"
				},
			"----------\n" +
			"1. ERROR in X.java (at line 7)\n" +
			"	static final int z;\n" +
			"	                 ^\n" +
			"The blank final field z may not have been initialized\n" +
			"----------\n" +
			"2. ERROR in X.java (at line 9)\n" +
			"	this.myInt = myInt;\n" +
			"	^^^^^^^^^^\n" +
			"Illegal explicit assignment of a final field myInt in compact constructor\n" +
			"----------\n" +
			"3. ERROR in X.java (at line 10)\n" +
			"	this.myZ = myZ;\n" +
			"	^^^^^^^^\n" +
			"Illegal explicit assignment of a final field myZ in compact constructor\n" +
			"----------\n");
	}
	public void testBug550750_028() {
		this.runNegativeTest(
				new String[] {
						"X.java",
						"public class X {\n"+
						"  public static void main(String[] args){\n"+
						"     System.out.println(0);\n" +
						"  }\n"+
						"}\n"+
						"record Point(int myInt, int myZ) implements I {\n"+
						"  int z;\n"+
						"  public Point {\n"+
						"     this.myInt = myInt;\n" +
						"     this.myZ = myZ;\n" +
						"  }\n"+
						"}\n" +
						"interface I {}\n"
				},
			"----------\n" +
			"1. ERROR in X.java (at line 7)\n" +
			"	int z;\n" +
			"	    ^\n" +
			"Instance fields may not be declared in a record class\n" +
			"----------\n");
	}
	public void testBug550750_029() {
		this.runNegativeTest(
				new String[] {
						"X.java",
						"public class X {\n"+
						"  public static void main(String[] args){\n"+
						"     System.out.println(0);\n" +
						"  }\n"+
						"}\n"+
						"record Point(int myInt, int myZ) implements I {\n"+
						"  public Point {\n"+
						"     this.myInt = myInt;\n" +
						"     this.myZ = myZ;\n" +
						"  }\n"+
						"  public native void foo();\n"+
						"}\n" +
						"interface I {}\n"
				},
			"----------\n" +
			"1. ERROR in X.java (at line 8)\n" +
			"	this.myInt = myInt;\n" +
			"	^^^^^^^^^^\n" +
			"Illegal explicit assignment of a final field myInt in compact constructor\n" +
			"----------\n" +
			"2. ERROR in X.java (at line 9)\n" +
			"	this.myZ = myZ;\n" +
			"	^^^^^^^^\n" +
			"Illegal explicit assignment of a final field myZ in compact constructor\n" +
			"----------\n" +
			"3. ERROR in X.java (at line 11)\n" +
			"	public native void foo();\n" +
			"	                   ^^^^^\n" +
			"Illegal modifier native for method foo; native methods are not allowed in record\n" +
			"----------\n");
	}
	public void testBug550750_030() {
		this.runNegativeTest(
				new String[] {
						"X.java",
						"public class X {\n"+
						"  public static void main(String[] args){\n"+
						"     System.out.println(0);\n" +
						"  }\n"+
						"}\n"+
						"record Point(int myInt, int myZ) implements I {\n"+
						"  {\n"+
						"     System.out.println(0);\n" +
						"  }\n"+
						"}\n" +
						"interface I {}\n"
				},
			"----------\n" +
			"1. ERROR in X.java (at line 7)\n" +
			"	{\n" +
			"     System.out.println(0);\n" +
			"  }\n" +
			"	^^^^^^^^^^^^^^^^^^^^^^^^^^^^^^^^^\n" +
			"Instance Initializer is not allowed in a record declaration\n" +
			"----------\n");
	}
	public void testBug550750_031() {
		runConformTest(
				new String[] {
						"X.java",
						"public class X {\n"+
						"  public static void main(String[] args){\n"+
						"     System.out.println(0);\n" +
						"  }\n"+
						"}\n"+
						"record Point(int myInt, int myZ) implements I {\n"+
						"  static {\n"+
						"     System.out.println(0);\n" +
						"  }\n"+
						"}\n" +
						"interface I {}\n"
				},
			"0");
	}
	public void testBug550750_032() {
		this.runNegativeTest(
				new String[] {
						"X.java",
						"class record {\n"+
						"  public static void main(String[] args){\n"+
						"     System.out.println(0);\n" +
						"  }\n"+
						"}\n"
				},
			"----------\n" +
			"1. ERROR in X.java (at line 1)\n" +
			"	class record {\n" +
			"	      ^^^^^^\n" +
			"\'record\' is not a valid type name; it is a restricted identifier and not allowed as a type identifier in Java 16\n" +
			"----------\n");
	}
	public void testBug550750_033() {
		this.runNegativeTest(
				new String[] {
						"X.java",
						"class X<record> {\n"+
						"  public static void main(String[] args){\n"+
						"     System.out.println(0);\n" +
						"  }\n"+
						"}\n"
				},
			"----------\n" +
			"1. ERROR in X.java (at line 1)\n" +
			"	class X<record> {\n" +
			"	        ^^^^^^\n" +
			"\'record\' is not a valid type name; it is a restricted identifier and not allowed as a type identifier in Java 16\n" +
			"----------\n");
	}
	public void testBug550750_034() {
		this.runNegativeTest(
				new String[] {
						"X.java",
						"class X {\n"+
						"  public static void main(String[] args){\n"+
						"     System.out.println(0);\n" +
						"  }\n"+
						"  public <record> void foo(record args){}\n"+
						"}\n"
				},
			"----------\n" +
			"1. ERROR in X.java (at line 5)\n" +
			"	public <record> void foo(record args){}\n" +
			"	        ^^^^^^\n" +
			"\'record\' is not a valid type name; it is a restricted identifier and not allowed as a type identifier in Java 16\n" +
			"----------\n" +
			"2. ERROR in X.java (at line 5)\n" +
			"	public <record> void foo(record args){}\n" +
			"	                         ^^^^^^\n" +
			"\'record\' is not a valid type name; it is a restricted identifier and not allowed as a type identifier in Java 16\n" +
			"----------\n");
	}
	public void testBug550750_035() {
		this.runNegativeTest(
				new String[] {
						"X.java",
						"class X {\n"+
						"  public static void main(String[] args){\n"+
						"     System.out.println(0);\n" +
						"  }\n"+
						"  public void foo(record args){}\n"+
						"}\n"
				},
			"----------\n" +
			"1. ERROR in X.java (at line 5)\n" +
			"	public void foo(record args){}\n" +
			"	                ^^^^^^\n" +
			"\'record\' is not a valid type name; it is a restricted identifier and not allowed as a type identifier in Java 16\n" +
			"----------\n");
	}
	public void testBug550750_036() {
		this.runNegativeTest(
				new String[] {
						"X.java",
						"class X {\n"+
						"  public static void main(String[] args){\n"+
						"     System.out.println(0);\n" +
						"     I lambda = (record r) -> {};\n"+
						"  }\n"+
						"}\n" +
						"interface I {\n" +
						"  public void apply(int i);\n" +
						"}\n"
				},
			"----------\n" +
			"1. ERROR in X.java (at line 4)\n" +
			"	I lambda = (record r) -> {};\n" +
			"	           ^^^^^^^^^^^^^\n" +
			"This lambda expression refers to the missing type record\n" +
			"----------\n" +
			"2. ERROR in X.java (at line 4)\n" +
			"	I lambda = (record r) -> {};\n" +
			"	            ^^^^^^\n" +
			"\'record\' is not a valid type name; it is a restricted identifier and not allowed as a type identifier in Java 16\n" +
			"----------\n");
	}
	public void testBug550750_037() {
		runConformTest(
				new String[] {
						"X.java",
						"class X {\n"+
						"  public static void main(String[] args){\n"+
						"     System.out.println(0);\n" +
						"  }\n"+
						"}\n"+
						"record Point(){\n"+
						"}\n"
				},
			"0");
	}
	public void testBug550750_038() {
		runConformTest(
				new String[] {
						"X.java",
						"class X {\n"+
						"  public static void main(String[] args){\n"+
						"     System.out.println(0);\n" +
						"  }\n"+
						"}\n"+
						"record Point(){\n"+
						"   public Point {}\n"+
						"}\n"
				},
			"0");
	}
	public void testBug550750_039() {
		runConformTest(
				new String[] {
						"X.java",
						"class X {\n"+
						"  public static void main(String[] args){\n"+
						"     System.out.println(0);\n" +
						"  }\n"+
						"}\n"+
						"record Point(){\n"+
						"   public Point() {}\n"+
						"}\n"
				},
			"0");
	}
	public void testBug550750_040() {
		this.runNegativeTest(
				new String[] {
						"X.java",
						"class X {\n"+
						"  public static void main(String[] args){\n"+
						"     System.out.println(0);\n" +
						"  }\n"+
						"}\n"+
						"record Point(){\n"+
						"   private int f;\n"+
 						"   public Point() {}\n"+
						"}\n"
				},
			"----------\n" +
			"1. ERROR in X.java (at line 7)\n" +
			"	private int f;\n" +
			"	            ^\n" +
			"Instance fields may not be declared in a record class\n" +
			"----------\n");
	}
	public void testBug550750_041() {
		runConformTest(
				new String[] {
						"X.java",
						"class X {\n"+
						"  public static void main(String[] args){\n"+
						"     System.out.println(0);\n" +
						"  }\n"+
						"}\n"+
						"record Point(){\n"+
						"   static int f;\n"+
						"   public Point() {}\n"+
						"}\n"
				},
			"0");
	}
	public void testBug553152_001() {
		this.runNegativeTest(
				new String[] {
						"X.java",
						"public class X {\n"+
						"  public static void main(String[] args){\n"+
						"     System.out.println(0);\n" +
						"  }\n"+
						"}\n"+
						"record Point(int myInt, int myZ) implements I {\n"+
						"  public char myInt() {;\n" +
						"     return 'c';\n" +
						"  }\n"+
						"  public int getmyInt() {;\n" +
						"     return this.myInt;\n" +
						"  }\n"+
						"}\n" +
						"interface I {}\n"
				},
			"----------\n" +
			"1. ERROR in X.java (at line 7)\n" +
			"	public char myInt() {;\n" +
			"	       ^^^^\n" +
			"Illegal return type of accessor; should be the same as the declared type int of the record component\n" +
			"----------\n");
	}
	public void testBug553152_002() {
		runConformTest(
				new String[] {
						"X.java",
						"public class X {\n"+
						"  public static void main(String[] args){\n"+
						"     System.out.println(0);\n" +
						"  }\n"+
						"}\n"+
						"record Point(Integer myInt, int myZ) implements I {\n"+
						"  public java.lang.Integer myInt() {;\n" +
						"     return this.myInt;\n" +
						"  }\n"+
						"}\n" +
						"interface I {}\n"
				},
			"0");
	}
	public void testBug553152_003() {
		this.runNegativeTest(
				new String[] {
						"X.java",
						"public class X {\n"+
						"  public static void main(String[] args){\n"+
						"     System.out.println(0);\n" +
						"  }\n"+
						"}\n"+
						"record Point(int myInt, int myZ) implements I {\n"+
						"  public <T> int myInt() {;\n" +
						"     return this.myInt;\n" +
						"  }\n"+
						"}\n" +
						"interface I {}\n"
				},
			"----------\n" +
			"1. ERROR in X.java (at line 7)\n" +
			"	public <T> int myInt() {;\n" +
			"	               ^^^^^^^\n" +
			"The accessor method must not be generic\n" +
			"----------\n");
	}
	public void testBug553152_004() {
		this.runNegativeTest(
				new String[] {
						"X.java",
						"public class X {\n"+
						"  public static void main(String[] args){\n"+
						"     System.out.println(0);\n" +
						"  }\n"+
						"}\n"+
						"record Point(int myInt, int myZ) implements I {\n"+
						"  private int myInt() {;\n" +
						"     return this.myInt;\n" +
						"  }\n"+
						"  /* package */ int myZ() {;\n" +
						"     return this.myZ;\n" +
						"  }\n"+
						"}\n" +
						"interface I {}\n"
				},
			"----------\n" +
			"1. ERROR in X.java (at line 7)\n" +
			"	private int myInt() {;\n" +
			"	            ^^^^^^^\n" +
			"The accessor method must be declared public\n" +
			"----------\n" +
			"2. ERROR in X.java (at line 10)\n" +
			"	/* package */ int myZ() {;\n" +
			"	                  ^^^^^\n" +
			"The accessor method must be declared public\n" +
			"----------\n");
	}
	public void testBug553152_005() {
		this.runNegativeTest(
				new String[] {
						"X.java",
						"public class X {\n"+
						"  public static void main(String[] args){\n"+
						"     System.out.println(0);\n" +
						"  }\n"+
						"}\n"+
						"record Point(int myInt, int myZ) implements I {\n"+
						"  public int myInt() throws Exception {;\n" +
						"     return this.myInt;\n" +
						"  }\n"+
						"}\n" +
						"interface I {}\n"
				},
			"----------\n" +
			"1. ERROR in X.java (at line 7)\n" +
			"	public int myInt() throws Exception {;\n" +
			"	           ^^^^^^^^^^^^^^^^^^^^^^^^\n" +
			"Throws clause not allowed for explicitly declared accessor method\n" +
			"----------\n");
	}
	public void testBug553152_006() {
		runConformTest(
				new String[] {
						"X.java",
						"public class X {\n"+
						"  public static void main(String[] args){\n"+
						"     System.out.println(0);\n" +
						"  }\n"+
						"}\n"+
						"record Point(Integer myInt, int myZ) implements I {\n"+
						"  public Point(Integer myInt, int myZ) {\n" +
						"     this.myInt = 0;\n" +
						"     this.myZ = 0;\n" +
						"  }\n"+
						"}\n" +
						"interface I {}\n"
				},
			"0");
	}
	public void testBug553152_007() {
		this.runNegativeTest(
				new String[] {
						"X.java",
						"public class X {\n"+
						"  public static void main(String[] args){\n"+
						"     System.out.println(0);\n" +
						"  }\n"+
						"}\n"+
						"record Point(Integer myInt, int myZ) implements I {\n"+
						"  public Point(Integer myInt, int myZ) {\n" +
						"     this.myInt = 0;\n" +
						"  }\n"+
						"}\n" +
						"interface I {}\n"
				},
			"----------\n" +
			"1. ERROR in X.java (at line 7)\n" +
			"	public Point(Integer myInt, int myZ) {\n" +
			"	       ^^^^^^^^^^^^^^^^^^^^^^^^^^^^^\n" +
			"The blank final field myZ may not have been initialized\n" +
			"----------\n");
	}
	public void testBug553152_008() {
		getPossibleComplianceLevels();
		this.runNegativeTest(
				new String[] {
						"X.java",
						"public class X {\n"+
						"  public static void main(String[] args){\n"+
						"     System.out.println(0);\n" +
						"  }\n"+
						"}\n"+
						"record Point(Integer myInt, int myZ) implements I {\n"+
						"  public Point {\n" +
						"     this.myInt = 0;\n" +
						"     this.myZ = 0;\n" +
						"  }\n"+
						"  public Point(Integer myInt, int myZ) {\n" +
						"     this.myInt = 0;\n" +
						"     this.myZ = 0;\n" +
						"  }\n"+
						"}\n" +
						"interface I {}\n"
				},
			"----------\n" +
			"1. ERROR in X.java (at line 7)\n" +
			"	public Point {\n" +
			"	       ^^^^^\n" +
			"Duplicate method Point(Integer, int) in type Point\n" +
			"----------\n" +
			"2. ERROR in X.java (at line 8)\n" +
			"	this.myInt = 0;\n" +
			"	^^^^^^^^^^\n" +
			"Illegal explicit assignment of a final field myInt in compact constructor\n" +
			"----------\n" +
			"3. ERROR in X.java (at line 9)\n" +
			"	this.myZ = 0;\n" +
			"	^^^^^^^^\n" +
			"Illegal explicit assignment of a final field myZ in compact constructor\n" +
			"----------\n" +
			"4. ERROR in X.java (at line 11)\n" +
			"	public Point(Integer myInt, int myZ) {\n" +
			"	       ^^^^^^^^^^^^^^^^^^^^^^^^^^^^^\n" +
			"Duplicate method Point(Integer, int) in type Point\n" +
			"----------\n");
	}
	public void testBug553152_009() {
		this.runConformTest(
				new String[] {
						"X.java",
						"public class X {\n"+
						"  public static void main(String[] args){\n"+
						"     System.out.println(0);\n" +
						"  }\n"+
						"}\n"+
						"record Point(Integer myInt, int myZ) implements I {\n"+
						"  Point(Integer myInt, int myZ) {\n" +
						"     this.myInt = 0;\n" +
						"     this.myZ = 0;\n" +
						"  }\n"+
						"}\n" +
						"interface I {}\n"
				},
			"0");
	}
	public void testBug553152_010() {
		this.runNegativeTest(
				new String[] {
						"X.java",
						"public class X {\n"+
						"  public static void main(String[] args){\n"+
						"     System.out.println(0);\n" +
						"  }\n"+
						"}\n"+
						"record Point(Integer myInt, int myZ) implements I {\n"+
						"  public <T> Point(Integer myInt, int myZ) {\n" +
						"     this.myInt = 0;\n" +
						"     this.myZ = 0;\n" +
						"  }\n"+
						"}\n" +
						"interface I {}\n"
				},
			"----------\n" +
			"1. ERROR in X.java (at line 7)\n" +
			"	public <T> Point(Integer myInt, int myZ) {\n" +
			"	           ^^^^^^^^^^^^^^^^^^^^^^^^^^^^^\n" +
			"Canonical constructor Point of a record declaration should not be generic\n" +
			"----------\n");
	}
	public void testBug553152_011() {
		this.runNegativeTest(
				new String[] {
						"X.java",
						"public class X {\n"+
						"  public static void main(String[] args){\n"+
						"     System.out.println(0);\n" +
						"  }\n"+
						"}\n"+
						"record Point(Integer myInt, int myZ) implements I {\n"+
						"  public Point(Integer myInt, int myZ) throws Exception {\n" +
						"     this.myInt = 0;\n" +
						"     this.myZ = 0;\n" +
						"  }\n"+
						"}\n" +
						"interface I {}\n"
				},
			"----------\n" +
			"1. ERROR in X.java (at line 7)\n" +
			"	public Point(Integer myInt, int myZ) throws Exception {\n" +
			"	       ^^^^^^^^^^^^^^^^^^^^^^^^^^^^^^^^^^^^^^^^^^^^^^\n" +
			"Throws clause not allowed for canonical constructor Point\n" +
			"----------\n");
	}
	public void testBug553152_012() {
		this.runNegativeTest(
				new String[] {
						"X.java",
						"public class X {\n"+
						"  public static void main(String[] args){\n"+
						"     System.out.println(0);\n" +
						"  }\n"+
						"}\n"+
						"record Point(Integer myInt, int myZ) implements I {\n"+
						"  public Point {\n" +
						"     this.myInt = 0;\n" +
						"     this.myZ = 0;\n" +
						"     return;\n" +
						"  }\n"+
						"}\n" +
						"interface I {}\n"
				},
			"----------\n" +
			"1. ERROR in X.java (at line 10)\n" +
			"	return;\n" +
			"	^^^^^^^\n" +
			"The body of a compact constructor must not contain a return statement\n" +
			"----------\n");
	}
	public void testBug553152_013() {
		this.runNegativeTest(
				new String[] {
						"X.java",
						"public class X {\n"+
						"  public static void main(String[] args){\n"+
						"     System.out.println(0);\n" +
						"  }\n"+
						"}\n"+
						"record Point(Integer myInt, int myZ) implements I {\n"+
						"  public Point(Integer myInt, int myZ) {\n" +
						"     this.myInt = 0;\n" +
						"     this.myZ = 0;\n" +
						"     I i = () -> { return;};\n" +
						"     Zork();\n" +
						"  }\n"+
						"  public void apply() {}\n" +
						"}\n" +
						"interface I { void apply();}\n"
				},
			"----------\n" +
			"1. ERROR in X.java (at line 11)\n" +
			"	Zork();\n" +
			"	^^^^\n" +
			"The method Zork() is undefined for the type Point\n" +
			"----------\n");
	}
	public void testBug553152_014() {
		this.runNegativeTest(
				new String[] {
						"X.java",
						"public class X {\n"+
						"  public static void main(String[] args){\n"+
						"     System.out.println(0);\n" +
						"  }\n"+
						"}\n"+
						"record Point(Integer myInt, int myZ) implements I {\n"+
						"  public Point(Integer myInt, int myZ) {\n" +
						"     super();\n" +
						"     this.myInt = 0;\n" +
						"     this.myZ = 0;\n" +
						"  }\n"+
						"}\n" +
						"interface I {}\n"
				},
			"----------\n" +
			"1. ERROR in X.java (at line 8)\n" +
			"	super();\n" +
			"	^^^^^^^^\n" +
			"The body of a canonical constructor must not contain an explicit constructor call\n" +
			"----------\n");
	}
	public void testBug553152_015() {
		this.runNegativeTest(
				new String[] {
						"X.java",
						"public class X {\n"+
						"  public static void main(String[] args){\n"+
						"     System.out.println(0);\n" +
						"  }\n"+
						"}\n"+
						"record Point(Integer myInt, int myZ) implements I {\n"+
						"  public Point(Integer myInt, int myZ) {\n" +
						"     this.Point(0);\n" +
						"     this.myInt = 0;\n" +
						"     this.myZ = 0;\n" +
						"  }\n"+
						"  public Point(Integer myInt) {}\n" +
						"}\n" +
						"interface I {}\n"
				},
			"----------\n" +
			"1. ERROR in X.java (at line 8)\n" +
			"	this.Point(0);\n" +
			"	     ^^^^^\n" +
			"The method Point(int) is undefined for the type Point\n" +
			"----------\n" +
			"2. ERROR in X.java (at line 12)\n" +
			"	public Point(Integer myInt) {}\n" +
			"	       ^^^^^^^^^^^^^^^^^^^^\n" +
			"A non-canonical constructor must start with an explicit invocation to a constructor\n" +
			"----------\n");
	}
	public void testBug553152_016() {
		this.runNegativeTest(
				new String[] {
						"X.java",
						"public class X {\n"+
						"  public static void main(String[] args){\n"+
						"     System.out.println(0);\n" +
						"  }\n"+
						"}\n"+
						"record Point(Integer myInt, int myZ) implements I {\n"+
						"  public Point {\n" +
						"     super();\n" +
						"     this.myInt = 0;\n" +
						"     this.myZ = 0;\n" +
						"  }\n"+
						"}\n" +
						"interface I {}\n"
				},
			"----------\n" +
			"1. ERROR in X.java (at line 8)\n" +
			"	super();\n" +
			"	^^^^^^^^\n" +
			"The body of a compact constructor must not contain an explicit constructor call\n" +
			"----------\n");
	}
	public void testBug553152_017() {
		this.runConformTest(
			new String[] {
				"X.java",
				"public class X {\n"+
				"  public class Inner {\n"+
				"    record Point(int myInt, char myChar) {}\n"+
				"  }\n"+
				"  public static void main(String[] args){\n"+
				"     System.out.println(0);\n"+
				"  }\n"+
				"}\n"
		},
		"0");
	}
	public void testBug553152_018() {
		runConformTest(
				new String[] {
						"X.java",
						"import java.lang.annotation.Target;\n"+
						"import java.lang.annotation.ElementType;\n"+
						"class X {\n"+
						"  public static void main(String[] args){\n"+
						"     System.out.println(0);\n" +
						"  }\n"+
						"}\n"+
						"record Point(int myInt, char myChar) {}\n"+
						" @Target({ElementType.FIELD, ElementType.TYPE})\n"+
						" @interface MyAnnotation {}\n"
				},
			"0");
	}
	public void testBug553152_019() {
		this.runNegativeTest(
				new String[] {
						"X.java",
						"public class X {\n"+
						"  public static void main(String[] args){\n"+
						"     System.out.println(0);\n" +
						"  }\n"+
						"}\n"+
						"record Point(int myInt, int myZ) implements I {\n"+
						"  public static int myInt() {;\n" +
						"     return 0;\n" +
						"  }\n"+
						"}\n" +
						"interface I {}\n"
				},
			"----------\n" +
			"1. ERROR in X.java (at line 7)\n" +
			"	public static int myInt() {;\n" +
			"	                  ^^^^^^^\n" +
			"The accessor method must not be static\n" +
			"----------\n");
	}
public void testBug553153_002() {
		this.runNegativeTest(
			new String[] {
				"X.java",
				"public class X {\n"+
				"  public static void main(String[] args){\n"+
				"     System.out.println(0);\n"+
				"  }\n"+
				"}\n"+
				"record Point(int myInt, char myChar) implements I {\n"+
				"  public Point {\n"+
				"	this.myInt = myInt;\n" +
				"	if (this.myInt > 0)  // conditional assignment\n" +
				"		this.myChar = myChar;\n" +
				"  }\n"+
				"}\n" +
				"interface I {}\n"
		},
		"----------\n" +
		"1. ERROR in X.java (at line 8)\n" +
		"	this.myInt = myInt;\n" +
		"	^^^^^^^^^^\n" +
		"Illegal explicit assignment of a final field myInt in compact constructor\n" +
		"----------\n" +
		"2. ERROR in X.java (at line 9)\n" +
		"	if (this.myInt > 0)  // conditional assignment\n" +
		"	         ^^^^^\n" +
		"The blank final field myInt may not have been initialized\n" +
		"----------\n" +
		"3. ERROR in X.java (at line 10)\n" +
		"	this.myChar = myChar;\n" +
		"	^^^^^^^^^^^\n" +
		"Illegal explicit assignment of a final field myChar in compact constructor\n" +
		"----------\n");
}
public void testBug553153_003() {
	runConformTest(
		new String[] {
			"X.java",
			"public class X {\n"+
			"  public static void main(String[] args){\n"+
			"     System.out.println(0);\n" +
			"  }\n"+
			"}\n"+
			"record Point(int myInt, char myChar) implements I {\n"+
			"  static int f;\n"+
			"  public Point {\n"+
			"  }\n"+
			"}\n" +
			"interface I {}\n"
		},
	 "0");
}
public void testBug553153_004() {
	this.runNegativeTest(
		new String[] {
			"X.java",
			"public class X {\n"+
			"  public static void main(String[] args){\n"+
			"     System.out.println(0);\n"+
			"  }\n"+
			"}\n"+
			"record Point(int myInt, char myChar) implements I {\n"+
			"  public Point(int myInt, char myChar) {\n"+
			"	this.myInt = myInt;\n" +
			"  }\n"+
			"}\n" +
			"interface I {}\n"
	},
	"----------\n" +
	"1. ERROR in X.java (at line 7)\n" +
	"	public Point(int myInt, char myChar) {\n" +
	"	       ^^^^^^^^^^^^^^^^^^^^^^^^^^^^^\n" +
	"The blank final field myChar may not have been initialized\n" +
	"----------\n");
}
public void testBug558069_001() {
	this.runNegativeTest(
			new String[] {
					"X.java",
					"public class X {\n"+
					"  public static void main(String[] args){\n"+
					"     System.out.println(0);\n" +
					"  }\n"+
					"}\n"+
					"private record Point(){\n"+
					"}\n",
			},
			"----------\n" +
			"1. ERROR in X.java (at line 6)\n" +
			"	private record Point(){\n" +
			"	               ^^^^^\n" +
			"Illegal modifier for the record Point; only public, final and strictfp are permitted\n" +
			"----------\n");
}
public void testBug558069_002() {
	runConformTest(
		new String[] {
			"X.java",
			"public class X {\n"+
			"private record Point(){\n"+
			"}\n" +
			"  public static void main(String[] args){\n"+
			"     System.out.println(0);\n" +
			"  }\n"+
			"}\n"
		},
	 "0");
}
public void testBug558069_003() {
	runConformTest(
		new String[] {
			"X.java",
			"public class X {\n"+
			"private record Point(int myInt){\n"+
			"}\n" +
			"  public static void main(String[] args){\n"+
			"     System.out.println(0);\n" +
			"  }\n"+
			"}\n"
		},
	 "0");
}
public void testBug558343_001() {
	runConformTest(
		new String[] {
			"X.java",
			"public class X {\n"+
			"private record Point(int myInt){\n"+
			"  @Override\n"+
			"  public boolean equals(Object obj){\n"+
			"     return false;\n" +
			"  }\n"+
			"}\n" +
			"  public static void main(String[] args){\n"+
			"     System.out.println(0);\n" +
			"  }\n"+
			"}\n"
		},
	 "0");
}
public void testBug558343_002() {
	runConformTest(
		new String[] {
			"X.java",
			"public class X {\n"+
			"private record Point(int myInt){\n"+
			"  @Override\n"+
			"  public int hashCode(){\n"+
			"     return java.util.Arrays.hashCode(new int[]{Integer.valueOf(this.myInt).hashCode()});\n" +
			"  }\n"+
			"}\n" +
			"  public static void main(String[] args){\n"+
			"     System.out.println(0);\n" +
			"  }\n"+
			"}\n"
		},
	 "0");
}
public void testBug558343_003() {
	runConformTest(
		new String[] {
			"X.java",
			"public class X {\n"+
			"  public static void main(String[] args){\n"+
			"     System.out.println(0);\n" +
			"  }\n"+
			"}\n" +
			"record Point(int myInt){\n"+
			"  @Override\n"+
			"  public String toString(){\n"+
			"     return \"Point@1\";\n" +
			"  }\n"+
			"}\n"
		},
	 "0");
}
public void testBug558343_004() {
	runConformTest(
		new String[] {
			"X.java",
			"public class X {\n"+
			"  public static void main(String[] args){\n"+
			"     System.out.println(new Point(0).myInt());\n" +
			"  }\n"+
			"}\n" +
			"record Point(int myInt){\n"+
			"  @Override\n"+
			"  public String toString(){\n"+
			"     return \"Point@1\";\n" +
			"  }\n"+
			"}\n"
		},
	 "0");
}
public void testBug558494_001() throws Exception {
	runConformTest(
		new String[] {
			"X.java",
			"public class X {\n"+
			"  public static void main(String[] args){\n"+
			"     System.out.println(new Point(0).heyPinkCity());\n" +
			"  }\n"+
			"}\n" +
			"record Point(int heyPinkCity){\n"+
			"  @Override\n"+
			"  public String toString(){\n"+
			"     return \"Point@1\";\n" +
			"  }\n"+
			"}\n"
		},
	 "0");
	String expectedOutput = "Record: #Record\n" +
			"Components:\n" +
			"  \n" +
			"// Component descriptor #6 I\n" +
			"int heyPinkCity;\n";
	verifyClassFile(expectedOutput, "Point.class", ClassFileBytesDisassembler.SYSTEM);
}
public void testBug558494_002() throws Exception {
	runConformTest(
		new String[] {
			"X.java",
			"public class X {\n"+
			"  public static void main(String[] args){\n"+
			"     System.out.println(new Point().toString());\n" +
			"  }\n"+
			"}\n" +
			"record Point(){\n"+
			"  @Override\n"+
			"  public String toString(){\n"+
			"     return \"Point@1\";\n" +
			"  }\n"+
			"}\n"
		},
	 "Point@1");
	String expectedOutput = "Record: #Record\n" +
			"Components:\n" +
			"  \n";
	verifyClassFile(expectedOutput, "Point.class", ClassFileBytesDisassembler.SYSTEM);
}
public void testBug558494_003() throws Exception {
	runConformTest(
		new String[] {
			"X.java",
			"record Forts(String...wonders){\n"+
			"}\n"+
			"public class X {\n"+
			"       public static void main(String[] args) {\n"+
			"               Forts p = new Forts(new String[] {\"Amber\", \"Nahargarh\", \"Jaigarh\"});\n"+
			"               if (!p.toString().startsWith(\"Forts[wonders=[Ljava.lang.String;@\"))\n"+
			"                   System.out.println(\"Error\");\n"+
			"       }\n"+
			"}\n"
		},
		"");
	String expectedOutput = "Record: #Record\n" +
			"Components:\n" +
			"  \n";
	verifyClassFile(expectedOutput, "Forts.class", ClassFileBytesDisassembler.SYSTEM);
}
public void testBug558494_004() throws Exception {
	runConformTest(
		new String[] {
			"X.java",
			"record Forts(int x, String[] wonders){\n"+
			"}\n"+
			"public class X {\n"+
			"       public static void main(String[] args) {\n"+
			"               Forts p = new Forts(3, new String[] {\"Amber\", \"Nahargarh\", \"Jaigarh\"});\n"+
			"               if (!p.toString().startsWith(\"Forts[x=3, wonders=[Ljava.lang.String;@\"))\n"+
			"                   System.out.println(\"Error\");\n"+
			"       }\n"+
			"}\n"
		},
		"");
	String expectedOutput =
			"Record: #Record\n" +
			"Components:\n" +
			"  \n" +
			"// Component descriptor #6 I\n" +
			"int x;\n" +
			"// Component descriptor #8 [Ljava/lang/String;\n" +
			"java.lang.String[] wonders;\n";
	verifyClassFile(expectedOutput, "Forts.class", ClassFileBytesDisassembler.SYSTEM);
}
public void testBug558764_001() {
	runConformTest(
			new String[] {
					"X.java",
					"import java.lang.annotation.Target;\n"+
					"import java.lang.annotation.ElementType;\n"+
					"record Point(@MyAnnotation int myInt, char myChar) {}\n"+
					" @Target({ElementType.FIELD})\n"+
					" @interface MyAnnotation {}\n" +
					"class X {\n"+
					"  public static void main(String[] args){\n"+
					"     System.out.println(0);\n" +
					"  }\n"+
					"}\n"
			},
		"0");
}
public void testBug558764_002() {
	this.runNegativeTest(
			new String[] {
					"X.java",
					"import java.lang.annotation.Target;\n"+
					"import java.lang.annotation.ElementType;\n"+
					"record Point(@MyAnnotation int myInt, char myChar) {}\n"+
					" @Target({ElementType.TYPE})\n"+
					" @interface MyAnnotation {}\n" +
					"class X {\n"+
					"  public static void main(String[] args){\n"+
					"     System.out.println(0);\n" +
					"  }\n"+
					"}\n"
			},
			"----------\n" +
			"1. ERROR in X.java (at line 3)\n" +
			"	record Point(@MyAnnotation int myInt, char myChar) {}\n" +
			"	             ^^^^^^^^^^^^^\n" +
			"The annotation @MyAnnotation is disallowed for this location\n" +
			"----------\n");
}
public void testBug558764_003() {
	runConformTest(
			new String[] {
					"X.java",
					"import java.lang.annotation.Target;\n"+
					"import java.lang.annotation.ElementType;\n"+
					"record Point(@MyAnnotation int myInt, char myChar) {}\n"+
					" @Target({ElementType.RECORD_COMPONENT})\n"+
					" @interface MyAnnotation {}\n" +
					"class X {\n"+
					"  public static void main(String[] args){\n"+
					"     System.out.println(0);\n" +
					"  }\n"+
					"}\n"
			},
		"0");
}
public void testBug558764_004() {
	this.runNegativeTest(
			new String[] {
					"X.java",
					"import java.lang.annotation.Target;\n"+
					"import java.lang.annotation.ElementType;\n"+
					"record Point(@MyAnnotation int myInt, char myChar) {}\n"+
					" @Target({ElementType.RECORD_COMPONENT})\n"+
					" @interface MyAnnotation {}\n" +
					"class X {\n"+
					"  public @MyAnnotation String f = \"hello\";\n" +
					"  public static void main(String[] args){\n"+
					"     System.out.println(0);\n" +
					"  }\n"+
					"}\n"
			},
			"----------\n" +
			"1. ERROR in X.java (at line 7)\n" +
			"	public @MyAnnotation String f = \"hello\";\n" +
			"	       ^^^^^^^^^^^^^\n" +
			"The annotation @MyAnnotation is disallowed for this location\n" +
			"----------\n");
}
public void testBug553567_001() {
	this.runNegativeTest(
			new String[] {
					"X.java",
					"class X extends Record{\n"+
					"  public static void main(String[] args){\n"+
					"     System.out.println(0);\n" +
					"  }\n"+
					"}\n"
			},
			"----------\n" +
			"1. ERROR in X.java (at line 1)\n" +
			"	class X extends Record{\n" +
			"	                ^^^^^^\n" +
			"The type X may not subclass Record explicitly\n" +
			"----------\n");
}
public void testBug553567_002() {
	runConformTest(
			new String[] {
					"X.java",
					"class X {\n"+
					"  public static void main(String[] args){\n"+
					"     System.out.println(0);\n" +
					"  }\n"+
					"}\n" +
					"class Record {\n"+
					"}\n"
			},
		"0");
}
public void testBug559281_001() {
	this.runNegativeTest(
			new String[] {
					"X.java",
					"record X(void k) {}"
			},
			"----------\n" +
			"1. ERROR in X.java (at line 1)\n" +
			"	record X(void k) {}\n" +
			"	              ^\n" +
			"void is an invalid type for the component k of a record\n" +
			"----------\n");
}
public void testBug559281_002() {
	this.runNegativeTest(
			new String[] {
					"X.java",
					"record X(int clone, int wait) {}"
			},
			"----------\n" +
			"1. ERROR in X.java (at line 1)\n" +
			"	record X(int clone, int wait) {}\n" +
			"	             ^^^^^\n" +
			"Illegal component name clone in record X;\n" +
			"----------\n" +
			"2. ERROR in X.java (at line 1)\n" +
			"	record X(int clone, int wait) {}\n" +
			"	                        ^^^^\n" +
			"Illegal component name wait in record X;\n" +
			"----------\n");
}
public void testBug559448_001() {
	runConformTest(
			new String[] {
					"X.java",
					"class X {\n"+
					"  public static void main(String[] args){\n"+
					"     System.out.println(0);\n" +
					"  }\n"+
					"}\n"+
					"record Point(int x, int... y){\n"+
					"}\n"
			},
		"0");
}
public void testBug559448_002() {
	this.runNegativeTest(
			new String[] {
					"X.java",
					"class X {\n"+
					"  public static void main(String[] args){\n"+
					"     System.out.println(0);\n" +
					"  }\n"+
					"}\n"+
					"record Point(int... x, int y){\n"+
					"}\n"
			},
			"----------\n" +
			"1. ERROR in X.java (at line 6)\n" +
			"	record Point(int... x, int y){\n" +
			"	                    ^\n" +
			"The variable argument type int of the record Point must be the last parameter\n" +
			"----------\n");
}
public void testBug559448_003() {
	this.runNegativeTest(
			new String[] {
					"X.java",
					"class X {\n"+
					"  public static void main(String[] args){\n"+
					"     System.out.println(0);\n" +
					"  }\n"+
					"}\n"+
					"record Point(int... x, int... y){\n"+
					"}\n"
			},
			"----------\n" +
			"1. ERROR in X.java (at line 6)\n" +
			"	record Point(int... x, int... y){\n" +
			"	                    ^\n" +
			"The variable argument type int of the record Point must be the last parameter\n" +
			"----------\n");
}
public void testBug559574_001() {
	this.runNegativeTest(
			new String[] {
					"X.java",
					"record X(int x, int XX3) {\n"+
					"       public XX3  {}\n"+
					"       public XX3(int x, int y, int z) {\n"+
					"               this.x = x;\n"+
					"               this.y = y;\n"+
					"       }\n"+
					"}\n"
			},
			"----------\n" +
			"1. ERROR in X.java (at line 2)\n" +
			"	public XX3  {}\n" +
			"	       ^^^\n" +
			"Return type for the method is missing\n" +
			"----------\n" +
			"2. ERROR in X.java (at line 3)\n" +
			"	public XX3(int x, int y, int z) {\n" +
			"	       ^^^^^^^^^^^^^^^^^^^^^^^^\n" +
			"Return type for the method is missing\n" +
			"----------\n" +
			"3. WARNING in X.java (at line 3)\n" +
			"	public XX3(int x, int y, int z) {\n" +
			"	               ^\n" +
			"The parameter x is hiding a field from type X\n" +
			"----------\n" +
			"4. ERROR in X.java (at line 5)\n" +
			"	this.y = y;\n" +
			"	     ^\n" +
			"y cannot be resolved or is not a field\n" +
			"----------\n");
}
public void testBug559992_001() {
	this.runNegativeTest(
			new String[] {
					"X.java",
					"record R() {\n"+
					"  public R throws Exception {\n" +
					"  }\n"+
					"}\n"
			},
		"----------\n" +
		"1. ERROR in X.java (at line 2)\n" +
		"	public R throws Exception {\n" +
		"	       ^^^^^^^^^^^^^^^^^^\n" +
		"Throws clause not allowed for canonical constructor R\n" +
		"----------\n");
}
public void testBug559992_002() {
	this.runNegativeTest(
			new String[] {
					"X.java",
					"record R() {\n"+
					"  public R() throws Exception {\n" +
					"  }\n"+
					"}\n"
			},
		"----------\n" +
		"1. ERROR in X.java (at line 2)\n" +
		"	public R() throws Exception {\n" +
		"	       ^^^^^^^^^^^^^^^^^^^^\n" +
		"Throws clause not allowed for canonical constructor R\n" +
		"----------\n");
}
public void testBug560256_001() {
	this.runNegativeTest(
		new String[] {
			"X.java",
			"class X {\n"+
			"  public static void main(String[] args){\n"+
			"     System.out.println(0);\n" +
			"  }\n"+
			"}\n"+
			"final protected record Point(int x, int y){\n"+
		"}",
		},
		"----------\n" +
		"1. ERROR in X.java (at line 6)\n" +
		"	final protected record Point(int x, int y){\n" +
		"	                       ^^^^^\n" +
		"Illegal modifier for the record Point; only public, final and strictfp are permitted\n" +
		"----------\n");
}
public void testBug560256_002() {
	this.runNegativeTest(
		new String[] {
			"X.java",
			"class X {\n"+
			"  public static void main(String[] args){\n"+
			"     System.out.println(0);\n" +
			"  }\n"+
			"}\n"+
			"native record Point(int x, int y){\n"+
		"}",
		},
		"----------\n" +
		"1. ERROR in X.java (at line 6)\n" +
		"	native record Point(int x, int y){\n" +
		"	              ^^^^^\n" +
		"Illegal modifier for the record Point; only public, final and strictfp are permitted\n" +
		"----------\n");
}
public void testBug560256_003() {
	this.runConformTest(
		new String[] {
			"X.java",
			"class X {\n"+
			"  public static void main(String[] args){\n"+
			"     System.out.println(0);\n" +
			"  }\n"+
			"  class Inner {\n"+
			"	  record Point(int x, int y){}\n"+
			"  }\n" +
			"}",
		},
		"0");
}
public void testBug560256_004() {
	this.runNegativeTest(
		new String[] {
			"X.java",
			"class X {\n"+
			"  static class Inner {\n"+
			"	  native record Point(int x, int y){}\n"+
			"  }\n" +
			"}",
		},
		"----------\n" +
		"1. ERROR in X.java (at line 3)\n" +
		"	native record Point(int x, int y){}\n" +
		"	              ^^^^^\n" +
		"Illegal modifier for the record Point; only public, private, protected, static, final and strictfp are permitted\n" +
		"----------\n");
}
public void testBug560531_001() {
	runConformTest(
			new String[] {
					"X.java",
					"class X {\n"+
					"  public static void main(String[] args){\n"+
					"     System.out.println(0);\n" +
					"  }\n"+
					"}\n"+
					"record Point<T>(T t){\n"+
					"}\n"
			},
		"0");
}
public void testBug560531_002() {
	runConformTest(
			new String[] {
					"X.java",
					"class X {\n"+
					"  public static void main(String[] args){\n"+
					"     System.out.println(0);\n" +
					"  }\n"+
					"}\n"+
					"record R <T extends Integer, S extends String> (int x, T t, S s){\n"+
					"}\n"
			},
		"0");
}
public void testBug560569_001() throws Exception {
	runConformTest(
		new String[] {
			"X.java",
			"interface Rentable { int year(); }\n"+
			"record Car(String model, int year) implements Rentable {\n"+
			"  public Car {\n"+
			"  }\n"+
			"  public String toString() {\n"+
			"    return model + \" \" + year;\n"+
			"  }\n"+
			"}\n"+
			"record Camel(int year) implements Rentable { }\n"+
			"\n"+
			"class X {\n"+
			"       String model;\n"+
			"       int year;\n"+
			"       public String toString() {\n"+
			"          return model + \" \" + year;\n"+
			"       }\n"+
			"       public static void main(String[] args) {\n"+
			"               Car car = new Car(\"Maruti\", 2000);\n"+
			"               System.out.println(car.hashCode() != 0);\n"+
			"       }\n"+
			"}\n"
		},
	 "true");
	String expectedOutput =
			(this.complianceLevel < ClassFileConstants.JDK9) ?
				"  0 : # 69 invokestatic java/lang/runtime/ObjectMethods.bootstrap:(Ljava/lang/invoke/MethodHandles$Lookup;Ljava/lang/String;Ljava/lang/invoke/TypeDescriptor;Ljava/lang/Class;Ljava/lang/String;[Ljava/lang/invoke/MethodHandle;)Ljava/lang/Object;\n" +
				"	Method arguments:\n" +
				"		#1 Car\n" +
				"		#70 model;year\n" +
				"		#72 REF_getField model:Ljava/lang/String;\n" +
				"		#73 REF_getField year:I\n"
			:
				"  1 : # 59 invokestatic java/lang/runtime/ObjectMethods.bootstrap:(Ljava/lang/invoke/MethodHandles$Lookup;Ljava/lang/String;Ljava/lang/invoke/TypeDescriptor;Ljava/lang/Class;Ljava/lang/String;[Ljava/lang/invoke/MethodHandle;)Ljava/lang/Object;\n" +
				"	Method arguments:\n" +
				"		#1 Car\n" +
				"		#60 model;year\n" +
				"		#62 REF_getField model:Ljava/lang/String;\n" +
				"		#63 REF_getField year:I";
	verifyClassFile(expectedOutput, "Car.class", ClassFileBytesDisassembler.SYSTEM);
	expectedOutput = 			"  // Method descriptor #12 (Ljava/lang/String;I)V\n" +
			"  // Stack: 2, Locals: 3\n" +
			"  public Car(java.lang.String model, int year);\n" +
			"     0  aload_0 [this]\n" +
			"     1  invokespecial java.lang.Record() [14]\n" +
			"     4  aload_0 [this]\n" +
			"     5  aload_1 [model]\n" +
			"     6  putfield Car.model : java.lang.String [17]\n" +
			"     9  aload_0 [this]\n" +
			"    10  iload_2 [year]\n" +
			"    11  putfield Car.year : int [19]\n" +
			"    14  return\n" +
			"      Line numbers:\n" +
			"        [pc: 0, line: 3]\n" +
			"        [pc: 4, line: 4]\n" +
			"      Local variable table:\n" +
			"        [pc: 0, pc: 15] local: this index: 0 type: Car\n" +
			"        [pc: 0, pc: 15] local: model index: 1 type: java.lang.String\n" +
			"        [pc: 0, pc: 15] local: year index: 2 type: int\n" +
			"      Method Parameters:\n" +
			"        mandated model\n" +
			"        mandated year\n" +
			"  \n";
	verifyClassFile(expectedOutput, "Car.class", ClassFileBytesDisassembler.SYSTEM);
}
public void testBug560496_001() throws Exception {
	runConformTest(
		new String[] {
			"X.java",
			"record R () {} \n"+
			"class X {\n"+
			"       public static void main(String[] args) {\n"+
			"               System.out.println(new R().hashCode());\n"+
			"       }\n"+
			"}\n"
		},
	 "0");
	String expectedOutput =
			"public final int hashCode();\n";
	verifyClassFile(expectedOutput, "R.class", ClassFileBytesDisassembler.SYSTEM);
}
public void testBug560496_002() throws Exception {
	if (this.complianceLevel < ClassFileConstants.JDK17)
		return; // strictfp = nop
	runConformTest(
		new String[] {
			"X.java",
			"strictfp record R () {} \n"+
			"class X {\n"+
			"       public static void main(String[] args) {\n"+
			"               System.out.println(new R().hashCode());\n"+
			"       }\n"+
			"}\n"
		},
	 "0");
	String expectedOutput =
			"public final int hashCode();\n";
	verifyClassFile(expectedOutput, "R.class", ClassFileBytesDisassembler.SYSTEM);
}
public void testBug560797_001() throws Exception {
	if (this.complianceLevel < ClassFileConstants.JDK17)
		return; // strictfp = nop
	runConformTest(
		new String[] {
			"X.java",
			"strictfp record R (int x, int y) {} \n"+
			"class X {\n"+
			"       public static void main(String[] args) {\n"+
			"               System.out.println(new R(100, 200).hashCode() != 0);\n"+
			"       }\n"+
			"}\n"
		},
	 "true");
	String expectedOutput =
			"public int x();\n";
	verifyClassFile(expectedOutput, "R.class", ClassFileBytesDisassembler.SYSTEM);
}
public void testBug560797_002() throws Exception {
	if (this.complianceLevel < ClassFileConstants.JDK17)
		return; // strictfp = nop
	runConformTest(
		new String[] {
			"X.java",
			"strictfp record R (int x, int y) { \n"+
			"public int x() { return this.x;}\n"+
			"}\n"+
			"class X {\n"+
			"       public static void main(String[] args) {\n"+
			"               System.out.println(new R(100, 200).hashCode() != 0);\n"+
			"       }\n"+
			"}\n"
		},
	 "true");
	String expectedOutput =
			"public int x();\n";
	verifyClassFile(expectedOutput, "R.class", ClassFileBytesDisassembler.SYSTEM);
}
public void testBug560798_001() throws Exception {
	runConformTest(
		new String[] {
			"X.java",
			"import java.lang.annotation.Target;\n"+
			"import java.lang.annotation.ElementType;\n"+
			"@Target({ElementType.PARAMETER})\n"+
			"@interface MyAnnot {}\n"+
			"record R(@MyAnnot()  int i, int j) {}\n" +
			"class X {\n"+
			"       public static void main(String[] args) {\n"+
			"           System.out.println(new R(100, 200).hashCode() != 0);\n"+
			"       }\n"+
			"}\n"
		},
	 "true");
}
public void testBug560798_002() {
	this.runNegativeTest(
		new String[] {
			"X.java",
			"import java.lang.annotation.Target;\n"+
			"import java.lang.annotation.ElementType;\n"+
			"@Target({ElementType.ANNOTATION_TYPE, ElementType.CONSTRUCTOR, ElementType.LOCAL_VARIABLE,\n" +
			"	ElementType.MODULE, ElementType.PACKAGE, ElementType.TYPE, ElementType.TYPE_PARAMETER})\n"+
			"@interface MyAnnot {}\n"+
			"record R(@MyAnnot()  int i, int j) {}\n" +
			"class X {\n"+
			"       public static void main(String[] args) {\n"+
			"       }\n"+
			"}\n"
		},
		"----------\n" +
		"1. ERROR in X.java (at line 6)\n" +
		"	record R(@MyAnnot()  int i, int j) {}\n" +
		"	         ^^^^^^^^\n" +
		"The annotation @MyAnnot is disallowed for this location\n" +
		"----------\n");
}
public void testBug560798_003() throws Exception {
	runConformTest(
		new String[] {
			"X.java",
			"import java.lang.annotation.Target;\n"+
			"import java.lang.annotation.ElementType;\n"+
			"@Target({ElementType.METHOD})\n"+
			"@interface MyAnnot {}\n"+
			"record R(@MyAnnot()  int i, int j) {}\n" +
			"class X {\n"+
			"       public static void main(String[] args) {\n"+
			"           System.out.println(new R(100, 200).hashCode() != 0);\n"+
			"       }\n"+
			"}\n"
		},
	 "true");
}
public void testBug560798_004() throws Exception {
	runConformTest(
		new String[] {
			"X.java",
			"import java.lang.annotation.Target;\n"+
			"import java.lang.annotation.ElementType;\n"+
			"@Target({ElementType.RECORD_COMPONENT})\n"+
			"@interface MyAnnot {}\n"+
			"record R(@MyAnnot()  int i, int j) {}\n" +
			"class X {\n"+
			"       public static void main(String[] args) {\n"+
			"           System.out.println(new R(100, 200).hashCode() != 0);\n"+
			"       }\n"+
			"}\n"
		},
	 "true");
}
public void testBug560798_005() throws Exception {
	runConformTest(
		new String[] {
			"X.java",
			"import java.lang.annotation.Target;\n"+
			"import java.lang.annotation.ElementType;\n"+
			"@Target({ElementType.TYPE_USE})\n"+
			"@interface MyAnnot {}\n"+
			"record R(@MyAnnot()  int i, int j) {}\n" +
			"class X {\n"+
			"       public static void main(String[] args) {\n"+
			"           System.out.println(new R(100, 200).hashCode() != 0);\n"+
			"       }\n"+
			"}\n"
		},
	 "true");
}
public void testBug560893_001() {
	runConformTest(
			new String[] {
				"X.java",
				"interface I{\n"+
				"record R(int x, int y) {}\n"+
				"}\n" +
				"class X {\n"+
				"       public static void main(String[] args) {\n"+
				"           System.out.println(0);\n"+
				"       }\n"+
				"}\n"
			},
		 "0");
}
public void testBug560893_002() {
	runConformTest(
			new String[] {
				"X.java",
				"class X {\n"+
				"       public static void main(String[] args) {\n"+
				"           record R(int x, int y) {}\n"+
				"           System.out.println(0);\n"+
				"       }\n"+
				"}\n"
			},
		 "0");
}
public void testBug560893_003() {
	runConformTest(
			new String[] {
				"X.java",
				"class X {\n"+
				"       public static void main(String[] args) {\n"+
				"           record R(int x, int y) {}\n"+
				"           R r =  new R(100,200);\n"+
				"           System.out.println(r.x());\n"+
				"       }\n"+
				"}\n"
			},
		 "100");
}
public void testBug560893_004() {
	runConformTest(
			new String[] {
				"X.java",
				"class X {\n"+
				"       public static void main(String[] args) {\n"+
				"           record R(int x, int y) {\n"+
				"               static int i;\n"+
				"       	}\n"+
				"           R r =  new R(100,200);\n"+
				"           System.out.println(r.x());\n"+
				"       }\n"+
				"}\n"
			},
		 "100");
}
public void testBug560893_005() {
	runConformTest(
			new String[] {
				"X.java",
				"class X {\n"+
				"       public static void main(String[] args) {\n"+
				"           record R(int x, int y) {\n"+
				"               static int i;\n"+
				"               public void ff() {\n"+
				"                	int jj;\n"+
				"       		}\n"+
				"               static int ii;\n"+
				"       	}\n"+
				"           R r =  new R(100,200);\n"+
				"           System.out.println(r.x());\n"+
				"       }\n"+
				"}\n"
			},
		 "100");
}
public void testBug560893_006() {
	runConformTest(
			new String[] {
				"X.java",
				"class X {\n"+
				"       public static void main(String[] args) {\n"+
				"           record R(int x, int y) {}\n"+
				"           R r =  new R(100,200);\n"+
				"           System.out.println(r.x());\n"+
				"       }\n"+
				"}\n"
			},
		 "100");
}
public void testBug560893_007() {
	this.runNegativeTest(
		new String[] {
			"X.java",
			"class X {\n"+
			"    static int si;\n"+
			"    int nsi;\n"+
			"\n"+
			"    void m() {\n"+
			"        int li;\n"+
			"\n"+
			"        record R(int r) {\n"+
			"            void print() {\n"+
			"                System.out.println(li);  // error, local variable\n"+
			"                System.out.println(nsi); // error, non-static member\n"+
			"                System.out.println(si);  // ok, static member of enclosing class\n"+
			"            }\n"+
			"        }\n"+
			"        R r = new R(10);\n"+
			"    }\n"+
			"}\n",
		},
		"----------\n" +
		"1. ERROR in X.java (at line 10)\n" +
		"	System.out.println(li);  // error, local variable\n" +
		"	                   ^^\n" +
		"Cannot make a static reference to the non-static variable li\n" +
		"----------\n" +
		"2. ERROR in X.java (at line 11)\n" +
		"	System.out.println(nsi); // error, non-static member\n" +
		"	                   ^^^\n" +
		"Cannot make a static reference to the non-static field nsi\n" +
		"----------\n");
}
@SuppressWarnings({ "unchecked", "rawtypes" })
public void testBug558718_001() {
	Map options = getCompilerOptions();
	options.put(CompilerOptions.OPTION_Source, CompilerOptions.VERSION_15);
	options.put(CompilerOptions.OPTION_EnablePreviews, CompilerOptions.DISABLED);
	this.runNegativeTest(
	new String[] {
			"X.java",
			"record R() {}\n",
		},
		"----------\n" +
		"1. ERROR in X.java (at line 1)\n" +
		"	record R() {}\n" +
		"	^\n" +
		"The preview feature Implicitly Declared Classes and Instance Main Methods is only available with source level 24 and above\n" +
		"----------\n" +
		"2. ERROR in X.java (at line 1)\n" +
		"	record R() {}\n" +
		"	^^^^^^\n" +
		"'record' is not a valid type name; it is a restricted identifier and not allowed as a type identifier in Java 16\n" +
		"----------\n" +
		"3. ERROR in X.java (at line 1)\n" +
		"	record R() {}\n" +
		"	^\n" +
		"Implicitly declared class must have a candidate main method\n" +
		"----------\n",
		null,
		true,
		options
	);
}
public void testBug56180_001() throws Exception {
	runConformTest(
		new String[] {
			"X.java",
			"record R () {} \n"+
			"class X {\n"+
			"       public static void main(String[] args) {\n"+
			"               System.out.println(new R().toString());\n"+
			"       }\n"+
			"}\n"
		},
	 "R[]");
	String expectedOutput =
			" public final java.lang.String toString();\n";
	verifyClassFile(expectedOutput, "R.class", ClassFileBytesDisassembler.SYSTEM);
}
public void testBug561528_001() {
	runConformTest(
			new String[] {
					"X.java",
					"class X {\n"+
					"  public static void main(String[] args){\n"+
					"     System.out.println(0);\n" +
					"  }\n"+
					"}\n"+
					"interface Node<N> {}\n\n"+
					"record R <N extends Node<?>> (N value){\n"+
					"}\n"
			},
		"0");
}
public void testBug561528_002() {
	runConformTest(
			new String[] {
					"X.java",
					"class X {\n"+
					"  public static void main(String[] args){\n"+
					"     System.out.println(0);\n" +
					"  }\n"+
					"}\n"+
					"interface Node<N> {}\n\n"+
					"record R <N extends Node<N>> (R<N> parent, N element){\n"+
					"}\n"
			},
		"0");
}
public void testBug561528_003() {
	runConformTest(
			new String[] {
					"X.java",
					"class X {\n"+
					"  public static void main(String[] args){\n"+
					"     System.out.println(0);\n" +
					"  }\n"+
					"}\n"+
					"interface Node<N> {}\n\n"+
					"interface AB<N> {}\n\n"+
					"record R <N extends Node<AB<N>>> (N value){\n"+
					"}\n"
			},
		"0");
}
public void testBug561528_004() {
	runConformTest(
			new String[] {
					"X.java",
					"class X {\n"+
					"  public static void main(String[] args){\n"+
					"     System.out.println(0);\n" +
					"  }\n"+
					"}\n"+
					"interface Node<N> {}\n\n"+
					"interface AB<N> {}\n\n"+
					"interface CD<N> {}\n\n"+
					"record R <N extends Node<AB<CD<N>>>> (N value){\n"+
					"}\n"
			},
		"0");
}
public void testBug561528_005() { // https://github.com/eclipse-jdt/eclipse.jdt.core/issues/3880 - second error is due to bad recovery
	this.runNegativeTest(
			new String[] {
					"X.java",
					"class X {\n"+
					"  public static void main(String[] args){\n"+
					"     System.out.println(0);\n" +
					"  }\n"+
					"}\n"+
					"interface Node<N> {}\n\n"+
					"interface AB<N> {}\n\n"+
					"interface CD<N> {}\n\n"+
					"record R <N extends Node<AB<CD<N>>>>> (N value){\n"+
					"}\n"
			},
		"----------\n" +
		"1. ERROR in X.java (at line 12)\n" +
		"	record R <N extends Node<AB<CD<N>>>>> (N value){\n" +
		"	                                ^^^\n" +
		"Syntax error on token \">>>\", >> expected\n" +
		"----------\n" +
		"2. ERROR in X.java (at line 12)\n" +
		"	record R <N extends Node<AB<CD<N>>>>> (N value){\n" +
		"	                                         ^^^^^\n" +
		"Instance fields may not be declared in a record class\n" +
		"----------\n",
		null,
		true
	);
}
public void testBug561778_001() throws IOException, ClassFormatException {
	runConformTest(
			new String[] {
					"XTest.java",
					"public class XTest{\n" +
					"	static <T> T test(X<T> box) {\n" +
					"		return box.value(); /* */\n" +
					"	}\n" +
					"   public static void main(String[] args) {\n" +
					"       System.out.println(0);\n" +
					"   }\n" +
					"}\n",
					"X.java",
					"public record X<T>(T value) {\n" +
					"}"
			},
		"0");
	String expectedOutput =
			"  // Method descriptor #32 (Ljava/lang/Object;)V\n" +
			"  // Signature: (TT;)V\n" +
			"  // Stack: 2, Locals: 2\n" +
			"  public X(java.lang.Object value);\n" +
			"     0  aload_0 [this]\n" +
			"     1  invokespecial java.lang.Record() [34]\n" +
			"     4  aload_0 [this]\n" +
			"     5  aload_1 [value]\n" +
			"     6  putfield X.value : java.lang.Object [12]\n" +
			"     9  return\n" +
			"      Line numbers:\n" +
			"        [pc: 0, line: 1]\n" +
			"      Method Parameters:\n" +
			"        value\n" +
			"\n";

	verifyClassFile(expectedOutput, "X.class", ClassFileBytesDisassembler.SYSTEM);

	expectedOutput =
			"  // Method descriptor #9 ()Ljava/lang/Object;\n" +
			"  // Signature: ()TT;\n" +
			"  // Stack: 1, Locals: 1\n" +
			"  public java.lang.Object value();\n";
	verifyClassFile(expectedOutput, "X.class", ClassFileBytesDisassembler.SYSTEM);
}
public void testBug561778_002() throws IOException, ClassFormatException {
	runConformTest(
			new String[] {
					"XTest.java",
					"public class XTest{\n" +
					"	static <T> Y<T> test(X<T> box) {\n" +
					"		return box.value(); /* */\n" +
					"	}\n" +
					"   public static void main(String[] args) {\n" +
					"       System.out.println(0);\n" +
					"   }\n" +
					"}\n",
					"X.java",
					"public record X<T>(Y<T> value) {\n" +
					"}\n" +
					"class Y<T> {\n" +
					"}"
			},
		"0");
	String expectedOutput =
			"  // Method descriptor #9 ()LY;\n" +
			"  // Signature: ()LY<TT;>;\n" +
			"  // Stack: 1, Locals: 1\n" +
			"  public Y value();\n";
	verifyClassFile(expectedOutput, "X.class", ClassFileBytesDisassembler.SYSTEM);
}
public void testBug562219_001() {
	runConformTest(
			new String[] {
				"X.java",
				"public class X {\n"+
				"       public static void main(String[] args) {\n"+
				"               @SuppressWarnings(\"unused\")\n"+
				"               class Y {\n"+
				"                       class Z {\n"+
				"                               record R() {\n"+
				"                                       \n"+
				"                               }\n"+
				"                       }\n"+
				"               }\n"+
				"       }\n"+
				"}\n"
			},
		"");
}
public void testBug562219_002() {
	runConformTest(
			new String[] {
				"X.java",
				"public class X {\n"+
				"    public static void main(String[] args) {\n"+
				"        @SuppressWarnings(\"unused\")\n"+
				"        class Y {\n"+
				"           record R() {}\n"+
				"        }\n"+
				"    }\n"+
				"}\n"
			},
		""
	);
}
/*
 * Test that annotation with implicit target as METHOD are included in the
 * generated bytecode on the record component and its accessor method
 */
public void test562250a() throws IOException, ClassFormatException {
	runConformTest(
			new String[] {
					"X.java",
					"import java.lang.annotation.*;\n" +
					"import java.lang.reflect.*;\n" +
					"\n" +
					"record Point(@Annot int a) {\n" +
					"}\n" +
					"@Retention(RetentionPolicy.RUNTIME)\n" +
					"@interface Annot {\n" +
					"}\n" +
					"public class X {\n" +
					"	public static void main(String[] args) throws Exception {\n" +
					"			Class<?> cls = Class.forName(\"Point\");\n" +
					"			RecordComponent[] recordComponents = cls.getRecordComponents();\n" +
					"			for (RecordComponent recordComponent : recordComponents) {\n" +
					"				Annotation[] annotations = recordComponent.getAnnotations();\n" +
					"				System.out.println(\"RecordComponents:\");\n" +
					"				for (Annotation annot : annotations) {\n" +
					"					System.out.println(annot);\n" +
					"				}\n" +
					"				Method accessor = recordComponent.getAccessor();\n" +
					"				System.out.println(\"Accessors:\");\n" +
					"				annotations =accessor.getAnnotations();\n" +
					"				for (Annotation annot : annotations) {\n" +
					"					System.out.println(annot);\n" +
					"				}\n" +
					"			}\n" +
					"	}\n" +
					"}"
			},
		"RecordComponents:\n" +
		"@Annot()\n" +
		"Accessors:\n" +
		"@Annot()");
}
/*
 * Test that annotation with explicit target as METHOD are included in the
 * generated bytecode on its accessor method (and not on record component)
 */
public void test562250b() throws IOException, ClassFormatException {
	runConformTest(
			new String[] {
					"X.java",
					"import java.lang.annotation.*;\n" +
					"import java.lang.reflect.*;\n" +
					"\n" +
					"record Point(@Annot int a) {\n" +
					"}\n" +
					"@Target({ElementType.METHOD})\n"+
					"@Retention(RetentionPolicy.RUNTIME)\n" +
					"@interface Annot {\n" +
					"}\n" +
					"public class X {\n" +
					"	public static void main(String[] args) throws Exception {\n" +
					"			Class<?> cls = Class.forName(\"Point\");\n" +
					"			RecordComponent[] recordComponents = cls.getRecordComponents();\n" +
					"			for (RecordComponent recordComponent : recordComponents) {\n" +
					"				Annotation[] annotations = recordComponent.getAnnotations();\n" +
					"				System.out.println(\"RecordComponents:\");\n" +
					"				for (Annotation annot : annotations) {\n" +
					"					System.out.println(annot);\n" +
					"				}\n" +
					"				Method accessor = recordComponent.getAccessor();\n" +
					"				System.out.println(\"Accessors:\");\n" +
					"				annotations =accessor.getAnnotations();\n" +
					"				for (Annotation annot : annotations) {\n" +
					"					System.out.println(annot);\n" +
					"				}\n" +
					"			}\n" +
					"	}\n" +
					"}"
			},
		"RecordComponents:\n" +
		"Accessors:\n" +
		"@Annot()");
}
/*
 * Test that even though annotations with FIELD as a target are permitted by the
 * compiler on a record component, the generated bytecode doesn't contain these annotations
 * on the record component.
 */
public void test562250c() throws IOException, ClassFormatException {
	runConformTest(
			new String[] {
					"X.java",
					"import java.lang.annotation.*;\n" +
					"import java.lang.reflect.*;\n" +
					"\n" +
					"record Point(@Annot int a) {\n" +
					"}\n" +
					"@Target({ElementType.FIELD})\n"+
					"@Retention(RetentionPolicy.RUNTIME)\n" +
					"@interface Annot {\n" +
					"}\n" +
					"public class X {\n" +
					"	public static void main(String[] args) throws Exception {\n" +
					"			Class<?> cls = Class.forName(\"Point\");\n" +
					"			RecordComponent[] recordComponents = cls.getRecordComponents();\n" +
					"			for (RecordComponent recordComponent : recordComponents) {\n" +
					"				Annotation[] annotations = recordComponent.getAnnotations();\n" +
					"				System.out.println(\"RecordComponents:\");\n" +
					"				for (Annotation annot : annotations) {\n" +
					"					System.out.println(annot);\n" +
					"				}\n" +
					"				Method accessor = recordComponent.getAccessor();\n" +
					"				System.out.println(\"Accessors:\");\n" +
					"				annotations =accessor.getAnnotations();\n" +
					"				for (Annotation annot : annotations) {\n" +
					"					System.out.println(annot);\n" +
					"				}\n" +
					"			}\n" +
					"	}\n" +
					"}"
			},
		"RecordComponents:\n" +
		"Accessors:");
}
public void testBug562439_001() throws IOException, ClassFormatException {
	runConformTest(
		new String[] {
			"X.java",
			"import java.lang.annotation.ElementType;\n"+
			"import java.lang.annotation.Target;\n"+
			"                          \n"+
			"public class X { \n"+
			"  public static void main(String[] args){\n"+
			"      Point p = new Point(100, 'a');\n"+
			"      System.out.println(p.myInt());\n"+
			"  } \n"+
			"}\n"+
			"\n"+
			"record Point(@RC int myInt, char myChar) { \n"+
			"}   \n"+
			"\n"+
			"@Target({ElementType.RECORD_COMPONENT})\n"+
			"@interface RC {}\n"
		},
		"100");
	String expectedOutput =
			"Record: #Record\n" +
			"Components:\n" +
			"  \n" +
			"// Component descriptor #6 I\n" +
			"int myInt;\n" +
			"  RuntimeInvisibleAnnotations: \n" +
			"    #60 @RC(\n" +
			"    )\n";
	verifyClassFile(expectedOutput, "Point.class", ClassFileBytesDisassembler.SYSTEM);
}
public void testBug562439_001_1() throws IOException, ClassFormatException {
	runConformTest(
		new String[] {
			"X.java",
			"""
			import java.lang.annotation.Annotation;
			import java.lang.annotation.ElementType;
			import java.lang.annotation.Retention;
			import java.lang.annotation.RetentionPolicy;
			import java.lang.annotation.Target;
			import java.lang.reflect.RecordComponent;

			public class X {

			  public static void main(String[] args){
			      RecordComponent[] recordComponents = Point.class.getRecordComponents();
			      if (recordComponents.length != 2)
			    	 throw new AssertionError("Wrong number of components");
			      Annotation[] annotations = recordComponents[0].getAnnotations();
			      if (annotations.length != 1)
			     	 throw new AssertionError("Wrong number of annotations");
			      if (!annotations[0].toString().equals("@RC()"))
			    	  throw new AssertionError("Wrong annotation " + annotations[0]);
			      annotations = recordComponents[1].getAnnotations();
			      if (annotations.length != 0)
			     	 throw new AssertionError("Wrong number of annotations");
		     	  System.out.println("All well!");
		      }
			}

			record Point(@RC int myInt, char myChar) {
			}

			@Target({ElementType.RECORD_COMPONENT})
			@Retention(RetentionPolicy.RUNTIME)
			@interface RC {}
			"""
		},
		"All well!");
}
public void testBug562439_002() throws IOException, ClassFormatException {
	runConformTest(
		new String[] {
			"X.java",
			"import java.lang.annotation.ElementType;\n"+
			"import java.lang.annotation.Retention;\n"+
			"import java.lang.annotation.RetentionPolicy;\n"+
			"import java.lang.annotation.Target;\n"+
			"                          \n"+
			"public class X { \n"+
			"  public static void main(String[] args){\n"+
			"         Point p = new Point(100, 'a');\n"+
			"      System.out.println(p.myInt());\n"+
			"  } \n"+
			"}\n"+
			"\n"+
			"record Point(@RC int myInt, char myChar) { \n"+
			"}   \n"+
			"\n"+
			"@Target({ElementType.RECORD_COMPONENT})\n"+
			"@Retention(RetentionPolicy.RUNTIME)\n"+
			"@interface RC {}\n"
		},
		"100");
	String expectedOutput =
			"Record: #Record\n" +
			"Components:\n" +
			"  \n" +
			"// Component descriptor #6 I\n" +
			"int myInt;\n" +
			"  RuntimeVisibleAnnotations: \n" +
			"    #60 @RC(\n" +
			"    )\n";
	verifyClassFile(expectedOutput, "Point.class", ClassFileBytesDisassembler.SYSTEM);
}
public void testBug562439_003() throws IOException, ClassFormatException {
	runConformTest(
		new String[] {
			"X.java",
			"import java.lang.annotation.ElementType;\n"+
			"import java.lang.annotation.Target;\n"+
			"                          \n"+
			"public class X { \n"+
			"  public static void main(String[] args){\n"+
			"         Point p = new Point(100, 'a');\n"+
			"      System.out.println(p.myInt());\n"+
			"  } \n"+
			"}\n"+
			"\n"+
			"record Point(@RCF int myInt, char myChar) { \n"+
			"}   \n"+
			"@Target({ ElementType.RECORD_COMPONENT, ElementType.FIELD})\n"+
			"@interface RCF {}\n"
		},
		"100");
	String expectedOutput = "  // Field descriptor #6 I\n" +
			"  private final int myInt;\n" +
			"    RuntimeInvisibleAnnotations: \n" +
			"      #8 @RCF(\n" +
			"      )\n" +
			"  \n";
	verifyClassFile(expectedOutput, "Point.class", ClassFileBytesDisassembler.SYSTEM);
	expectedOutput =
			"Record: #Record\n" +
			"Components:\n" +
			"  \n" +
			"// Component descriptor #6 I\n" +
			"int myInt;\n" +
			"  RuntimeInvisibleAnnotations: \n" +
			"    #8 @RCF(\n" +
			"    )\n";
	verifyClassFile(expectedOutput, "Point.class", ClassFileBytesDisassembler.SYSTEM);
}
public void testBug562439_004() throws IOException, ClassFormatException {
	runConformTest(
		new String[] {
			"X.java",
			"import java.lang.annotation.ElementType;\n"+
			"import java.lang.annotation.Retention;\n"+
			"import java.lang.annotation.RetentionPolicy;\n"+
			"import java.lang.annotation.Target;\n"+
			"                          \n"+
			"public class X { \n"+
			"  public static void main(String[] args){\n"+
			"         Point p = new Point(100, 'a');\n"+
			"      System.out.println(p.myInt());\n"+
			"  } \n"+
			"}\n"+
			"\n"+
			"record Point(@RCF int myInt, char myChar) { \n"+
			"}   \n"+
			"@Target({ ElementType.RECORD_COMPONENT, ElementType.FIELD})\n"+
			"@Retention(RetentionPolicy.RUNTIME)\n" +
			"@interface RCF {}\n"
		},
		"100");
	String expectedOutput = "  // Field descriptor #6 I\n" +
			"  private final int myInt;\n" +
			"    RuntimeVisibleAnnotations: \n" +
			"      #8 @RCF(\n" +
			"      )\n" +
			"  \n";
	verifyClassFile(expectedOutput, "Point.class", ClassFileBytesDisassembler.SYSTEM);
	expectedOutput =
			"Record: #Record\n" +
			"Components:\n" +
			"  \n" +
			"// Component descriptor #6 I\n" +
			"int myInt;\n" +
			"  RuntimeVisibleAnnotations: \n" +
			"    #8 @RCF(\n" +
			"    )\n";
	verifyClassFile(expectedOutput, "Point.class", ClassFileBytesDisassembler.SYSTEM);
}
public void testBug562439_005() throws IOException, ClassFormatException {
	runConformTest(
		new String[] {
			"X.java",
			"import java.lang.annotation.ElementType;\n"+
			"import java.lang.annotation.Target;\n"+
			"                          \n"+
			"public class X { \n"+
			"  public static void main(String[] args){\n"+
			"         Point p = new Point(100, 'a');\n"+
			"      System.out.println(p.myInt());\n"+
			"  } \n"+
			"}\n"+
			"\n"+
			"record Point(@RF int myInt, char myChar) { \n"+
			"}   \n"+
			"@Target({ElementType.FIELD})\n"+
			"@interface RF {}\n"
		},
		"100");
	String expectedOutput = "  // Field descriptor #6 I\n" +
			"  private final int myInt;\n" +
			"    RuntimeInvisibleAnnotations: \n" +
			"      #8 @RF(\n" +
			"      )\n" +
			"  \n";
	verifyClassFile(expectedOutput, "Point.class", ClassFileBytesDisassembler.SYSTEM);
	expectedOutput =
			"Record: #Record\n" +
			"Components:\n" +
			"  \n" +
			"// Component descriptor #6 I\n" +
			"int myInt;\n" +
			"// Component descriptor #10 C\n" +
			"char myChar;\n";
	verifyClassFile(expectedOutput, "Point.class", ClassFileBytesDisassembler.SYSTEM);
}
public void testBug562439_006() throws IOException, ClassFormatException {
	runConformTest(
		new String[] {
			"X.java",
			"import java.lang.annotation.ElementType;\n"+
			"import java.lang.annotation.Retention;\n"+
			"import java.lang.annotation.RetentionPolicy;\n"+
			"import java.lang.annotation.Target;\n"+
			"                          \n"+
			"public class X { \n"+
			"  public static void main(String[] args){\n"+
			"         Point p = new Point(100, 'a');\n"+
			"      System.out.println(p.myInt());\n"+
			"  } \n"+
			"}\n"+
			"\n"+
			"record Point(@RF int myInt, char myChar) { \n"+
			"}   \n"+
			"@Target({ElementType.FIELD})\n"+
			"@Retention(RetentionPolicy.RUNTIME)\n" +
			"@interface RF {}\n"
		},
		"100");
	String expectedOutput = "  // Field descriptor #6 I\n" +
			"  private final int myInt;\n" +
			"    RuntimeVisibleAnnotations: \n" +
			"      #8 @RF(\n" +
			"      )\n" +
			"  \n";
	verifyClassFile(expectedOutput, "Point.class", ClassFileBytesDisassembler.SYSTEM);
	expectedOutput =
			"Record: #Record\n" +
			"Components:\n" +
			"  \n" +
			"// Component descriptor #6 I\n" +
			"int myInt;\n" +
			"// Component descriptor #10 C\n" +
			"char myChar;\n";
	verifyClassFile(expectedOutput, "Point.class", ClassFileBytesDisassembler.SYSTEM);
}
public void testBug562439_007() throws IOException, ClassFormatException {
	runConformTest(
		new String[] {
			"X.java",
			"import java.lang.annotation.ElementType;\n"+
			"import java.lang.annotation.Target;\n"+
			"                          \n"+
			"public class X { \n"+
			"  public static void main(String[] args){\n"+
			"         Point p = new Point(100, 'a');\n"+
			"      System.out.println(p.myInt());\n"+
			"  } \n"+
			"}\n"+
			"\n"+
			"record Point(@RCFU int myInt, char myChar) { \n"+
			"}   \n"+
			"@Target({ ElementType.RECORD_COMPONENT, ElementType.FIELD, ElementType.TYPE_USE})\n"+
			"@interface RCFU {}\n"
		},
		"100");
	String expectedOutput = 			"  // Field descriptor #6 I\n" +
			"  private final int myInt;\n" +
			"    RuntimeInvisibleAnnotations: \n" +
			"      #8 @RCFU(\n" +
			"      )\n" +
			"    RuntimeInvisibleTypeAnnotations: \n" +
			"      #8 @RCFU(\n" +
			"        target type = 0x13 FIELD\n" +
			"      )\n" +
			"  \n";
	verifyClassFile(expectedOutput, "Point.class", ClassFileBytesDisassembler.SYSTEM);
	expectedOutput = 			"Record: #Record\n" +
			"Components:\n" +
			"  \n" +
			"// Component descriptor #6 I\n" +
			"int myInt;\n" +
			"  RuntimeInvisibleAnnotations: \n" +
			"    #8 @RCFU(\n" +
			"    )\n" +
			"  RuntimeInvisibleTypeAnnotations: \n" +
			"    #8 @RCFU(\n" +
			"      target type = 0x13 FIELD\n" +
			"    )\n";
	verifyClassFile(expectedOutput, "Point.class", ClassFileBytesDisassembler.SYSTEM);
}
public void testBug562439_008() throws IOException, ClassFormatException {
	runConformTest(
		new String[] {
			"X.java",
			"import java.lang.annotation.ElementType;\n"+
			"import java.lang.annotation.Retention;\n"+
			"import java.lang.annotation.RetentionPolicy;\n"+
			"import java.lang.annotation.Target;\n"+
			"                          \n"+
			"public class X { \n"+
			"  public static void main(String[] args){\n"+
			"         Point p = new Point(100, 'a');\n"+
			"      System.out.println(p.myInt());\n"+
			"  } \n"+
			"}\n"+
			"\n"+
			"record Point(@RCFU int myInt, char myChar) { \n"+
			"}   \n"+
			"@Target({ ElementType.RECORD_COMPONENT, ElementType.FIELD, ElementType.TYPE_USE})\n"+
			"@Retention(RetentionPolicy.RUNTIME)\n" +
			"@interface RCFU {}\n"
		},
		"100");
	String expectedOutput =
			"  // Field descriptor #6 I\n" +
			"  private final int myInt;\n" +
			"    RuntimeVisibleAnnotations: \n" +
			"      #8 @RCFU(\n" +
			"      )\n" +
			"    RuntimeVisibleTypeAnnotations: \n" +
			"      #8 @RCFU(\n" +
			"        target type = 0x13 FIELD\n" +
			"      )\n" +
			"  \n";
	verifyClassFile(expectedOutput, "Point.class", ClassFileBytesDisassembler.SYSTEM);
	expectedOutput =
			"Record: #Record\n" +
			"Components:\n" +
			"  \n" +
			"// Component descriptor #6 I\n" +
			"int myInt;\n" +
			"  RuntimeVisibleAnnotations: \n" +
			"    #8 @RCFU(\n" +
			"    )\n" +
			"  RuntimeVisibleTypeAnnotations: \n" +
			"    #8 @RCFU(\n" +
			"      target type = 0x13 FIELD\n" +
			"    )\n";
	verifyClassFile(expectedOutput, "Point.class", ClassFileBytesDisassembler.SYSTEM);
}
public void testBug562439_009() throws IOException, ClassFormatException {
	runConformTest(
		new String[] {
			"X.java",
			"import java.lang.annotation.ElementType;\n"+
			"import java.lang.annotation.Target;\n"+
			"                          \n"+
			"public class X { \n"+
			"  public static void main(String[] args){\n"+
			"         Point p = new Point(100, 'a');\n"+
			"      System.out.println(p.myInt());\n"+
			"  } \n"+
			"}\n"+
			"\n"+
			"record Point(@RCM int myInt, char myChar) { \n"+
			"}   \n"+
			"@Target({ ElementType.RECORD_COMPONENT, ElementType.METHOD})\n"+
			"@interface RCM {}\n"
		},
		"100");
	String expectedOutput =
			"  // Method descriptor #9 ()I\n" +
			"  // Stack: 1, Locals: 1\n" +
			"  public int myInt();\n" +
			"    0  aload_0 [this]\n" +
			"    1  getfield Point.myInt : int [13]\n" +
			"    4  ireturn\n" +
			"      Line numbers:\n" +
			"        [pc: 0, line: 11]\n" +
			"    RuntimeInvisibleAnnotations: \n" +
			"      #11 @RCM(\n" +
			"      )\n" +
			"  \n";
	verifyClassFile(expectedOutput, "Point.class", ClassFileBytesDisassembler.SYSTEM);
	expectedOutput =
			"Record: #Record\n" +
			"Components:\n" +
			"  \n" +
			"// Component descriptor #6 I\n" +
			"int myInt;\n" +
			"  RuntimeInvisibleAnnotations: \n" +
			"    #11 @RCM(\n" +
			"    )\n" +
			"// Component descriptor #8 C\n" +
			"char myChar;\n";
	verifyClassFile(expectedOutput, "Point.class", ClassFileBytesDisassembler.SYSTEM);
}
public void testBug562439_010() throws IOException, ClassFormatException {
	runConformTest(
		new String[] {
			"X.java",
			"import java.lang.annotation.ElementType;\n"+
			"import java.lang.annotation.Retention;\n"+
			"import java.lang.annotation.RetentionPolicy;\n"+
			"import java.lang.annotation.Target;\n"+
			"                          \n"+
			"public class X { \n"+
			"  public static void main(String[] args){\n"+
			"         Point p = new Point(100, 'a');\n"+
			"      System.out.println(p.myInt());\n"+
			"  } \n"+
			"}\n"+
			"\n"+
			"record Point(@RCM int myInt, char myChar) { \n"+
			"}   \n"+
			"@Target({ ElementType.RECORD_COMPONENT, ElementType.METHOD})\n"+
			"@Retention(RetentionPolicy.RUNTIME)\n" +
			"@interface RCM {}\n"
		},
		"100");
	String expectedOutput =
			"  public int myInt();\n" +
			"    0  aload_0 [this]\n" +
			"    1  getfield Point.myInt : int [13]\n" +
			"    4  ireturn\n" +
			"      Line numbers:\n" +
			"        [pc: 0, line: 13]\n" +
			"    RuntimeVisibleAnnotations: \n" +
			"      #11 @RCM(\n" +
			"      )\n";
	verifyClassFile(expectedOutput, "Point.class", ClassFileBytesDisassembler.SYSTEM);
	expectedOutput =
			"Record: #Record\n" +
			"Components:\n" +
			"  \n" +
			"// Component descriptor #6 I\n" +
			"int myInt;\n" +
			"  RuntimeVisibleAnnotations: \n" +
			"    #11 @RCM(\n" +
			"    )\n" +
			"// Component descriptor #8 C\n" +
			"char myChar;\n";
	verifyClassFile(expectedOutput, "Point.class", ClassFileBytesDisassembler.SYSTEM);
}
public void testBug562439_011() throws IOException, ClassFormatException {
	runConformTest(
		new String[] {
			"X.java",
			"import java.lang.annotation.ElementType;\n"+
			"import java.lang.annotation.Target;\n"+
			"                          \n"+
			"public class X { \n"+
			"  public static void main(String[] args){\n"+
			"         Point p = new Point(100, 'a');\n"+
			"      System.out.println(p.myInt());\n"+
			"  } \n"+
			"}\n"+
			"\n"+
			"record Point(@M int myInt, char myChar) { \n"+
			"}   \n"+
			"@Target({ElementType.METHOD})\n"+
			"@interface M {}\n"
		},
		"100");
	String expectedOutput =
			"  // Method descriptor #9 ()I\n" +
			"  // Stack: 1, Locals: 1\n" +
			"  public int myInt();\n" +
			"    0  aload_0 [this]\n" +
			"    1  getfield Point.myInt : int [13]\n" +
			"    4  ireturn\n" +
			"      Line numbers:\n" +
			"        [pc: 0, line: 11]\n" +
			"    RuntimeInvisibleAnnotations: \n" +
			"      #11 @M(\n" +
			"      )\n" +
			"  \n";
	verifyClassFile(expectedOutput, "Point.class", ClassFileBytesDisassembler.SYSTEM);
	expectedOutput =
			"Record: #Record\n" +
			"Components:\n" +
			"  \n" +
			"// Component descriptor #6 I\n" +
			"int myInt;\n" +
			"// Component descriptor #8 C\n" +
			"char myChar;\n";
	verifyClassFile(expectedOutput, "Point.class", ClassFileBytesDisassembler.SYSTEM);
}
public void testBug562439_012() throws IOException, ClassFormatException {
	runConformTest(
		new String[] {
			"X.java",
			"import java.lang.annotation.ElementType;\n"+
			"import java.lang.annotation.Retention;\n"+
			"import java.lang.annotation.RetentionPolicy;\n"+
			"import java.lang.annotation.Target;\n"+
			"                          \n"+
			"public class X { \n"+
			"  public static void main(String[] args){\n"+
			"         Point p = new Point(100, 'a');\n"+
			"      System.out.println(p.myInt());\n"+
			"  } \n"+
			"}\n"+
			"\n"+
			"record Point(@M int myInt, char myChar) { \n"+
			"}   \n"+
			"@Target({ElementType.METHOD})\n"+
			"@Retention(RetentionPolicy.RUNTIME)\n" +
			"@interface M {}\n"
		},
		"100");
	String expectedOutput =
			"  public int myInt();\n" +
			"    0  aload_0 [this]\n" +
			"    1  getfield Point.myInt : int [13]\n" +
			"    4  ireturn\n" +
			"      Line numbers:\n" +
			"        [pc: 0, line: 13]\n" +
			"    RuntimeVisibleAnnotations: \n" +
			"      #11 @M(\n" +
			"      )\n";
	verifyClassFile(expectedOutput, "Point.class", ClassFileBytesDisassembler.SYSTEM);
	expectedOutput =
			"Record: #Record\n" +
			"Components:\n" +
			"  \n" +
			"// Component descriptor #6 I\n" +
			"int myInt;\n" +
			"// Component descriptor #8 C\n" +
			"char myChar;\n";
	verifyClassFile(expectedOutput, "Point.class", ClassFileBytesDisassembler.SYSTEM);
}
public void testBug562439_013() throws IOException, ClassFormatException {
	runConformTest(
		new String[] {
			"X.java",
			"import java.lang.annotation.ElementType;\n"+
			"import java.lang.annotation.Target;\n"+
			"                          \n"+
			"public class X { \n"+
			"  public static void main(String[] args){\n"+
			"         Point p = new Point(100, 'a');\n"+
			"      System.out.println(p.myInt());\n"+
			"  } \n"+
			"}\n"+
			"\n"+
			"record Point(@RCMU int myInt, char myChar) { \n"+
			"}   \n"+
			"@Target({ ElementType.RECORD_COMPONENT, ElementType.METHOD, ElementType.TYPE_USE})\n"+
			"@interface RCMU {}\n"
		},
		"100");
	String expectedOutput =
			"  // Field descriptor #6 I\n" +
			"  private final int myInt;\n" +
			"    RuntimeInvisibleTypeAnnotations: \n" +
			"      #8 @RCMU(\n" +
			"        target type = 0x13 FIELD\n" +
			"      )\n" +
			"  \n";
	verifyClassFile(expectedOutput, "Point.class", ClassFileBytesDisassembler.SYSTEM);
	expectedOutput =
			"  // Method descriptor #11 ()I\n" +
			"  // Stack: 1, Locals: 1\n" +
			"  public int myInt();\n" +
			"    0  aload_0 [this]\n" +
			"    1  getfield Point.myInt : int [14]\n" +
			"    4  ireturn\n" +
			"      Line numbers:\n" +
			"        [pc: 0, line: 11]\n" +
			"    RuntimeInvisibleAnnotations: \n" +
			"      #8 @RCMU(\n" +
			"      )\n" +
			"    RuntimeInvisibleTypeAnnotations: \n" +
			"      #8 @RCMU(\n" +
			"        target type = 0x14 METHOD_RETURN\n" +
			"      )\n" +
			"  \n";
	verifyClassFile(expectedOutput, "Point.class", ClassFileBytesDisassembler.SYSTEM);
	expectedOutput =
			"// Component descriptor #6 I\n" +
			"int myInt;\n" +
			"  RuntimeInvisibleAnnotations: \n" +
			"    #8 @RCMU(\n" +
			"    )\n" +
			"  RuntimeInvisibleTypeAnnotations: \n" +
			"    #8 @RCMU(\n" +
			"      target type = 0x13 FIELD\n" +
			"    )\n";
	verifyClassFile(expectedOutput, "Point.class", ClassFileBytesDisassembler.SYSTEM);
}
public void testBug562439_014() throws IOException, ClassFormatException {
	runConformTest(
		new String[] {
			"X.java",
			"import java.lang.annotation.ElementType;\n"+
			"import java.lang.annotation.Retention;\n"+
			"import java.lang.annotation.RetentionPolicy;\n"+
			"import java.lang.annotation.Target;\n"+
			"                          \n"+
			"public class X { \n"+
			"  public static void main(String[] args){\n"+
			"         Point p = new Point(100, 'a');\n"+
			"      System.out.println(p.myInt());\n"+
			"  } \n"+
			"}\n"+
			"\n"+
			"record Point(@RCMU int myInt, char myChar) { \n"+
			"}   \n"+
			"@Target({ ElementType.RECORD_COMPONENT, ElementType.METHOD, ElementType.TYPE_USE})\n"+
			"@Retention(RetentionPolicy.RUNTIME)\n" +
			"@interface RCMU {}\n"
		},
		"100");
	String expectedOutput =
			"  // Field descriptor #6 I\n" +
			"  private final int myInt;\n" +
			"    RuntimeVisibleTypeAnnotations: \n" +
			"      #8 @RCMU(\n" +
			"        target type = 0x13 FIELD\n" +
			"      )\n" +
			"  \n";
	verifyClassFile(expectedOutput, "Point.class", ClassFileBytesDisassembler.SYSTEM);
	expectedOutput =
			"  // Method descriptor #11 ()I\n" +
			"  // Stack: 1, Locals: 1\n" +
			"  public int myInt();\n" +
			"    0  aload_0 [this]\n" +
			"    1  getfield Point.myInt : int [14]\n" +
			"    4  ireturn\n" +
			"      Line numbers:\n" +
			"        [pc: 0, line: 13]\n" +
			"    RuntimeVisibleAnnotations: \n" +
			"      #8 @RCMU(\n" +
			"      )\n";
	verifyClassFile(expectedOutput, "Point.class", ClassFileBytesDisassembler.SYSTEM);
	expectedOutput =
			"Record: #Record\n" +
			"Components:\n" +
			"  \n" +
			"// Component descriptor #6 I\n" +
			"int myInt;\n" +
			"  RuntimeVisibleAnnotations: \n" +
			"    #8 @RCMU(\n" +
			"    )\n" +
			"  RuntimeVisibleTypeAnnotations: \n" +
			"    #8 @RCMU(\n" +
			"      target type = 0x13 FIELD\n" +
			"    )\n";
	verifyClassFile(expectedOutput, "Point.class", ClassFileBytesDisassembler.SYSTEM);
}
public void testBug562439_015() throws IOException, ClassFormatException {
	runConformTest(
		new String[] {
			"X.java",
			"import java.lang.annotation.ElementType;\n"+
			"import java.lang.annotation.Target;\n"+
			"                          \n"+
			"public class X { \n"+
			"  public static void main(String[] args){\n"+
			"      Point p = new Point(100, 'a');\n"+
			"      System.out.println(p.myInt());\n"+
			"  } \n"+
			"}\n"+
			"\n"+
			"record Point(@T int myInt, char myChar) { \n"+
			"}   \n"+
			"\n"+
			"@Target({ElementType.TYPE_USE})\n"+
			"@interface T {}\n"
		},
		"100");
	String expectedOutput =
			"  // Field descriptor #6 I\n" +
			"  private final int myInt;\n" +
			"    RuntimeInvisibleTypeAnnotations: \n" +
			"      #8 @T(\n" +
			"        target type = 0x13 FIELD\n" +
			"      )\n" +
			"  \n";
	verifyClassFile(expectedOutput, "Point.class", ClassFileBytesDisassembler.SYSTEM);
	expectedOutput =
			"  // Method descriptor #11 ()I\n" +
			"  // Stack: 1, Locals: 1\n" +
			"  public int myInt();\n" +
			"    0  aload_0 [this]\n" +
			"    1  getfield Point.myInt : int [13]\n" +
			"    4  ireturn\n" +
			"      Line numbers:\n" +
			"        [pc: 0, line: 11]\n" +
			"    RuntimeInvisibleTypeAnnotations: \n" +
			"      #8 @T(\n" +
			"        target type = 0x14 METHOD_RETURN\n" +
			"      )\n" +
			"  ";
	verifyClassFile(expectedOutput, "Point.class", ClassFileBytesDisassembler.SYSTEM);
	expectedOutput =
			"Record: #Record\n" +
			"Components:\n" +
			"  \n" +
			"// Component descriptor #6 I\n" +
			"int myInt;\n" +
			"  RuntimeInvisibleTypeAnnotations: \n" +
			"    #8 @T(\n" +
			"      target type = 0x13 FIELD\n" +
			"    )\n";
	verifyClassFile(expectedOutput, "Point.class", ClassFileBytesDisassembler.SYSTEM);
	expectedOutput =
			"  Point(int myInt, char myChar);\n" +
			"     0  aload_0 [this]\n" +
			"     1  invokespecial java.lang.Record() [36]\n" +
			"     4  aload_0 [this]\n" +
			"     5  iload_1 [myInt]\n" +
			"     6  putfield Point.myInt : int [13]\n" +
			"     9  aload_0 [this]\n" +
			"    10  iload_2 [myChar]\n" +
			"    11  putfield Point.myChar : char [18]\n" +
			"    14  return\n" +
			"      Line numbers:\n" +
			"        [pc: 0, line: 1]\n" +
			"      Method Parameters:\n" +
			"        myInt\n" +
			"        myChar\n" +
			"    RuntimeInvisibleTypeAnnotations: \n" +
			"      #8 @T(\n" +
			"        target type = 0x16 METHOD_FORMAL_PARAMETER\n" +
			"        method parameter index = 0\n" +
			"      )\n";
	verifyClassFile(expectedOutput, "Point.class", ClassFileBytesDisassembler.SYSTEM);
}
public void testBug562439_016() throws IOException, ClassFormatException {
	runConformTest(
		new String[] {
			"X.java",
			"import java.lang.annotation.ElementType;\n"+
			"import java.lang.annotation.Retention;\n"+
			"import java.lang.annotation.RetentionPolicy;\n"+
			"import java.lang.annotation.Target;\n"+
			"                          \n"+
			"public class X { \n"+
			"  public static void main(String[] args){\n"+
			"         Point p = new Point(100, 'a');\n"+
			"      System.out.println(p.myInt());\n"+
			"  } \n"+
			"}\n"+
			"\n"+
			"record Point(@T int myInt, char myChar) { \n"+
			"}   \n"+
			"\n"+
			"@Target({ElementType.TYPE_USE})\n"+
			"@Retention(RetentionPolicy.RUNTIME)\n"+
			"@interface T {}\n"
		},
		"100");
	String expectedOutput =
			"  // Field descriptor #6 I\n" +
			"  private final int myInt;\n" +
			"    RuntimeVisibleTypeAnnotations: \n" +
			"      #8 @T(\n" +
			"        target type = 0x13 FIELD\n" +
			"      )\n" +
			"  \n";
	verifyClassFile(expectedOutput, "Point.class", ClassFileBytesDisassembler.SYSTEM);
	expectedOutput =
			"  public int myInt();\n" +
			"    0  aload_0 [this]\n" +
			"    1  getfield Point.myInt : int [13]\n" +
			"    4  ireturn\n" +
			"      Line numbers:\n" +
			"        [pc: 0, line: 13]\n" +
			"    RuntimeVisibleTypeAnnotations: \n" +
			"      #8 @T(\n" +
			"        target type = 0x14 METHOD_RETURN\n" +
			"      )\n" +
			"  ";
	verifyClassFile(expectedOutput, "Point.class", ClassFileBytesDisassembler.SYSTEM);
	expectedOutput =
			"Record: #Record\n" +
			"Components:\n" +
			"  \n" +
			"// Component descriptor #6 I\n" +
			"int myInt;\n" +
			"  RuntimeVisibleTypeAnnotations: \n" +
			"    #8 @T(\n" +
			"      target type = 0x13 FIELD\n" +
			"    )\n";
	verifyClassFile(expectedOutput, "Point.class", ClassFileBytesDisassembler.SYSTEM);
	expectedOutput =
			"  Point(int myInt, char myChar);\n" +
			"     0  aload_0 [this]\n" +
			"     1  invokespecial java.lang.Record() [36]\n" +
			"     4  aload_0 [this]\n" +
			"     5  iload_1 [myInt]\n" +
			"     6  putfield Point.myInt : int [13]\n" +
			"     9  aload_0 [this]\n" +
			"    10  iload_2 [myChar]\n" +
			"    11  putfield Point.myChar : char [18]\n" +
			"    14  return\n" +
			"      Line numbers:\n" +
			"        [pc: 0, line: 1]\n" +
			"      Method Parameters:\n" +
			"        myInt\n" +
			"        myChar\n" +
			"    RuntimeVisibleTypeAnnotations: \n" +
			"      #8 @T(\n" +
			"        target type = 0x16 METHOD_FORMAL_PARAMETER\n" +
			"        method parameter index = 0\n" +
			"      )\n" +
			"\n";
	verifyClassFile(expectedOutput, "Point.class", ClassFileBytesDisassembler.SYSTEM);
}
public void testBug562439_017() throws IOException, ClassFormatException {
	runConformTest(
		new String[] {
			"X.java",
			"import java.lang.annotation.ElementType;\n"+
			"import java.lang.annotation.Target;\n"+
			"                          \n"+
			"public class X { \n"+
			"  public static void main(String[] args){\n"+
			"         Point p = new Point(100, 'a');\n"+
			"      System.out.println(p.myInt());\n"+
			"  } \n"+
			"}\n"+
			"\n"+
			"record Point(@RCP int myInt, char myChar) { \n"+
			"}   \n"+
			"@Target({ ElementType.RECORD_COMPONENT, ElementType.PARAMETER})\n"+
			"@interface RCP {}\n"
		},
		"100");
	String expectedOutput =
			"  Point(int myInt, char myChar);\n" +
			"     0  aload_0 [this]\n" +
			"     1  invokespecial java.lang.Record() [36]\n" +
			"     4  aload_0 [this]\n" +
			"     5  iload_1 [myInt]\n" +
			"     6  putfield Point.myInt : int [11]\n" +
			"     9  aload_0 [this]\n" +
			"    10  iload_2 [myChar]\n" +
			"    11  putfield Point.myChar : char [16]\n" +
			"    14  return\n" +
			"      Line numbers:\n" +
			"        [pc: 0, line: 1]\n" +
			"      Method Parameters:\n" +
			"        myInt\n" +
			"        myChar\n" +
			"    RuntimeInvisibleParameterAnnotations: \n" +
			"      Number of annotations for parameter 0: 1\n" +
			"        #35 @RCP(\n" +
			"        )\n" +
			"      Number of annotations for parameter 1: 0\n" +
			"\n";
	verifyClassFile(expectedOutput, "Point.class", ClassFileBytesDisassembler.SYSTEM);
	expectedOutput =
			"Record: #Record\n" +
			"Components:\n" +
			"  \n" +
			"// Component descriptor #6 I\n" +
			"int myInt;\n" +
			"  RuntimeInvisibleAnnotations: \n" +
			"    #35 @RCP(\n" +
			"    )\n";
	verifyClassFile(expectedOutput, "Point.class", ClassFileBytesDisassembler.SYSTEM);
}
public void testBug562439_018() throws IOException, ClassFormatException {
	runConformTest(
		new String[] {
			"X.java",
			"import java.lang.annotation.ElementType;\n"+
			"import java.lang.annotation.Retention;\n"+
			"import java.lang.annotation.RetentionPolicy;\n"+
			"import java.lang.annotation.Target;\n"+
			"                          \n"+
			"public class X { \n"+
			"  public static void main(String[] args){\n"+
			"         Point p = new Point(100, 'a');\n"+
			"      System.out.println(p.myInt());\n"+
			"  } \n"+
			"}\n"+
			"\n"+
			"record Point(@RCP int myInt, char myChar) { \n"+
			"}   \n"+
			"@Target({ ElementType.RECORD_COMPONENT, ElementType.PARAMETER})\n"+
			"@Retention(RetentionPolicy.RUNTIME)\n" +
			"@interface RCP {}\n"
		},
		"100");
	String expectedOutput =
			"  Point(int myInt, char myChar);\n" +
			"     0  aload_0 [this]\n" +
			"     1  invokespecial java.lang.Record() [36]\n" +
			"     4  aload_0 [this]\n" +
			"     5  iload_1 [myInt]\n" +
			"     6  putfield Point.myInt : int [11]\n" +
			"     9  aload_0 [this]\n" +
			"    10  iload_2 [myChar]\n" +
			"    11  putfield Point.myChar : char [16]\n" +
			"    14  return\n" +
			"      Line numbers:\n" +
			"        [pc: 0, line: 1]\n" +
			"      Method Parameters:\n" +
			"        myInt\n" +
			"        myChar\n" +
			"    RuntimeVisibleParameterAnnotations: \n" +
			"      Number of annotations for parameter 0: 1\n" +
			"        #35 @RCP(\n" +
			"        )\n" +
			"      Number of annotations for parameter 1: 0\n" +
			"\n";
	verifyClassFile(expectedOutput, "Point.class", ClassFileBytesDisassembler.SYSTEM);
	expectedOutput =
			"Record: #Record\n" +
			"Components:\n" +
			"  \n" +
			"// Component descriptor #6 I\n" +
			"int myInt;\n" +
			"  RuntimeVisibleAnnotations: \n" +
			"    #35 @RCP(\n" +
			"    )\n";
	verifyClassFile(expectedOutput, "Point.class", ClassFileBytesDisassembler.SYSTEM);
}
public void testBug562439_019() throws IOException, ClassFormatException {
	runConformTest(
		new String[] {
			"X.java",
			"import java.lang.annotation.ElementType;\n"+
			"import java.lang.annotation.Target;\n"+
			"                          \n"+
			"public class X { \n"+
			"  public static void main(String[] args){\n"+
			"         Point p = new Point(100, 'a');\n"+
			"      System.out.println(p.myInt());\n"+
			"  } \n"+
			"}\n"+
			"\n"+
			"record Point(@Annot int myInt, char myChar) { \n"+
			"}   \n"+
			"@interface Annot {}\n"
		},
		"100");
	String expectedOutput =
			"  // Field descriptor #6 I\n" +
			"  private final int myInt;\n" +
			"    RuntimeInvisibleAnnotations: \n" +
			"      #8 @Annot(\n" +
			"      )\n" +
			"  \n";
	verifyClassFile(expectedOutput, "Point.class", ClassFileBytesDisassembler.SYSTEM);
	expectedOutput =
			"  Point(int myInt, char myChar);\n" +
			"     0  aload_0 [this]\n" +
			"     1  invokespecial java.lang.Record() [37]\n" +
			"     4  aload_0 [this]\n" +
			"     5  iload_1 [myInt]\n" +
			"     6  putfield Point.myInt : int [13]\n" +
			"     9  aload_0 [this]\n" +
			"    10  iload_2 [myChar]\n" +
			"    11  putfield Point.myChar : char [18]\n" +
			"    14  return\n" +
			"      Line numbers:\n" +
			"        [pc: 0, line: 1]\n" +
			"      Method Parameters:\n" +
			"        myInt\n" +
			"        myChar\n" +
			"    RuntimeInvisibleParameterAnnotations: \n" +
			"      Number of annotations for parameter 0: 1\n" +
			"        #8 @Annot(\n" +
			"        )\n" +
			"      Number of annotations for parameter 1: 0\n" +
			"\n";
	verifyClassFile(expectedOutput, "Point.class", ClassFileBytesDisassembler.SYSTEM);
	expectedOutput =
			"  // Method descriptor #11 ()I\n" +
			"  // Stack: 1, Locals: 1\n" +
			"  public int myInt();\n" +
			"    0  aload_0 [this]\n" +
			"    1  getfield Point.myInt : int [13]\n" +
			"    4  ireturn\n" +
			"      Line numbers:\n" +
			"        [pc: 0, line: 11]\n" +
			"    RuntimeInvisibleAnnotations: \n" +
			"      #8 @Annot(\n" +
			"      )\n";
	verifyClassFile(expectedOutput, "Point.class", ClassFileBytesDisassembler.SYSTEM);
	expectedOutput =
			"Record: #Record\n" +
			"Components:\n" +
			"  \n" +
			"// Component descriptor #6 I\n" +
			"int myInt;\n" +
			"  RuntimeInvisibleAnnotations: \n" +
			"    #8 @Annot(\n" +
			"    )\n";
	verifyClassFile(expectedOutput, "Point.class", ClassFileBytesDisassembler.SYSTEM);
}
public void testBug562439_020() throws IOException, ClassFormatException {
	runConformTest(
		new String[] {
			"X.java",
			"import java.lang.annotation.ElementType;\n"+
			"import java.lang.annotation.Retention;\n"+
			"import java.lang.annotation.RetentionPolicy;\n"+
			"import java.lang.annotation.Target;\n"+
			"                          \n"+
			"public class X { \n"+
			"  public static void main(String[] args){\n"+
			"         Point p = new Point(100, 'a');\n"+
			"      System.out.println(p.myInt());\n"+
			"  } \n"+
			"}\n"+
			"\n"+
			"record Point(@Annot int myInt, char myChar) { \n"+
			"}   \n"+
			"@Target({ ElementType.RECORD_COMPONENT, ElementType.PARAMETER})\n"+
			"@Retention(RetentionPolicy.RUNTIME)\n" +
			"@interface Annot {}\n"
		},
		"100");
	String expectedOutput =
			"  Point(int myInt, char myChar);\n" +
			"     0  aload_0 [this]\n" +
			"     1  invokespecial java.lang.Record() [36]\n" +
			"     4  aload_0 [this]\n" +
			"     5  iload_1 [myInt]\n" +
			"     6  putfield Point.myInt : int [11]\n" +
			"     9  aload_0 [this]\n" +
			"    10  iload_2 [myChar]\n" +
			"    11  putfield Point.myChar : char [16]\n" +
			"    14  return\n" +
			"      Line numbers:\n" +
			"        [pc: 0, line: 1]\n" +
			"      Method Parameters:\n" +
			"        myInt\n" +
			"        myChar\n" +
			"    RuntimeVisibleParameterAnnotations: \n" +
			"      Number of annotations for parameter 0: 1\n" +
			"        #35 @Annot(\n" +
			"        )\n" +
			"      Number of annotations for parameter 1: 0\n" +
			"\n";
	verifyClassFile(expectedOutput, "Point.class", ClassFileBytesDisassembler.SYSTEM);
	expectedOutput =
			"Record: #Record\n" +
			"Components:\n" +
			"  \n" +
			"// Component descriptor #6 I\n" +
			"int myInt;\n" +
			"  RuntimeVisibleAnnotations: \n" +
			"    #35 @Annot(\n" +
			"    )\n";
	verifyClassFile(expectedOutput, "Point.class", ClassFileBytesDisassembler.SYSTEM);
}
public void testBug563178_001() {
	this.runNegativeTest(
		new String[] {
			"X.java",
			"class X {\n"+
			"  public static void main(String[] args){\n"+
			"     System.out.println(0);\n" +
			"  }\n"+
			"}\n"+
			"record Point(final int x, int y){\n"+
		"}",
		},
		"----------\n" +
		"1. ERROR in X.java (at line 6)\n" +
		"	record Point(final int x, int y){\n" +
		"	                       ^\n" +
		"A record component x cannot have modifiers\n" +
		"----------\n");
}
public void testBug563183_001() {
	this.runConformTest(
		new String[] {
			"X.java",
			"public record X() {\n"+
			"  public X() {}\n"+
			"  public static void main(String[] args){\n"+
			"     System.out.println(0);\n" +
			"  }\n"+
			"}",
		},
		"0");
}
public void testBug563183_002() {
	this.runConformTest(
		new String[] {
			"X.java",
			"public record X() {\n"+
			"  public X {}\n"+
			"  public static void main(String[] args){\n"+
			"     System.out.println(0);\n" +
			"  }\n"+
			"}",
		},
		"0");
}
public void testBug563183_003() {
	this.runNegativeTest(
		new String[] {
			"X.java",
			"public record X() {\n"+
			"  protected X() {}\n"+
			"  public static void main(String[] args){\n"+
			"     System.out.println(0);\n" +
			"  }\n"+
			"}",
		},
		"----------\n" +
		"1. ERROR in X.java (at line 2)\n" +
		"	protected X() {}\n" +
		"	          ^^^\n" +
		"Cannot reduce the visibility of a canonical constructor X from that of the record\n" +
		"----------\n");
}
public void testBug563183_004() {
	this.runNegativeTest(
		new String[] {
			"X.java",
			"public record X() {\n"+
			"  protected X {}\n"+
			"  public static void main(String[] args){\n"+
			"     System.out.println(0);\n" +
			"  }\n"+
			"}",
		},
		"----------\n" +
		"1. ERROR in X.java (at line 2)\n" +
		"	protected X {}\n" +
		"	          ^\n" +
		"Cannot reduce the visibility of a canonical constructor X from that of the record\n" +
		"----------\n");
}
public void testBug563183_005() {
	this.runNegativeTest(
		new String[] {
			"X.java",
			"public record X() {\n"+
			"  /*package */ X() {}\n"+
			"  public static void main(String[] args){\n"+
			"     System.out.println(0);\n" +
			"  }\n"+
			"}",
		},
		"----------\n" +
		"1. ERROR in X.java (at line 2)\n" +
		"	/*package */ X() {}\n" +
		"	             ^^^\n" +
		"Cannot reduce the visibility of a canonical constructor X from that of the record\n" +
		"----------\n");
}
public void testBug563183_006() {
	this.runNegativeTest(
		new String[] {
			"X.java",
			"public record X() {\n"+
			"  /*package */ X {}\n"+
			"  public static void main(String[] args){\n"+
			"     System.out.println(0);\n" +
			"  }\n"+
			"}",
		},
		"----------\n" +
		"1. ERROR in X.java (at line 2)\n" +
		"	/*package */ X {}\n" +
		"	             ^\n" +
		"Cannot reduce the visibility of a canonical constructor X from that of the record\n" +
		"----------\n");
}
public void testBug563183_007() {
	this.runNegativeTest(
		new String[] {
			"X.java",
			"public record X() {\n"+
			"  private X() {}\n"+
			"  public static void main(String[] args){\n"+
			"     System.out.println(0);\n" +
			"  }\n"+
			"}",
		},
		"----------\n" +
		"1. ERROR in X.java (at line 2)\n" +
		"	private X() {}\n" +
		"	        ^^^\n" +
		"Cannot reduce the visibility of a canonical constructor X from that of the record\n" +
		"----------\n");
}
public void testBug563183_008() {
	this.runNegativeTest(
		new String[] {
			"X.java",
			"public record X() {\n"+
			"  private X {}\n"+
			"  public static void main(String[] args){\n"+
			"     System.out.println(0);\n" +
			"  }\n"+
			"}",
		},
		"----------\n" +
		"1. ERROR in X.java (at line 2)\n" +
		"	private X {}\n" +
		"	        ^\n" +
		"Cannot reduce the visibility of a canonical constructor X from that of the record\n" +
		"----------\n");
}
public void testBug563183_009() {
	this.runConformTest(
		new String[] {
			"X.java",
			"public class X {\n"+
			"  protected record R() {\n"+
			"    public R() {}\n"+
			"  }\n"+
			"  public static void main(String[] args){\n"+
			"     System.out.println(0);\n" +
			"  }\n"+
			"}",
		},
		"0");
}
public void testBug563183_010() {
	this.runConformTest(
		new String[] {
			"X.java",
			"public class X {\n"+
			"  protected record R() {\n"+
			"    public R {}\n"+
			"  }\n"+
			"  public static void main(String[] args){\n"+
			"     System.out.println(0);\n" +
			"  }\n"+
			"}",
		},
		"0");
}
public void testBug563183_011() {
	this.runConformTest(
		new String[] {
			"X.java",
			"public class X {\n"+
			"  protected record R() {\n"+
			"    protected R() {}\n"+
			"  }\n"+
			"  public static void main(String[] args){\n"+
			"     System.out.println(0);\n" +
			"  }\n"+
			"}",
		},
		"0");
}
public void testBug563183_012() {
	this.runConformTest(
		new String[] {
			"X.java",
			"public class X {\n"+
			"  protected record R() {\n"+
			"    protected R {}\n"+
			"  }\n"+
			"  public static void main(String[] args){\n"+
			"     System.out.println(0);\n" +
			"  }\n"+
			"}",
		},
		"0");
}
public void testBug563183_013() {
	this.runNegativeTest(
		new String[] {
			"X.java",
			"public class X {\n"+
			"  protected record R() {\n"+
			"    /*package */ R() {}\n"+
			"  }\n"+
			"  public static void main(String[] args){\n"+
			"     System.out.println(0);\n" +
			"  }\n"+
			"}",
		},
		"----------\n" +
		"1. ERROR in X.java (at line 3)\n" +
		"	/*package */ R() {}\n" +
		"	             ^^^\n" +
		"Cannot reduce the visibility of a canonical constructor R from that of the record\n" +
		"----------\n");
}
public void testBug563183_014() {
	this.runNegativeTest(
		new String[] {
			"X.java",
			"public class X {\n"+
			"  protected record R() {\n"+
			"    /*package */ R {}\n"+
			"  }\n"+
			"  public static void main(String[] args){\n"+
			"     System.out.println(0);\n" +
			"  }\n"+
			"}",
		},
		"----------\n" +
		"1. ERROR in X.java (at line 3)\n" +
		"	/*package */ R {}\n" +
		"	             ^\n" +
		"Cannot reduce the visibility of a canonical constructor R from that of the record\n" +
		"----------\n");
}
public void testBug563183_015() {
	this.runNegativeTest(
		new String[] {
			"X.java",
			"public class X {\n"+
			"  protected record R() {\n"+
			"    private R() {}\n"+
			"  }\n"+
			"  public static void main(String[] args){\n"+
			"     System.out.println(0);\n" +
			"  }\n"+
			"}",
		},
		"----------\n" +
		"1. ERROR in X.java (at line 3)\n" +
		"	private R() {}\n" +
		"	        ^^^\n" +
		"Cannot reduce the visibility of a canonical constructor R from that of the record\n" +
		"----------\n");
}
public void testBug563183_016() {
	this.runNegativeTest(
		new String[] {
			"X.java",
			"public class X {\n"+
			"  protected record R() {\n"+
			"    private R {}\n"+
			"  }\n"+
			"  public static void main(String[] args){\n"+
			"     System.out.println(0);\n" +
			"  }\n"+
			"}",
		},
		"----------\n" +
		"1. ERROR in X.java (at line 3)\n" +
		"	private R {}\n" +
		"	        ^\n" +
		"Cannot reduce the visibility of a canonical constructor R from that of the record\n" +
		"----------\n");
}
public void testBug563183_017() {
	this.runConformTest(
		new String[] {
			"X.java",
			"/*package */ record X() {\n"+
			"  public X() {}\n"+
			"  public static void main(String[] args){\n"+
			"     System.out.println(0);\n" +
			"  }\n"+
			"}",
		},
		"0");
}
public void testBug563183_018() {
	this.runConformTest(
		new String[] {
			"X.java",
			"/*package */ record X() {\n"+
			"  public X {}\n"+
			"  public static void main(String[] args){\n"+
			"     System.out.println(0);\n" +
			"  }\n"+
			"}",
		},
		"0");
}
public void testBug563183_019() {
	this.runConformTest(
		new String[] {
			"X.java",
			"record X() {\n"+
			"  protected X() {}\n"+
			"  public static void main(String[] args){\n"+
			"     System.out.println(0);\n" +
			"  }\n"+
			"}",
		},
		"0");
}
public void testBug563183_020() {
	this.runConformTest(
		new String[] {
			"X.java",
			"record X() {\n"+
			"  protected X {}\n"+
			"  public static void main(String[] args){\n"+
			"     System.out.println(0);\n" +
			"  }\n"+
			"}",
		},
		"0");
}
public void testBug563183_021() {
	this.runConformTest(
		new String[] {
			"X.java",
			" record X() {\n"+
			"  /*package */ X() {}\n"+
			"  public static void main(String[] args){\n"+
			"     System.out.println(0);\n" +
			"  }\n"+
			"}",
		},
		"0");
}
public void testBug563183_022() {
	this.runConformTest(
		new String[] {
			"X.java",
			" record X() {\n"+
			"  /*package */ X {}\n"+
			"  public static void main(String[] args){\n"+
			"     System.out.println(0);\n" +
			"  }\n"+
			"}",
		},
		"0");
}
public void testBug563183_023() {
	this.runNegativeTest(
		new String[] {
			"X.java",
			"record X() {\n"+
			"  private X() {}\n"+
			"  public static void main(String[] args){\n"+
			"     System.out.println(0);\n" +
			"  }\n"+
			"}",
		},
		"----------\n" +
		"1. ERROR in X.java (at line 2)\n" +
		"	private X() {}\n" +
		"	        ^^^\n" +
		"Cannot reduce the visibility of a canonical constructor X from that of the record\n" +
		"----------\n");
}
public void testBug563183_024() {
	this.runNegativeTest(
		new String[] {
			"X.java",
			"record X() {\n"+
			"  private X {}\n"+
			"  public static void main(String[] args){\n"+
			"     System.out.println(0);\n" +
			"  }\n"+
			"}",
		},
		"----------\n" +
		"1. ERROR in X.java (at line 2)\n" +
		"	private X {}\n" +
		"	        ^\n" +
		"Cannot reduce the visibility of a canonical constructor X from that of the record\n" +
		"----------\n");
}
public void testBug563183_025() {
	this.runConformTest(
		new String[] {
			"X.java",
			"public class X {\n"+
			"  private record R() {\n"+
			"    public R() {}\n"+
			"  }\n"+
			"  public static void main(String[] args){\n"+
			"     System.out.println(0);\n" +
			"  }\n"+
			"}",
		},
		"0");
}
public void testBug563183_026() {
	this.runConformTest(
		new String[] {
			"X.java",
			"public class X {\n"+
			"  private record R() {\n"+
			"    protected R {}\n"+
			"  }\n"+
			"  public static void main(String[] args){\n"+
			"     System.out.println(0);\n" +
			"  }\n"+
			"}",
		},
		"0");
}
public void testBug563183_027() {
	this.runConformTest(
		new String[] {
			"X.java",
			"public class X {\n"+
			"  private record R() {\n"+
			"    /* package */ R() {}\n"+
			"  }\n"+
			"  public static void main(String[] args){\n"+
			"     System.out.println(0);\n" +
			"  }\n"+
			"}",
		},
		"0");
}
public void testBug563183_028() {
	this.runConformTest(
		new String[] {
			"X.java",
			"public class X {\n"+
			"  private record R() {\n"+
			"    private R {}\n"+
			"  }\n"+
			"  public static void main(String[] args){\n"+
			"     System.out.println(0);\n" +
			"  }\n"+
			"}",
		},
		"0");
}
public void testBug563184_001() {
	this.runNegativeTest(
		new String[] {
			"X.java",
			"record X(int angel) {\n"+
			"  X(int devil) {\n"+
			"     this.angel = devil;\n" +
			"  }\n"+
			"}",
		},
		"----------\n" +
		"1. ERROR in X.java (at line 2)\n" +
		"	X(int devil) {\n" +
		"	      ^^^^^\n" +
		"Illegal parameter name devil in canonical constructor, expected angel, the corresponding component name\n" +
		"----------\n");
}
public void testBug563184_002() {
	this.runConformTest(
		new String[] {
			"X.java",
			"record X(int myInt) {\n"+
			"  X(int myInt) {\n"+
			"     this.myInt = myInt;\n" +
			"  }\n"+
			"  X(int i, int j) {\n"+
			"    this(i);\n"+
			"  }\n"+
			"  public static void main(String[] args){\n"+
			"     System.out.println(0);\n" +
			"  }\n"+
			"}",
		},
		"0");
}
public void testBug562637_001() {
	this.runConformTest(
		new String[] {
			"X.java",
			"public record X(int i) {\n"+
			"    public X {\n"+
			"            i = i/2;\n"+
			"    }\n"+
			"    public static void main(String[] args) {\n"+
			"            System.out.println(new X(10).i());\n"+
			"    }\n"+
			"}",
		},
		"5");
}
	public void testBug563181_01() throws IOException, ClassFormatException {
		runConformTest(
				new String[] {
						"X.java",
						"import java.lang.annotation.ElementType;\n"+
						"import java.lang.annotation.Target;\n"+
						"public class X { \n"+
						"  public static void main(String[] args){}\n"+
						"}\n"+
						"record Point(@RCMU int myInt, char myChar) { \n"+
						"  public int myInt(){\n"+
						"     return this.myInt;\n" +
						"  }\n"+
						"}   \n"+
						"@Target({ ElementType.RECORD_COMPONENT, ElementType.METHOD, ElementType.TYPE_USE})\n"+
						"@interface RCMU {}\n"
				},
				"");
		String expectedOutput =
				"  // Method descriptor #11 ()I\n" +
				"  // Stack: 1, Locals: 1\n" +
				"  public int myInt();\n" +
				"    0  aload_0 [this]\n" +
				"    1  getfield Point.myInt : int [13]\n" +
				"    4  ireturn\n" +
				"      Line numbers:\n" +
				"        [pc: 0, line: 8]\n" +
				"      Local variable table:\n" +
				"        [pc: 0, pc: 5] local: this index: 0 type: Point\n" +
				"  \n";
		verifyClassFile(expectedOutput, "Point.class", ClassFileBytesDisassembler.SYSTEM);
	}
	public void testBug563181_02() throws IOException, ClassFormatException {
		runConformTest(
				new String[] {
						"X.java",
						"import java.lang.annotation.ElementType;\n"+
						"import java.lang.annotation.Target;\n"+
						"public class X { \n"+
						"  public static void main(String[] args){}\n"+
						"}\n"+
						"record Point(@RCMU int myInt, char myChar) {\n"+
						"  @RCMU public int myInt(){\n"+
						"     return this.myInt;\n" +
						"  }\n"+
						"}\n"+
						"@Target({ ElementType.RECORD_COMPONENT, ElementType.METHOD, ElementType.TYPE_USE})\n"+
						"@interface RCMU {}\n"
				},
				"");
		String expectedOutput =
				"  // Method descriptor #11 ()I\n" +
				"  // Stack: 1, Locals: 1\n" +
				"  public int myInt();\n" +
				"    0  aload_0 [this]\n" +
				"    1  getfield Point.myInt : int [14]\n" +
				"    4  ireturn\n" +
				"      Line numbers:\n" +
				"        [pc: 0, line: 8]\n" +
				"      Local variable table:\n" +
				"        [pc: 0, pc: 5] local: this index: 0 type: Point\n" +
				"    RuntimeInvisibleAnnotations: \n" +
				"      #8 @RCMU(\n" +
				"      )\n" +
				"    RuntimeInvisibleTypeAnnotations: \n" +
				"      #8 @RCMU(\n" +
				"        target type = 0x14 METHOD_RETURN\n" +
				"      )\n" +
				"  \n";
		verifyClassFile(expectedOutput, "Point.class", ClassFileBytesDisassembler.SYSTEM);
	}
	public void testBug563181_03() throws IOException, ClassFormatException {
		runConformTest(
				new String[] {
						"X.java",
						"import java.lang.annotation.*;\n"+
						"public class X { \n"+
						"  public static void main(String[] args){}\n"+
						"}\n"+
						"record Point(@TypeAnnot @SimpleAnnot int myInt, char myChar) {}\n"+
						"@Target({ ElementType.RECORD_COMPONENT, ElementType.METHOD})\n"+
						"@Retention(RetentionPolicy.RUNTIME)\n" +
						"@interface SimpleAnnot {}\n" +
						"@Target({ ElementType.RECORD_COMPONENT, ElementType.TYPE_USE})\n"+
						"@Retention(RetentionPolicy.RUNTIME)\n" +
						"@interface TypeAnnot {}\n"
				},
				"");
		String expectedOutput =
				"  // Method descriptor #11 ()I\n" +
				"  // Stack: 1, Locals: 1\n" +
				"  public int myInt();\n" +
				"    0  aload_0 [this]\n" +
				"    1  getfield Point.myInt : int [15]\n" +
				"    4  ireturn\n" +
				"      Line numbers:\n" +
				"        [pc: 0, line: 5]\n" +
				"    RuntimeVisibleAnnotations: \n" +
				"      #13 @SimpleAnnot(\n" +
				"      )\n" +
				"    RuntimeVisibleTypeAnnotations: \n" +
				"      #8 @TypeAnnot(\n" +
				"        target type = 0x14 METHOD_RETURN\n" +
				"      )\n" +
				"  \n";
		verifyClassFile(expectedOutput, "Point.class", ClassFileBytesDisassembler.SYSTEM);
	}
	public void testBug563181_04() throws IOException, ClassFormatException {
		runConformTest(
				new String[] {
						"X.java",
						"import java.lang.annotation.*;\n"+
						"public class X { \n"+
						"  public static void main(String[] args){}\n"+
						"}\n"+
						"record Point(@TypeAnnot @SimpleAnnot int myInt, char myChar) {\n"+
						"  @TypeAnnot @SimpleAnnot public int myInt(){\n"+
						"     return this.myInt;\n" +
						"  }\n"+
						"}\n"+
						"@Target({ ElementType.RECORD_COMPONENT, ElementType.METHOD})\n"+
						"@Retention(RetentionPolicy.RUNTIME)\n" +
						"@interface SimpleAnnot {}\n" +
						"@Target({ ElementType.RECORD_COMPONENT, ElementType.TYPE_USE})\n"+
						"@Retention(RetentionPolicy.RUNTIME)\n" +
						"@interface TypeAnnot {}\n"
				},
				"");
		String expectedOutput =
				" // Method descriptor #11 ()I\n" +
				"  // Stack: 1, Locals: 1\n" +
				"  public int myInt();\n" +
				"    0  aload_0 [this]\n" +
				"    1  getfield Point.myInt : int [15]\n" +
				"    4  ireturn\n" +
				"      Line numbers:\n" +
				"        [pc: 0, line: 7]\n" +
				"      Local variable table:\n" +
				"        [pc: 0, pc: 5] local: this index: 0 type: Point\n" +
				"    RuntimeVisibleAnnotations: \n" +
				"      #13 @SimpleAnnot(\n" +
				"      )\n" +
				"    RuntimeVisibleTypeAnnotations: \n" +
				"      #8 @TypeAnnot(\n" +
				"        target type = 0x14 METHOD_RETURN\n" +
				"      )\n" +
				"  \n";
		verifyClassFile(expectedOutput, "Point.class", ClassFileBytesDisassembler.SYSTEM);
	}
	public void testBug565104_001() throws IOException, ClassFormatException {
		runConformTest(
			new String[] {
				"X.java",
				"public class X { \n"+
				"  public record R() {}\n"+
				"  public static void main(String[] args){}\n"+
				"}\n"
			},
		"");
		String expectedOutput =
				"  // Stack: 1, Locals: 1\n" +
				"  public X$R();\n" +
				"    0  aload_0 [this]\n";
		verifyClassFile(expectedOutput, "X$R.class", ClassFileBytesDisassembler.SYSTEM);
	}
	public void testBug565104_002() throws IOException, ClassFormatException {
		runConformTest(
			new String[] {
				"X.java",
				"public class X { \n"+
				"  record R() {}\n"+
				"  public static void main(String[] args){}\n"+
				"}\n"
			},
		"");
		String expectedOutput =
				"  // Stack: 1, Locals: 1\n" +
				"  X$R();\n" +
				"    0  aload_0 [this]\n";
		verifyClassFile(expectedOutput, "X$R.class", ClassFileBytesDisassembler.SYSTEM);
	}
	public void testBug565104_003() throws IOException, ClassFormatException {
		runConformTest(
			new String[] {
				"X.java",
				"public class X { \n"+
				"  protected record R() {}\n"+
				"  public static void main(String[] args){}\n"+
				"}\n"
			},
		"");
		String expectedOutput =
				"  // Stack: 1, Locals: 1\n" +
				"  protected X$R();\n" +
				"    0  aload_0 [this]\n";
		verifyClassFile(expectedOutput, "X$R.class", ClassFileBytesDisassembler.SYSTEM);
	}
	public void testBug565104_004() throws IOException, ClassFormatException {
		runConformTest(
			new String[] {
				"X.java",
				"public class X { \n"+
				"  private record R() {}\n"+
				"  public static void main(String[] args){}\n"+
				"}\n"
			},
		"");
		String expectedOutput =
				"  // Stack: 1, Locals: 1\n" +
				"  private X$R();\n" +
				"    0  aload_0 [this]\n";
		verifyClassFile(expectedOutput, "X$R.class", ClassFileBytesDisassembler.SYSTEM);
	}
	public void testBug564146_001() {
		this.runNegativeTest(
			new String[] {
				"X.java",
				"public record X(int i) {\n"+
				"  public X() {\n"+
				"    this.i = 10;\n"+
				"  }\n"+
				"}",
			},
			"----------\n" +
			"1. ERROR in X.java (at line 2)\n" +
			"	public X() {\n" +
			"	       ^^^\n" +
			"A non-canonical constructor must start with an explicit invocation to a constructor\n" +
			"----------\n");
	}
	public void testBug564146_002() {
		this.runNegativeTest(
			new String[] {
				"X.java",
				"public record X(int i) {\n"+
				"  public X() {\n"+
				"    super();\n"+
				"    this.i = 10;\n"+
				"  }\n"+
				"}",
			},
			"----------\n" +
			"1. ERROR in X.java (at line 2)\n" +
			"	public X() {\n" +
			"	       ^^^\n" +
			"A non-canonical constructor must start with an explicit invocation to a constructor\n" +
			"----------\n");
	}
	public void testBug564146_003() {
		this.runNegativeTest(
			new String[] {
				"X.java",
				"public record X(int i) {\n"+
				"  public X(int i) {\n"+
				"    this.i = 10;\n"+
				"    Zork();\n"+
				"  }\n"+
				"}",
			},
			"----------\n" +
			"1. ERROR in X.java (at line 4)\n" +
			"	Zork();\n" +
			"	^^^^\n" +
			"The method Zork() is undefined for the type X\n" +
			"----------\n");
	}
	public void testBug564146_004() {
		runConformTest(
			new String[] {
				"X.java",
				"public record X(int i) {\n"+
					" public X() {\n"+
					"   this(10);\n"+
					" }\n"+
					" public static void main(String[] args) {\n"+
					"   System.out.println(new X().i());\n"+
					" }\n"+
					"}"
				},
			"10");
	}
	public void testBug564146_005() {
		this.runNegativeTest(
			new String[] {
				"X.java",
				"public record X() {\n"+
				" public X(int i) {\n"+
				"   this(10);\n"+
				" }\n"+
				"}",
			},
			"----------\n" +
			"1. ERROR in X.java (at line 3)\n" +
			"	this(10);\n" +
			"	^^^^^^^^^\n" +
			"Recursive constructor invocation X(int)\n" +
			"----------\n");
	}
	public void testBug564146_006() {
		this.runNegativeTest(
			new String[] {
				"X.java",
				"public record X() {\n"+
				" public X() {\n"+
				"   this(10);\n"+
				" }\n"+
				"}",
			},
			"----------\n" +
			"1. ERROR in X.java (at line 3)\n" +
			"	this(10);\n" +
			"	^^^^^^^^^\n" +
			"The body of a canonical constructor must not contain an explicit constructor call\n" +
			"----------\n");
	}
	public void testBug564146_007() {
		runConformTest(
			new String[] {
				"X.java",
				"public record X(int i) {\n"+
				" public X() {\n"+
				"   this(10);\n"+
				" }\n"+
				" public X(int i, int k) {\n"+
				"   this();\n"+
				" }\n"+
				" public static void main(String[] args) {\n"+
				"   System.out.println(new X(2, 3).i());\n"+
				" }\n"+
				"}"
				},
			"10");
	}

public void testBug564672_001() {
	this.runNegativeTest(
		new String[] {
			"X.java",
			"class X extends record {\n"+
			"  public static void main(String[] args){\n"+
			"     System.out.println(0);\n" +
			"  }\n"+
			"}\n" +
			"class record {}\n"
		},
		"----------\n" +
		"1. ERROR in X.java (at line 1)\n" +
		"	class X extends record {\n" +
		"	                ^^^^^^\n" +
		"\'record\' is not a valid type name; it is a restricted identifier and not allowed as a type identifier in Java 16\n" +
		"----------\n" +
		"2. ERROR in X.java (at line 6)\n" +
		"	class record {}\n" +
		"	      ^^^^^^\n" +
		"\'record\' is not a valid type name; it is a restricted identifier and not allowed as a type identifier in Java 16\n" +
		"----------\n");
}
public void testBug564672_002() {
	this.runNegativeTest(
		new String[] {
			"X.java",
			"class X extends record {\n"+
			"  public static void main(String[] args){\n"+
			"     System.out.println(0);\n" +
			"  }\n"+
			"}\n"
		},
		"----------\n" +
		"1. ERROR in X.java (at line 1)\n" +
		"	class X extends record {\n" +
		"	                ^^^^^^\n" +
		"\'record\' is not a valid type name; it is a restricted identifier and not allowed as a type identifier in Java 16\n" +
		"----------\n");
}
public void testBug564672_003() {
	this.runNegativeTest(
		new String[] {
			"X.java",
			"class X implements record {\n"+
			"  public static void main(String[] args){\n"+
			"     System.out.println(0);\n" +
			"  }\n"+
			"interface record {}\n;" +
			"}\n"
		},
		"----------\n" +
		"1. ERROR in X.java (at line 1)\n" +
		"	class X implements record {\n" +
		"	                   ^^^^^^\n" +
		"\'record\' is not a valid type name; it is a restricted identifier and not allowed as a type identifier in Java 16\n" +
		"----------\n" +
		"2. ERROR in X.java (at line 5)\n" +
		"	interface record {}\n" +
		"	          ^^^^^^\n" +
		"\'record\' is not a valid type name; it is a restricted identifier and not allowed as a type identifier in Java 16\n" +
		"----------\n");
}
public void testBug564672_004() {
	this.runNegativeTest(
		new String[] {
			"X.java",
			"class X implements record {\n"+
			"  public static void main(String[] args){\n"+
			"     System.out.println(0);\n" +
			"  }\n"+
			"}\n"
		},
		"----------\n" +
		"1. ERROR in X.java (at line 1)\n" +
		"	class X implements record {\n" +
		"	                   ^^^^^^\n" +
		"\'record\' is not a valid type name; it is a restricted identifier and not allowed as a type identifier in Java 16\n" +
		"----------\n");
}
public void testBug564672_005() {
	this.runNegativeTest(
		new String[] {
			"X.java",
			"class X {\n"+
			"  class Y extends record {\n"+
			"  }\n" +
			"  class record {}\n" +
			"  public static void main(String[] args){\n"+
			"     System.out.println(0);\n" +
			"  }\n"+
			"}\n"
		},
		"----------\n" +
		"1. ERROR in X.java (at line 2)\n" +
		"	class Y extends record {\n" +
		"	                ^^^^^^\n" +
		"\'record\' is not a valid type name; it is a restricted identifier and not allowed as a type identifier in Java 16\n" +
		"----------\n" +
		"2. ERROR in X.java (at line 4)\n" +
		"	class record {}\n" +
		"	      ^^^^^^\n" +
		"\'record\' is not a valid type name; it is a restricted identifier and not allowed as a type identifier in Java 16\n" +
		"----------\n");
}
public void testBug564672_006() {
	this.runNegativeTest(
		new String[] {
			"X.java",
			"class X {\n"+
			"  class Y extends record {\n"+
			"  }\n" +
			"  public static void main(String[] args){\n"+
			"     System.out.println(0);\n" +
			"  }\n"+
			"}\n"
		},
		"----------\n" +
		"1. ERROR in X.java (at line 2)\n" +
		"	class Y extends record {\n" +
		"	                ^^^^^^\n" +
		"\'record\' is not a valid type name; it is a restricted identifier and not allowed as a type identifier in Java 16\n" +
		"----------\n");
}
public void testBug564672_007() {
	this.runNegativeTest(
		new String[] {
			"X.java",
			"class X {\n"+
			"  class Y implements record {\n"+
			"  }\n" +
			"  interface record {}\n" +
			"  public static void main(String[] args){\n"+
			"     System.out.println(0);\n" +
			"  }\n"+
			"}\n"
		},
		"----------\n" +
		"1. ERROR in X.java (at line 2)\n" +
		"	class Y implements record {\n" +
		"	                   ^^^^^^\n" +
		"\'record\' is not a valid type name; it is a restricted identifier and not allowed as a type identifier in Java 16\n" +
		"----------\n" +
		"2. ERROR in X.java (at line 4)\n" +
		"	interface record {}\n" +
		"	          ^^^^^^\n" +
		"\'record\' is not a valid type name; it is a restricted identifier and not allowed as a type identifier in Java 16\n" +
		"----------\n");
}
public void testBug564672_008() {
	this.runNegativeTest(
		new String[] {
			"X.java",
			"class X {\n"+
			"  class Y implements record {\n"+
			"  }\n" +
			"  public static void main(String[] args){\n"+
			"     System.out.println(0);\n" +
			"  }\n"+
			"}\n"
		},
		"----------\n" +
		"1. ERROR in X.java (at line 2)\n" +
		"	class Y implements record {\n" +
		"	                   ^^^^^^\n" +
		"\'record\' is not a valid type name; it is a restricted identifier and not allowed as a type identifier in Java 16\n" +
		"----------\n");
}
public void testBug564672_009() {
	this.runNegativeTest(
		new String[] {
			"X.java",
			"interface Y extends record {\n"+
			"}\n" +
			"interface record {}\n" +
			"class X {\n"+
			"  public static void main(String[] args){\n"+
			"     System.out.println(0);\n" +
			"  }\n"+
			"}\n"
		},
		"----------\n" +
		"1. ERROR in X.java (at line 1)\n" +
		"	interface Y extends record {\n" +
		"	                    ^^^^^^\n" +
		"\'record\' is not a valid type name; it is a restricted identifier and not allowed as a type identifier in Java 16\n" +
		"----------\n" +
		"2. ERROR in X.java (at line 3)\n" +
		"	interface record {}\n" +
		"	          ^^^^^^\n" +
		"\'record\' is not a valid type name; it is a restricted identifier and not allowed as a type identifier in Java 16\n" +
		"----------\n");
}
public void testBug564672_010() {
	this.runNegativeTest(
		new String[] {
			"X.java",
			"interface Y extends record {\n"+
			"}\n" +
			"class X {\n"+
			"  public static void main(String[] args){\n"+
			"     System.out.println(0);\n" +
			"  }\n"+
			"}\n"
		},
		"----------\n" +
		"1. ERROR in X.java (at line 1)\n" +
		"	interface Y extends record {\n" +
		"	                    ^^^^^^\n" +
		"\'record\' is not a valid type name; it is a restricted identifier and not allowed as a type identifier in Java 16\n" +
		"----------\n");
}
public void testBug564672_011() {
	this.runNegativeTest(
		new String[] {
			"X.java",
			"class X {\n"+
			"  interface Y extends record {\n"+
			"  }\n" +
			"  interface record {}\n" +
			"  public static void main(String[] args){\n"+
			"     System.out.println(0);\n" +
			"  }\n"+
			"}\n"
		},
		"----------\n" +
		"1. ERROR in X.java (at line 2)\n" +
		"	interface Y extends record {\n" +
		"	                    ^^^^^^\n" +
		"\'record\' is not a valid type name; it is a restricted identifier and not allowed as a type identifier in Java 16\n" +
		"----------\n" +
		"2. ERROR in X.java (at line 4)\n" +
		"	interface record {}\n" +
		"	          ^^^^^^\n" +
		"\'record\' is not a valid type name; it is a restricted identifier and not allowed as a type identifier in Java 16\n" +
		"----------\n");
}
public void testBug564672_012() {
	this.runNegativeTest(
		new String[] {
			"X.java",
			"class X {\n"+
			"  interface Y extends record {\n"+
			"  }\n" +
			"  public static void main(String[] args){\n"+
			"     System.out.println(0);\n" +
			"  }\n"+
			"}\n"
		},
		"----------\n" +
		"1. ERROR in X.java (at line 2)\n" +
		"	interface Y extends record {\n" +
		"	                    ^^^^^^\n" +
		"\'record\' is not a valid type name; it is a restricted identifier and not allowed as a type identifier in Java 16\n" +
		"----------\n");
}
public void testBug564672_013() {
	this.runNegativeTest(
		new String[] {
			"X.java",
			"interface X {\n"+
			"  class Y extends record {\n"+
			"  }\n" +
			"  class record {}\n" +
			"}\n"
		},
		"----------\n" +
		"1. ERROR in X.java (at line 2)\n" +
		"	class Y extends record {\n" +
		"	                ^^^^^^\n" +
		"\'record\' is not a valid type name; it is a restricted identifier and not allowed as a type identifier in Java 16\n" +
		"----------\n" +
		"2. ERROR in X.java (at line 4)\n" +
		"	class record {}\n" +
		"	      ^^^^^^\n" +
		"\'record\' is not a valid type name; it is a restricted identifier and not allowed as a type identifier in Java 16\n" +
		"----------\n");
}
public void testBug564672_014() {
	this.runNegativeTest(
		new String[] {
			"X.java",
			"interface X {\n"+
			"  class Y extends record {\n"+
			"  }\n" +
			"}\n"
		},
		"----------\n" +
		"1. ERROR in X.java (at line 2)\n" +
		"	class Y extends record {\n" +
		"	                ^^^^^^\n" +
		"\'record\' is not a valid type name; it is a restricted identifier and not allowed as a type identifier in Java 16\n" +
		"----------\n");
}
public void testBug564672_015() {
	this.runNegativeTest(
		new String[] {
			"X.java",
			"interface X {\n"+
			"  class Y implements record {\n"+
			"  }\n" +
			"  interface record {}\n" +
			"}\n"
		},
		"----------\n" +
		"1. ERROR in X.java (at line 2)\n" +
		"	class Y implements record {\n" +
		"	                   ^^^^^^\n" +
		"\'record\' is not a valid type name; it is a restricted identifier and not allowed as a type identifier in Java 16\n" +
		"----------\n" +
		"2. ERROR in X.java (at line 4)\n" +
		"	interface record {}\n" +
		"	          ^^^^^^\n" +
		"\'record\' is not a valid type name; it is a restricted identifier and not allowed as a type identifier in Java 16\n" +
		"----------\n");
}
public void testBug564672_016() {
	this.runNegativeTest(
		new String[] {
			"X.java",
			"interface X {\n"+
			"  class Y implements record {\n"+
			"  }\n" +
			"}\n"
		},
		"----------\n" +
		"1. ERROR in X.java (at line 2)\n" +
		"	class Y implements record {\n" +
		"	                   ^^^^^^\n" +
		"\'record\' is not a valid type name; it is a restricted identifier and not allowed as a type identifier in Java 16\n" +
		"----------\n");
}
public void testBug564672_017() {
	this.runNegativeTest(
		new String[] {
			"X.java",
			"interface X {\n"+
			"  interface Y extends record {\n"+
			"  }\n" +
			"  interface record {}\n" +
			"}\n"
		},
		"----------\n" +
		"1. ERROR in X.java (at line 2)\n" +
		"	interface Y extends record {\n" +
		"	                    ^^^^^^\n" +
		"\'record\' is not a valid type name; it is a restricted identifier and not allowed as a type identifier in Java 16\n" +
		"----------\n" +
		"2. ERROR in X.java (at line 4)\n" +
		"	interface record {}\n" +
		"	          ^^^^^^\n" +
		"\'record\' is not a valid type name; it is a restricted identifier and not allowed as a type identifier in Java 16\n" +
		"----------\n");
}
public void testBug564672_018() {
	this.runNegativeTest(
		new String[] {
			"X.java",
			"interface X {\n"+
			"  interface Y extends record {\n"+
			"  }\n" +
			"}\n"
		},
		"----------\n" +
		"1. ERROR in X.java (at line 2)\n" +
		"	interface Y extends record {\n" +
		"	                    ^^^^^^\n" +
		"\'record\' is not a valid type name; it is a restricted identifier and not allowed as a type identifier in Java 16\n" +
		"----------\n");
}
public void testBug564672_019() {
	this.runNegativeTest(
		new String[] {
			"X.java",
			"public class X {\n" +
			"	static record a(int i, int j) {\n" +
			"		record r=new record(i,j);\n" +
			"		return r;\n" +
			"	}\n" +
			"	public static void main(String[] args) {\n" +
			"		System.out.println(0);\n" +
			"	}\n" +
			"}\n"
		},
		"----------\n" +
		"1. ERROR in X.java (at line 3)\n" +
		"	record r=new record(i,j);\n" +
		"	^^^^^^\n" +
		"\'record\' is not a valid type name; it is a restricted identifier and not allowed as a type identifier in Java 16\n" +
		"----------\n" +
		"2. ERROR in X.java (at line 3)\n" +
		"	record r=new record(i,j);\n" +
		"	       ^\n" +
		"Instance fields may not be declared in a record class\n" +
		"----------\n" +
		"3. ERROR in X.java (at line 3)\n" +
		"	record r=new record(i,j);\n" +
		"	             ^^^^^^\n" +
		"\'record\' is not a valid type name; it is a restricted identifier and not allowed as a type identifier in Java 16\n" +
		"----------\n" +
		"4. ERROR in X.java (at line 4)\n" +
		"	return r;\n" +
		"	^^^^^^\n" +
		"Syntax error on token \"return\", byte expected\n" +
		"----------\n");
}
public void testBug564672_020() {
	this.runNegativeTest(
		new String[] {
			"X.java",
			"public class X {\n" +
			"	class record {};\n" +
			"	static record a(int i, int j) {\n" +
			"		record r=new record();\n" +
			"		return r;\n" +
			"	}\n" +
			"	public static void main(String[] args) {\n" +
			"		System.out.println(0);\n" +
			"	}\n" +
			"}\n"
		},
		"----------\n" +
		"1. ERROR in X.java (at line 2)\n" +
		"	class record {};\n" +
		"	      ^^^^^^\n" +
		"\'record\' is not a valid type name; it is a restricted identifier and not allowed as a type identifier in Java 16\n" +
		"----------\n" +
		"2. ERROR in X.java (at line 4)\n" +
		"	record r=new record();\n" +
		"	^^^^^^\n" +
		"\'record\' is not a valid type name; it is a restricted identifier and not allowed as a type identifier in Java 16\n" +
		"----------\n" +
		"3. ERROR in X.java (at line 4)\n" +
		"	record r=new record();\n" +
		"	       ^\n" +
		"Instance fields may not be declared in a record class\n" +
		"----------\n" +
		"4. ERROR in X.java (at line 4)\n" +
		"	record r=new record();\n" +
		"	             ^^^^^^\n" +
		"\'record\' is not a valid type name; it is a restricted identifier and not allowed as a type identifier in Java 16\n" +
		"----------\n" +
		"5. ERROR in X.java (at line 5)\n" +
		"	return r;\n" +
		"	^^^^^^\n" +
		"Syntax error on token \"return\", byte expected\n" +
		"----------\n");
}
public void testBug564672_021() {
	this.runConformTest(
		new String[] {
			"X.java",
			"public class X {\n" +
			"	interface IPoint {\n" +
			"	}\n" +
			"	record Point(int x, int y) implements IPoint {}\n" +
			"	static IPoint a(int i, int j) {\n" +
			"		Point record=new Point(i,j);\n" +
			"		return record;\n" +
			"	}\n" +
			"	public static void main(String[] args) {\n" +
			"		System.out.println(a(5,10));\n" +
			"	}\n" +
			"}\n"
		},
		"Point[x=5, y=10]");
}
public void testBug564672_022() {
	this.runNegativeTest(
		new String[] {
			"X.java",
			"public class X {\n" +
			"	record R(int i){} \n" +
			"	interface IPoint {\n" +
			"		record a(int i) {\n" +
			"       	System.out.println(0);\n" +
			"           return new R(i);\n" +
			"		}\n" +
			"	}\n" +
			"	record Point(int x, int y) implements IPoint {}\n" +
			"	static IPoint a(int i, int j) {\n" +
			"		Point record=new Point(i,j);\n" +
			"		record.a(1);\n" +
			"		return record;\n" +
			"	}\n" +
			"	public static void main(String[] args) {\n" +
			"		System.out.println(0);\n" +
			"	}\n" +
			"}\n"
		},
		"----------\n" +
		"1. ERROR in X.java (at line 5)\n" +
		"	System.out.println(0);\n" +
		"	          ^\n" +
		"Syntax error on token \".\", @ expected after this token\n" +
		"----------\n" +
		"2. ERROR in X.java (at line 5)\n" +
		"	System.out.println(0);\n" +
		"           return new R(i);\n" +
		"	                   ^^^^^^^^^^^^^^^^^^^^^\n" +
		"Syntax error on tokens, delete these tokens\n" +
		"----------\n" +
		"3. ERROR in X.java (at line 6)\n" +
		"	return new R(i);\n" +
		"	              ^\n" +
		"Syntax error, insert \")\" to complete SingleMemberAnnotation\n" +
		"----------\n" +
		"4. ERROR in X.java (at line 6)\n" +
		"	return new R(i);\n" +
		"	              ^\n" +
		"Syntax error, insert \"SimpleName\" to complete QualifiedName\n" +
		"----------\n" +
		"5. ERROR in X.java (at line 6)\n" +
		"	return new R(i);\n" +
		"	              ^\n" +
		"Syntax error, insert \"Identifier (\" to complete MethodHeaderName\n" +
		"----------\n" +
		"6. ERROR in X.java (at line 6)\n" +
		"	return new R(i);\n" +
		"	              ^\n" +
		"Syntax error, insert \")\" to complete MethodDeclaration\n" +
		"----------\n" +
		"7. ERROR in X.java (at line 12)\n" +
		"	record.a(1);\n" +
		"	       ^\n" +
		"The method a(int) is undefined for the type X.Point\n" +
		"----------\n");
}
public void testBug564672_023() {
	this.runNegativeTest(
		new String[] {
			"X.java",
			"public class X {\n" +
			"	interface IPoint {\n" +
			"	}\n" +
			"	record Point(int x, int y) implements IPoint {}\n" +
			"	static IPoint a(int i, int j) throws record{\n" +
			"		Point record=new Point(i,j);\n" +
			"		return record;\n" +
			"	}\n" +
			"	public static void main(String[] args) {\n" +
			"		System.out.println(0);\n" +
			"	}\n" +
			"}\n"
		},
		"----------\n" +
		"1. ERROR in X.java (at line 5)\n" +
		"	static IPoint a(int i, int j) throws record{\n" +
		"	                                     ^^^^^^\n" +
		"\'record\' is not a valid type name; it is a restricted identifier and not allowed as a type identifier in Java 16\n" +
		"----------\n");
}
public void testBug564672_024() {
	this.runNegativeTest(
		new String[] {
			"X.java",
			"public class X {\n" +
			"	X() throws record {} \n" +
			"	public static void main(String[] args) {\n" +
			"		System.out.println(0);\n" +
			"	}\n" +
			"}\n"
		},
		"----------\n" +
		"1. ERROR in X.java (at line 2)\n" +
		"	X() throws record {} \n" +
		"	           ^^^^^^\n" +
		"\'record\' is not a valid type name; it is a restricted identifier and not allowed as a type identifier in Java 16\n" +
		"----------\n");
}
public void testBug564672_025() {
	this.runNegativeTest(
		new String[] {
			"X.java",
			"interface X {\n" +
			"	int a() throws record; \n" +
			"}\n"
		},
		"----------\n" +
		"1. ERROR in X.java (at line 2)\n" +
		"	int a() throws record; \n" +
		"	               ^^^^^^\n" +
		"\'record\' is not a valid type name; it is a restricted identifier and not allowed as a type identifier in Java 16\n" +
		"----------\n");
}
public void testBug564672_026() {
	this.runNegativeTest(
		new String[] {
			"X.java",
			"import java.util.List;" +
			"public class X {\n" +
			"	List<record> R = new List<record>();\n" +
			"	public static void main(String[] args) {\n" +
			"		System.out.println(0);\n" +
			"	}\n" +
			"}\n"
		},
		"----------\n" +
		"1. ERROR in X.java (at line 2)\n" +
		"	List<record> R = new List<record>();\n" +
		"	     ^^^^^^\n" +
		"\'record\' is not a valid type name; it is a restricted identifier and not allowed as a type identifier in Java 16\n" +
		"----------\n" +
		"2. ERROR in X.java (at line 2)\n" +
		"	List<record> R = new List<record>();\n" +
		"	                     ^^^^\n" +
		"Cannot instantiate the type List<record>\n" +
		"----------\n" +
		"3. ERROR in X.java (at line 2)\n" +
		"	List<record> R = new List<record>();\n" +
		"	                          ^^^^^^\n" +
		"\'record\' is not a valid type name; it is a restricted identifier and not allowed as a type identifier in Java 16\n" +
		"----------\n");
}
public void testBug564672_027() {
	this.runNegativeTest(
		new String[] {
			"X.java",
			"interface I<S> {\n" +
			"	void print(S arg);\n" +
			"}\n" +
			"public class X implements I<record>{\n" +
			"	void print(record arg){\n" +
			"		System.out.println(arg);\n" +
			"	}\n" +
			"	public static void main(String[] args) {\n" +
			"		System.out.println(0);\n" +
			"	}\n" +
			"}\n"
		},
		"----------\n" +
		"1. ERROR in X.java (at line 4)\n" +
		"	public class X implements I<record>{\n" +
		"	             ^\n" +
		"The type X must implement the inherited abstract method I<record>.print(record)\n" +
		"----------\n" +
		"2. ERROR in X.java (at line 4)\n" +
		"	public class X implements I<record>{\n" +
		"	                            ^^^^^^\n" +
		"\'record\' is not a valid type name; it is a restricted identifier and not allowed as a type identifier in Java 16\n" +
		"----------\n" +
		"3. ERROR in X.java (at line 5)\n" +
		"	void print(record arg){\n" +
		"	           ^^^^^^\n" +
		"\'record\' is not a valid type name; it is a restricted identifier and not allowed as a type identifier in Java 16\n" +
		"----------\n");
}
public void testBug564672_028() {
	this.runNegativeTest(
		new String[] {
			"X.java",
			"class Y<record> {\n" +
			"	void equal(record R) {}\n" +
			"}\n" +
			"public class X {\n" +
			"	public static void main(String[] args) {\n" +
			"		System.out.println(0);\n" +
			"	}\n" +
			"}\n"
		},
		"----------\n" +
		"1. ERROR in X.java (at line 1)\n" +
		"	class Y<record> {\n" +
		"	        ^^^^^^\n" +
		"\'record\' is not a valid type name; it is a restricted identifier and not allowed as a type identifier in Java 16\n" +
		"----------\n" +
		"2. ERROR in X.java (at line 2)\n" +
		"	void equal(record R) {}\n" +
		"	           ^^^^^^\n" +
		"\'record\' is not a valid type name; it is a restricted identifier and not allowed as a type identifier in Java 16\n" +
		"----------\n");
}
public void testBug564672_029() {
	this.runNegativeTest(
		new String[] {
			"X.java",
			"class Y<record> {\n" +
			"	Y(record R) {}\n" +
			"}\n" +
			"public class X {\n" +
			"	public static void main(String[] args) {\n" +
			"		System.out.println(0);\n" +
			"	}\n" +
			"}\n"
		},
		"----------\n" +
		"1. ERROR in X.java (at line 1)\n" +
		"	class Y<record> {\n" +
		"	        ^^^^^^\n" +
		"\'record\' is not a valid type name; it is a restricted identifier and not allowed as a type identifier in Java 16\n" +
		"----------\n" +
		"2. ERROR in X.java (at line 2)\n" +
		"	Y(record R) {}\n" +
		"	  ^^^^^^\n" +
		"\'record\' is not a valid type name; it is a restricted identifier and not allowed as a type identifier in Java 16\n" +
		"----------\n");
}
public void testBug564672_030() {
	this.runNegativeTest(
		new String[] {
			"X.java",
			"public class X {\n" +
			"	static record i= 0;\n" +
			"	public static void main(String[] args) {\n" +
			"		System.out.println(0);\n" +
			"	}\n" +
			"}\n"
		},
		"----------\n" +
		"1. ERROR in X.java (at line 2)\n" +
		"	static record i= 0;\n" +
		"	       ^^^^^^\n" +
		"\'record\' is not a valid type name; it is a restricted identifier and not allowed as a type identifier in Java 16\n" +
		"----------\n");
}
public void testBug564672_031() {
	this.runNegativeTest(
		new String[] {
			"X.java",
			"interface I {\n" +
			"	record i=0;\n" +
			"}\n" +
			"public class X {\n" +
			"	public static void main(String[] args) {\n" +
			"		System.out.println(0);\n" +
			"	}\n" +
			"}\n"
		},
		"----------\n" +
		"1. ERROR in X.java (at line 2)\n" +
		"	record i=0;\n" +
		"	^^^^^^\n" +
		"\'record\' is not a valid type name; it is a restricted identifier and not allowed as a type identifier in Java 16\n" +
		"----------\n");
}
public void testBug564672_032() {
	this.runNegativeTest(
		new String[] {
			"X.java",
			"public class X {\n" +
			"	static int sum(record i, int param){\n" +
			"		return 1;\n" +
			"	}\n" +
			"	public static void main(String[] args) {\n" +
			"		System.out.println(0);\n" +
			"	}\n" +
			"}\n"
		},
		"----------\n" +
		"1. ERROR in X.java (at line 2)\n" +
		"	static int sum(record i, int param){\n" +
		"	               ^^^^^^\n" +
		"\'record\' is not a valid type name; it is a restricted identifier and not allowed as a type identifier in Java 16\n" +
		"----------\n");
}
public void testBug564672_033() {
	this.runNegativeTest(
		new String[] {
			"X.java",
			"public class X {\n" +
			"	X(record i, int param){\n" +
			"	}\n" +
			"	public static void main(String[] args) {\n" +
			"		System.out.println(0);\n" +
			"	}\n" +
			"}\n"
		},
		"----------\n" +
		"1. ERROR in X.java (at line 2)\n" +
		"	X(record i, int param){\n" +
		"	  ^^^^^^\n" +
		"\'record\' is not a valid type name; it is a restricted identifier and not allowed as a type identifier in Java 16\n" +
		"----------\n");
}
public void testBug564672_034() {
	this.runNegativeTest(
		new String[] {
			"X.java",
			"interface I {\n" +
			"	int sum(record i, int num);\n" +
			"}\n" +
			"public class X {\n" +
			"	public static void main(String[] args) {\n" +
			"		System.out.println(0);\n" +
			"	}\n" +
			"}\n"
		},
		"----------\n" +
		"1. ERROR in X.java (at line 2)\n" +
		"	int sum(record i, int num);\n" +
		"	        ^^^^^^\n" +
		"\'record\' is not a valid type name; it is a restricted identifier and not allowed as a type identifier in Java 16\n" +
		"----------\n");
}
public void testBug564672_035() {
	this.runConformTest(
			new String[] {
				"X.java",
				"interface Greetings {\n" +
				"  void greet(String head, String tail);\n" +
				"}\n" +
				"public class X {\n" +
				"  public static void main(String[] args) {\n" +
				"    Greetings g = (record, y) -> {\n" +
				"      System.out.println(record + y);\n" +
				"    };\n" +
				"    g.greet(\"Hello, \", \"World!\");\n" +
				"  }\n" +
				"}\n",
			},
			"Hello, World!"
			);
}
public void testBug564672_036() {
	this.runNegativeTest(
		new String[] {
			"X.java",
			"class Y {\n" +
			"	int sum(record this, int i, int num) {}\n" +
			"}\n" +
			"public class X {\n" +
			"	public static void main(String[] args) {\n" +
			"		System.out.println(0);\n" +
			"	}\n" +
			"}\n"
		},
		"----------\n" +
		"1. ERROR in X.java (at line 2)\n" +
		"	int sum(record this, int i, int num) {}\n" +
		"	        ^^^^^^\n" +
		"\'record\' is not a valid type name; it is a restricted identifier and not allowed as a type identifier in Java 16\n" +
		"----------\n");
}
public void testBug564672_037() {
	this.runNegativeTest(
		new String[] {
			"X.java",
			"public class X {\n" +
			"	static record i;\n" +
			"	public static void main(String[] args) {\n" +
			"		System.out.println(0);\n" +
			"	}\n" +
			"}\n"
		},
		"----------\n" +
		"1. ERROR in X.java (at line 2)\n" +
		"	static record i;\n" +
		"	       ^^^^^^\n" +
		"\'record\' is not a valid type name; it is a restricted identifier and not allowed as a type identifier in Java 16\n" +
		"----------\n");
}
public void testBug564672_038() {
	this.runNegativeTest(
		new String[] {
			"X.java",
			"public class X {\n" +
			"	public static void main(String[] args) {\n" +
			"		for (record i = 0; i<10; i++) {\n" +
			"			System.out.println(0);\n" +
			"		}\n" +
			"	}\n" +
			"}\n"
		},
		"----------\n" +
		"1. ERROR in X.java (at line 3)\n" +
		"	for (record i = 0; i<10; i++) {\n" +
		"	     ^^^^^^\n" +
		"\'record\' is not a valid type name; it is a restricted identifier and not allowed as a type identifier in Java 16\n" +
		"----------\n");
}
public void testBug564672_039() {
	this.runNegativeTest(
		new String[] {
			"X.java",
			"public class X {\n" +
			"	public static void main(String[] args) {\n" +
			"		int rec[] = {1,2,3,4,5,6,7,8,9};\n" +
			"		for (record i: rec) {\n" +
			"			System.out.println(0);\n" +
			"		}\n" +
			"	}\n" +
			"}\n"
		},
		"----------\n" +
		"1. ERROR in X.java (at line 4)\n" +
		"	for (record i: rec) {\n" +
		"	     ^^^^^^\n" +
		"\'record\' is not a valid type name; it is a restricted identifier and not allowed as a type identifier in Java 16\n" +
		"----------\n" +
		"2. ERROR in X.java (at line 4)\n" +
		"	for (record i: rec) {\n" +
		"	               ^^^\n" +
		"Type mismatch: cannot convert from element type int to record\n" +
		"----------\n");
}
public void testBug564672_040() {
	this.runNegativeTest(
		new String[] {
			"X.java",
			"public class X {\n" +
			"	public static void main(String[] args) {\n" +
			"		try (record i = 0){\n" +
			"		}\n" +
			"		System.out.println(0);\n" +
			"	}\n" +
			"}\n"
		},
		"----------\n" +
		"1. ERROR in X.java (at line 3)\n" +
		"	try (record i = 0){\n" +
		"	     ^^^^^^\n" +
		"\'record\' is not a valid type name; it is a restricted identifier and not allowed as a type identifier in Java 16\n" +
		"----------\n");
}
public void testBug564672_041() {
	this.runNegativeTest(
		new String[] {
			"X.java",
			"public class X {\n" +
			"	public static void main(String[] args) {\n" +
			"		try{\n" +
			"		}\n" +
			"		catch (record e) {}\n" +
			"		System.out.println(0);\n" +
			"	}\n" +
			"}\n"
		},
		"----------\n" +
		"1. ERROR in X.java (at line 5)\n" +
		"	catch (record e) {}\n" +
		"	       ^^^^^^\n" +
		"\'record\' is not a valid type name; it is a restricted identifier and not allowed as a type identifier in Java 16\n" +
		"----------\n");
}
public void testBug564672_042() {
	this.runNegativeTest(
		new String[] {
			"X.java",
			"record Point(record x, int i) { }\n" +
			"public class X {\n" +
			"	public static void main(String[] args) {\n" +
			"		System.out.println(0);\n" +
			"	}\n" +
			"}\n"
		},
		"----------\n" +
		"1. ERROR in X.java (at line 1)\n" +
		"	record Point(record x, int i) { }\n" +
		"	             ^^^^^^\n" +
		"\'record\' is not a valid type name; it is a restricted identifier and not allowed as a type identifier in Java 16\n" +
		"----------\n");
}
public void testBug564672_043() {
	this.runNegativeTest(
		new String[] {
			"X.java",
			"class Point {\n" +
			"	<T> Point(T i) {\n" +
			"	}\n" +
			"	Point (int i, int j) {\n" +
			"		<record> this(null);\n" +
			"	}\n" +
			"}\n" +
			"public class X {\n" +
			"	public static void main(String[] args) {\n" +
			"		System.out.println(0);\n" +
			"	}\n" +
			"}\n"
		},
		"----------\n" +
		"1. ERROR in X.java (at line 5)\n" +
		"	<record> this(null);\n" +
		"	 ^^^^^^\n" +
		"\'record\' is not a valid type name; it is a restricted identifier and not allowed as a type identifier in Java 16\n" +
		"----------\n" +
		"2. ERROR in X.java (at line 5)\n" +
		"	<record> this(null);\n" +
		"	         ^^^^^^^^^^^\n" +
		"The constructor Point(record) refers to the missing type record\n" +
		"----------\n");
}
public void testBug564672_044() {
	this.runNegativeTest(
		new String[] {
			"X.java",
			"class Point {\n" +
			"	<T> Point(T i) {\n" +
			"	}\n" +
			"}\n" +
			"class PointEx extends Point {\n" +
			"	PointEx (int i, int j) {\n" +
			"		<record> super(null);\n" +
			"	}\n;" +
			"}\n" +
			"public class X {\n" +
			"	public static void main(String[] args) {\n" +
			"		System.out.println(0);\n" +
			"	}\n" +
			"}\n"
		},
		"----------\n" +
		"1. ERROR in X.java (at line 7)\n" +
		"	<record> super(null);\n" +
		"	 ^^^^^^\n" +
		"\'record\' is not a valid type name; it is a restricted identifier and not allowed as a type identifier in Java 16\n" +
		"----------\n" +
		"2. ERROR in X.java (at line 7)\n" +
		"	<record> super(null);\n" +
		"	         ^^^^^^^^^^^^\n" +
		"The constructor Point(record) refers to the missing type record\n" +
		"----------\n");
}
public void testBug564672_045() {
	this.runNegativeTest(
		new String[] {
			"X.java",
			"class Y {\n" +
			"	void m1() {} \n" +
			"	void m2() {\n" +
			"		this.<record>m1();" +
			"	}\n" +
			"}\n" +
			"public class X {\n" +
			"	public static void main(String[] args) {\n" +
			"		System.out.println(0);\n" +
			"	}\n" +
			"}\n"
		},
		"----------\n" +
		"1. ERROR in X.java (at line 4)\n" +
		"	this.<record>m1();	}\n" +
		"	      ^^^^^^\n" +
		"\'record\' is not a valid type name; it is a restricted identifier and not allowed as a type identifier in Java 16\n" +
		"----------\n" +
		"2. WARNING in X.java (at line 4)\n" +
		"	this.<record>m1();	}\n" +
		"	      ^^^^^^\n" +
		"Unused type arguments for the non generic method m1() of type Y; it should not be parameterized with arguments <record>\n" +
		"----------\n");
}
public void testBug564672_046() {
	this.runNegativeTest(
		new String[] {
			"X.java",
			"class Y{\n" +
			"	void a() {\n" +
			"		System.out.println(\"1\");\n" +
			"	}\n" +
			"}\n" +
			"public class X {\n" +
			"	public static void main(String[] args) {\n" +
			"		new <record>Y().a();\n" +
			"		System.out.println(0);\n" +
			"	}\n" +
			"}"
		},
		"----------\n" +
		"1. ERROR in X.java (at line 8)\n" +
		"	new <record>Y().a();\n" +
		"	     ^^^^^^\n" +
		"\'record\' is not a valid type name; it is a restricted identifier and not allowed as a type identifier in Java 16\n" +
		"----------\n" +
		"2. WARNING in X.java (at line 8)\n" +
		"	new <record>Y().a();\n" +
		"	     ^^^^^^\n" +
		"Unused type arguments for the non generic constructor Y() of type Y; it should not be parameterized with arguments <record>\n" +
		"----------\n");
}
public void testBug564672_047() {
	this.runNegativeTest(
		new String[] {
			"X.java",
			"interface Y{}\n" +
			"\n" +
			"public class X {\n" +
			"	public static void main(String[] args) {\n" +
			"		new <record>Y() {\n" +
			"			void a() {\n" +
			"				System.out.println(\"1\");\n" +
			"			}\n" +
			"		}.a();\n" +
			"		System.out.println(0);\n" +
			"	}\n" +
			"}"
		},
		"----------\n" +
		"1. ERROR in X.java (at line 5)\n" +
		"	new <record>Y() {\n" +
		"	     ^^^^^^\n" +
		"\'record\' is not a valid type name; it is a restricted identifier and not allowed as a type identifier in Java 16\n" +
		"----------\n" +
		"2. WARNING in X.java (at line 5)\n" +
		"	new <record>Y() {\n" +
		"	     ^^^^^^\n" +
		"Unused type arguments for the non generic constructor Object() of type Object; it should not be parameterized with arguments <record>\n" +
		"----------\n");
}
public void testBug564672_048() {
	this.runNegativeTest(
		new String[] {
			"X.java",
			"class Y{}\n" +
			"\n" +
			"public class X {\n" +
			"	public static void main(String[] args) {\n" +
			"		new <record>Y() {\n" +
			"			void a() {\n" +
			"				System.out.println(\"1\");\n" +
			"			}\n" +
			"		}.a();\n" +
			"		System.out.println(0);\n" +
			"	}\n" +
			"}"
		},
		"----------\n" +
		"1. ERROR in X.java (at line 5)\n" +
		"	new <record>Y() {\n" +
		"	     ^^^^^^\n" +
		"\'record\' is not a valid type name; it is a restricted identifier and not allowed as a type identifier in Java 16\n" +
		"----------\n" +
		"2. WARNING in X.java (at line 5)\n" +
		"	new <record>Y() {\n" +
		"	     ^^^^^^\n" +
		"Unused type arguments for the non generic constructor Y() of type Y; it should not be parameterized with arguments <record>\n" +
		"----------\n");
}
public void testBug564672_049() {
	this.runNegativeTest(
		new String[] {
			"X.java",
			"public class X {\n" +
			"	public static void main(String[] args) {\n" +
			"		record[] y= new record[3]; \n" +
			"		System.out.println(0);\n" +
			"	}\n" +
			"}"
		},
		"----------\n" +
		"1. ERROR in X.java (at line 3)\n" +
		"	record[] y= new record[3]; \n" +
		"	^^^^^^^^\n" +
		"\'record\' is not a valid type name; it is a restricted identifier and not allowed as a type identifier in Java 16\n" +
		"----------\n" +
		"2. ERROR in X.java (at line 3)\n" +
		"	record[] y= new record[3]; \n" +
		"	                ^^^^^^\n" +
		"\'record\' is not a valid type name; it is a restricted identifier and not allowed as a type identifier in Java 16\n" +
		"----------\n");
}
public void testBug564672_050() {
	this.runNegativeTest(
		new String[] {
			"X.java",
			"public class X {\n" +
			"	public static void main(String[] args) {\n" +
			"		String s=\"Hello\";\n" +
			"		record y= (record)s; \n" +
			"		System.out.println(0);\n" +
			"	}\n" +
			"}"
		},
		"----------\n" +
		"1. ERROR in X.java (at line 4)\n" +
		"	record y= (record)s; \n" +
		"	^^^^^^\n" +
		"\'record\' is not a valid type name; it is a restricted identifier and not allowed as a type identifier in Java 16\n" +
		"----------\n" +
		"2. ERROR in X.java (at line 4)\n" +
		"	record y= (record)s; \n" +
		"	           ^^^^^^\n" +
		"\'record\' is not a valid type name; it is a restricted identifier and not allowed as a type identifier in Java 16\n" +
		"----------\n");
}
public void testBug564672_051() {
	this.runNegativeTest(
		new String[] {
			"X.java",
			"public class X {\n" +
			"	public static void main(String[] args) {\n" +
			"		String s=\"Hello\";\n" +
			"		if (s instanceof record) { \n" +
			"			System.out.println(1);\n" +
			"		}\n" +
			"		System.out.println(0);\n" +
			"	}\n" +
			"}"
		},
		"----------\n" +
		"1. ERROR in X.java (at line 4)\n" +
		"	if (s instanceof record) { \n" +
		"	                 ^^^^^^\n" +
		"\'record\' is not a valid type name; it is a restricted identifier and not allowed as a type identifier in Java 16\n" +
		"----------\n");
}
public void testBug564672_052() {
	this.runNegativeTest(
		new String[] {
			"X.java",
			"import java.util.Arrays;\n" +
			"import java.util.List;\n" +
			"\n" +
			"public class X {\n" +
			"	public static void main(String[] args) {\n" +
			"		List<String> messages = Arrays.asList(\"hello\", \"java\", \"testers!\");\n" +
			"		messages.forEach(record::length);\n" +
			"		System.out.println(0);\n" +
			"	}\n" +
			"}"
		},
		"----------\n" +
		"1. ERROR in X.java (at line 7)\n" +
		"	messages.forEach(record::length);\n" +
		"	                 ^^^^^^\n" +
		"record cannot be resolved\n" +
		"----------\n");
}
public void testBug564672_053() {
	this.runNegativeTest(
		new String[] {
			"X.java",
			"import java.util.Arrays;\n" +
			"import java.util.List;\n" +
			"\n" +
			"public class X {\n" +
			"	public static void main(String[] args) {\n" +
			"		List<String> messages = Arrays.asList(\"hello\", \"java\", \"testers!\");\n" +
			"		messages.stream().map(record::new).toArray(record[]::new);\n" +
			"		System.out.println(0);\n" +
			"	}\n" +
			"}"
		},
		"----------\n" +
		"1. ERROR in X.java (at line 7)\n" +
		"	messages.stream().map(record::new).toArray(record[]::new);\n" +
		"	                      ^^^^^^\n" +
		"record cannot be resolved to a type\n" +
		"----------\n" +
		"2. ERROR in X.java (at line 7)\n" +
		"	messages.stream().map(record::new).toArray(record[]::new);\n" +
		"	                                           ^^^^^^^^\n" +
		"\'record\' is not a valid type name; it is a restricted identifier and not allowed as a type identifier in Java 16\n" +
		"----------\n");
}
@SuppressWarnings({ "rawtypes", "unchecked" })
public void testBug564672b_001() {
	Map options = getCompilerOptions();
	options.put(CompilerOptions.OPTION_Compliance, CompilerOptions.VERSION_15);
	options.put(CompilerOptions.OPTION_Source, CompilerOptions.VERSION_15);
	options.put(CompilerOptions.OPTION_TargetPlatform, CompilerOptions.VERSION_15);
	this.runConformTest(
		new String[] {
			"X.java",
			"class X extends record {\n"+
			"  public static void main(String[] args){\n"+
			"     System.out.println(0);\n" +
			"  }\n"+
			"}\n" +
			"class record {}\n"
		},
		"0",
		options
	);
}
public void testBug564672b_002() {
	this.runNegativeTest(
		new String[] {
			"X.java",
			"class X extends record {\n"+
			"  public static void main(String[] args){\n"+
			"     System.out.println(0);\n" +
			"  }\n"+
			"}\n"
		},
		"----------\n" +
		"1. ERROR in X.java (at line 1)\n" +
		"	class X extends record {\n" +
		"	                ^^^^^^\n" +
		"\'record\' is not a valid type name; it is a restricted identifier and not allowed as a type identifier in Java 16\n" +
		"----------\n",
		null,
		true);
}
@SuppressWarnings({ "rawtypes", "unchecked" })
public void testBug564672b_003() {
	Map options = getCompilerOptions();
	options.put(CompilerOptions.OPTION_Compliance, CompilerOptions.VERSION_15);
	options.put(CompilerOptions.OPTION_Source, CompilerOptions.VERSION_15);
	options.put(CompilerOptions.OPTION_TargetPlatform, CompilerOptions.VERSION_15);
	this.runConformTest(
		new String[] {
			"X.java",
			"class X implements record {\n"+
			"  public static void main(String[] args){\n"+
			"     System.out.println(0);\n" +
			"  }\n"+
			"}\n"+
			"interface record {}\n;"
		},
		"0",
		options
	);
}
public void testBug564672b_004() {
	this.runNegativeTest(
		new String[] {
			"X.java",
			"class X implements record {\n"+
			"  public static void main(String[] args){\n"+
			"     System.out.println(0);\n" +
			"  }\n"+
			"}\n"
		},
		"----------\n" +
		"1. ERROR in X.java (at line 1)\n" +
		"	class X implements record {\n" +
		"	                   ^^^^^^\n" +
		"\'record\' is not a valid type name; it is a restricted identifier and not allowed as a type identifier in Java 16\n" +
		"----------\n",
		null,
		true);
}
@SuppressWarnings({ "rawtypes", "unchecked" })
public void testBug564672b_005() {
	Map options = getCompilerOptions();
	options.put(CompilerOptions.OPTION_Compliance, CompilerOptions.VERSION_15);
	options.put(CompilerOptions.OPTION_Source, CompilerOptions.VERSION_15);
	options.put(CompilerOptions.OPTION_TargetPlatform, CompilerOptions.VERSION_15);
	this.runConformTest(
		new String[] {
			"X.java",
			"class X {\n"+
			"  class Y extends record {\n"+
			"  }\n" +
			"  class record {}\n" +
			"  public static void main(String[] args){\n"+
			"     System.out.println(0);\n" +
			"  }\n"+
			"}\n"
		},
		"0",
		options
	);
}
public void testBug564672b_006() {
	this.runNegativeTest(
		new String[] {
			"X.java",
			"class X {\n"+
			"  class Y extends record {\n"+
			"  }\n" +
			"  public static void main(String[] args){\n"+
			"     System.out.println(0);\n" +
			"  }\n"+
			"}\n"
		},
		"----------\n" +
		"1. ERROR in X.java (at line 2)\n" +
		"	class Y extends record {\n" +
		"	                ^^^^^^\n" +
		"\'record\' is not a valid type name; it is a restricted identifier and not allowed as a type identifier in Java 16\n" +
		"----------\n",
		null,
		true);
}
@SuppressWarnings({ "rawtypes", "unchecked" })
public void testBug564672b_007() {
	Map options = getCompilerOptions();
	options.put(CompilerOptions.OPTION_Compliance, CompilerOptions.VERSION_15);
	options.put(CompilerOptions.OPTION_Source, CompilerOptions.VERSION_15);
	options.put(CompilerOptions.OPTION_TargetPlatform, CompilerOptions.VERSION_15);
	this.runConformTest(
		new String[] {
			"X.java",
			"class X {\n"+
			"  class Y implements record {\n"+
			"  }\n" +
			"  interface record {}\n" +
			"  public static void main(String[] args){\n"+
			"     System.out.println(0);\n" +
			"  }\n"+
			"}\n"
		},
		"0",
		options
	);
}
public void testBug564672b_008() {
	this.runNegativeTest(
		new String[] {
			"X.java",
			"class X {\n"+
			"  class Y implements record {\n"+
			"  }\n" +
			"  public static void main(String[] args){\n"+
			"     System.out.println(0);\n" +
			"  }\n"+
			"}\n"
		},
		"----------\n" +
		"1. ERROR in X.java (at line 2)\n" +
		"	class Y implements record {\n" +
		"	                   ^^^^^^\n" +
		"\'record\' is not a valid type name; it is a restricted identifier and not allowed as a type identifier in Java 16\n" +
		"----------\n",
		null,
		true);
}
@SuppressWarnings({ "rawtypes", "unchecked" })
public void testBug564672b_009() {
	Map options = getCompilerOptions();
	options.put(CompilerOptions.OPTION_Compliance, CompilerOptions.VERSION_15);
	options.put(CompilerOptions.OPTION_Source, CompilerOptions.VERSION_15);
	options.put(CompilerOptions.OPTION_TargetPlatform, CompilerOptions.VERSION_15);
	this.runConformTest(
		new String[] {
			"X.java",
			"interface Y extends record {\n"+
			"}\n" +
			"interface record {}\n" +
			"class X {\n"+
			"  public static void main(String[] args){\n"+
			"     System.out.println(0);\n" +
			"  }\n"+
			"}\n"
		},
		"0",
		options
	);
}
public void testBug564672b_010() {
	this.runNegativeTest(
		new String[] {
			"X.java",
			"interface Y extends record {\n"+
			"}\n" +
			"class X {\n"+
			"  public static void main(String[] args){\n"+
			"     System.out.println(0);\n" +
			"  }\n"+
			"}\n"
		},
		"----------\n" +
		"1. ERROR in X.java (at line 1)\n" +
		"	interface Y extends record {\n" +
		"	                    ^^^^^^\n" +
		"\'record\' is not a valid type name; it is a restricted identifier and not allowed as a type identifier in Java 16\n" +
		"----------\n",
		null,
		true);
}
@SuppressWarnings({ "rawtypes", "unchecked" })
public void testBug564672b_011() {
	Map options = getCompilerOptions();
	options.put(CompilerOptions.OPTION_Compliance, CompilerOptions.VERSION_15);
	options.put(CompilerOptions.OPTION_Source, CompilerOptions.VERSION_15);
	options.put(CompilerOptions.OPTION_TargetPlatform, CompilerOptions.VERSION_15);
	this.runConformTest(
		new String[] {
			"X.java",
			"class X {\n"+
			"  interface Y extends record {\n"+
			"  }\n" +
			"  interface record {}\n" +
			"  public static void main(String[] args){\n"+
			"     System.out.println(0);\n" +
			"  }\n"+
			"}\n"
		},
		"0",
		options
	);
}
public void testBug564672b_012() {
	this.runNegativeTest(
		new String[] {
			"X.java",
			"class X {\n"+
			"  interface Y extends record {\n"+
			"  }\n" +
			"  public static void main(String[] args){\n"+
			"     System.out.println(0);\n" +
			"  }\n"+
			"}\n"
		},
		"----------\n" +
		"1. ERROR in X.java (at line 2)\n" +
		"	interface Y extends record {\n" +
		"	                    ^^^^^^\n" +
		"\'record\' is not a valid type name; it is a restricted identifier and not allowed as a type identifier in Java 16\n" +
		"----------\n",
		null,
		true);
}
@SuppressWarnings({ "rawtypes", "unchecked" })
public void testBug564672b_013() {
	Map options = getCompilerOptions();
	options.put(CompilerOptions.OPTION_Compliance, CompilerOptions.VERSION_15);
	options.put(CompilerOptions.OPTION_Source, CompilerOptions.VERSION_15);
	options.put(CompilerOptions.OPTION_TargetPlatform, CompilerOptions.VERSION_15);
	this.runConformTest(
		new String[] {
			"X.java",
			"interface Z {\n"+
			"  class Y extends record {\n"+
			"  }\n" +
			"  class record {}\n" +
			"}\n" +
			"class X {\n" +
			"  public static void main(String[] args){\n"+
			"     System.out.println(0);\n" +
			"  }\n" +
			"}\n"
		},
		"0",
		options
	);
}
public void testBug564672b_014() {
	this.runNegativeTest(
		new String[] {
			"X.java",
			"interface X {\n"+
			"  class Y extends record {\n"+
			"  }\n" +
			"}\n"
		},
		"----------\n" +
		"1. ERROR in X.java (at line 2)\n" +
		"	class Y extends record {\n" +
		"	                ^^^^^^\n" +
		"\'record\' is not a valid type name; it is a restricted identifier and not allowed as a type identifier in Java 16\n" +
		"----------\n",
		null,
		true);
}
@SuppressWarnings({ "rawtypes", "unchecked" })
public void testBug564672b_015() {
	Map options = getCompilerOptions();
	options.put(CompilerOptions.OPTION_Compliance, CompilerOptions.VERSION_15);
	options.put(CompilerOptions.OPTION_Source, CompilerOptions.VERSION_15);
	options.put(CompilerOptions.OPTION_TargetPlatform, CompilerOptions.VERSION_15);
	this.runConformTest(
		new String[] {
			"X.java",
			"interface Z {\n"+
			"  class Y implements record {\n"+
			"  }\n" +
			"  interface record {}\n" +
			"}\n" +
			"class X {\n" +
			"  public static void main(String[] args){\n"+
			"     System.out.println(0);\n" +
			"  }\n" +
			"}\n"
		},
		"0",
		options
	);
}
public void testBug564672b_016() {
	this.runNegativeTest(
		new String[] {
			"X.java",
			"interface X {\n"+
			"  class Y implements record {\n"+
			"  }\n" +
			"}\n"
		},
		"----------\n" +
		"1. ERROR in X.java (at line 2)\n" +
		"	class Y implements record {\n" +
		"	                   ^^^^^^\n" +
		"\'record\' is not a valid type name; it is a restricted identifier and not allowed as a type identifier in Java 16\n" +
		"----------\n",
		null,
		true);
}
@SuppressWarnings({ "rawtypes", "unchecked" })
public void testBug564672b_017() {
	Map options = getCompilerOptions();
	options.put(CompilerOptions.OPTION_Compliance, CompilerOptions.VERSION_15);
	options.put(CompilerOptions.OPTION_Source, CompilerOptions.VERSION_15);
	options.put(CompilerOptions.OPTION_TargetPlatform, CompilerOptions.VERSION_15);
	this.runConformTest(
		new String[] {
			"X.java",
			"interface Z {\n"+
			"  interface Y extends record {\n"+
			"  }\n" +
			"  interface record {}\n" +
			"}\n" +
			"class X {\n" +
			"  public static void main(String[] args){\n"+
			"     System.out.println(0);\n" +
			"  }\n" +
			"}\n"
		},
		"0",
		options
	);
}
public void testBug564672b_018() {
	this.runNegativeTest(
		new String[] {
			"X.java",
			"interface X {\n"+
			"  interface Y extends record {\n"+
			"  }\n" +
			"}\n"
		},
		"----------\n" +
		"1. ERROR in X.java (at line 2)\n" +
		"	interface Y extends record {\n" +
		"	                    ^^^^^^\n" +
		"\'record\' is not a valid type name; it is a restricted identifier and not allowed as a type identifier in Java 16\n" +
		"----------\n",
		null,
		true);
}
public void testBug564672b_019() {
	this.runNegativeTest(
		new String[] {
			"X.java",
			"public class X {\n" +
			"	static record a(int i, int j) {\n" +
			"		record r=new record(i,j);\n" +
			"		return r;\n" +
			"	}\n" +
			"	public static void main(String[] args) {\n" +
			"		System.out.println(0);\n" +
			"	}\n" +
			"}\n"
		},
		"----------\n" +
		"1. ERROR in X.java (at line 3)\n" +
		"	record r=new record(i,j);\n" +
		"	^^^^^^\n" +
		"\'record\' is not a valid type name; it is a restricted identifier and not allowed as a type identifier in Java 16\n" +
		"----------\n" +
		"2. ERROR in X.java (at line 3)\n" +
		"	record r=new record(i,j);\n" +
		"	       ^\n" +
		"Instance fields may not be declared in a record class\n" +
		"----------\n" +
		"3. ERROR in X.java (at line 3)\n" +
		"	record r=new record(i,j);\n" +
		"	             ^^^^^^\n" +
		"\'record\' is not a valid type name; it is a restricted identifier and not allowed as a type identifier in Java 16\n" +
		"----------\n" +
		"4. ERROR in X.java (at line 4)\n" +
		"	return r;\n" +
		"	^^^^^^\n" +
		"Syntax error on token \"return\", byte expected\n" +
		"----------\n",
		null,
		true);
}
@SuppressWarnings({ "rawtypes", "unchecked" })
public void testBug564672b_020() {
	Map options = getCompilerOptions();
	options.put(CompilerOptions.OPTION_Compliance, CompilerOptions.VERSION_15);
	options.put(CompilerOptions.OPTION_Source, CompilerOptions.VERSION_15);
	options.put(CompilerOptions.OPTION_TargetPlatform, CompilerOptions.VERSION_15);
	this.runConformTest(
		new String[] {
			"X.java",
			"public class X {\n" +
			"	class record {}\n" +
			"\n" +
			"	static record a(int i, int j) {\n" +
			"		record r = new X().new record();\n" +
			"		return r;\n" +
			"	}\n" +
			"\n" +
			"	public static void main(String[] args) {\n" +
			"		System.out.println(0);\n" +
			"	}\n" +
			"}"
		},
		"0",
		options
	);
}
@SuppressWarnings({ "rawtypes", "unchecked" })
public void testBug564672b_021() {
	Map options = getCompilerOptions();
	options.put(CompilerOptions.OPTION_Compliance, CompilerOptions.VERSION_15);
	options.put(CompilerOptions.OPTION_Source, CompilerOptions.VERSION_15);
	options.put(CompilerOptions.OPTION_TargetPlatform, CompilerOptions.VERSION_15);
	this.runConformTest(
		new String[] {
			"X.java",
			"public class X {\n" +
			"	X() throws record {} \n" +
			"	public static void main(String[] args) {\n" +
			"		System.out.println(0);\n" +
			"	}\n" +
			"}\n" +
			"\n" +
			"class record extends Exception {\n" +
			"	private static final long serialVersionUID = 1L;\n" +
			"}"
		},
		"0",
		options
	);
}
@SuppressWarnings({ "rawtypes", "unchecked" })
public void testBug564672b_022() {
	Map options = getCompilerOptions();
	options.put(CompilerOptions.OPTION_Compliance, CompilerOptions.VERSION_15);
	options.put(CompilerOptions.OPTION_Source, CompilerOptions.VERSION_15);
	options.put(CompilerOptions.OPTION_TargetPlatform, CompilerOptions.VERSION_15);
	this.runConformTest(
		new String[] {
			"X.java",
			"interface Y {\n" +
			"	int a() throws record;\n" +
			"}\n" +
			"\n" +
			"class X {\n" +
			"	public static void main(String[] args) {\n" +
			"		System.out.println(0);\n" +
			"	}\n" +
			"}\n" +
			"\n" +
			"class record extends Exception {\n" +
			"	private static final long serialVersionUID = 1L;\n" +
			"}"
		},
		"0",
		options
	);
}
@SuppressWarnings({ "rawtypes", "unchecked" })
public void testBug564672b_023() {
	Map options = getCompilerOptions();
	options.put(CompilerOptions.OPTION_Compliance, CompilerOptions.VERSION_15);
	options.put(CompilerOptions.OPTION_Source, CompilerOptions.VERSION_15);
	options.put(CompilerOptions.OPTION_TargetPlatform, CompilerOptions.VERSION_15);
	this.runConformTest(
		new String[] {
			"X.java",
			"import java.util.ArrayList;\n" +
			"import java.util.List;\n" +
			"public class X {\n" +
			"	List<record> R = new ArrayList<record>();\n" +
			"	public static void main(String[] args) {\n" +
			"		System.out.println(0);\n" +
			"	}\n" +
			"}\n" +
			"class record{}"
		},
		"0",
		options
	);
}
@SuppressWarnings({ "rawtypes", "unchecked" })
public void testBug564672b_024() {
	Map options = getCompilerOptions();
	options.put(CompilerOptions.OPTION_Compliance, CompilerOptions.VERSION_15);
	options.put(CompilerOptions.OPTION_Source, CompilerOptions.VERSION_15);
	options.put(CompilerOptions.OPTION_TargetPlatform, CompilerOptions.VERSION_15);
	this.runConformTest(
		new String[] {
			"X.java",
			"interface I<S> {\n" +
			"	void print(S arg);\n" +
			"}\n" +
			"\n" +
			"public class X implements I<record> {\n" +
			"	public void print(record arg) {\n" +
			"		System.out.println(arg);\n" +
			"	}\n" +
			"\n" +
			"	public static void main(String[] args) {\n" +
			"		System.out.println(0);\n" +
			"	}\n" +
			"}\n" +
			"class record {\n" +
			"}"
		},
		"0",
		options
	);
}
@SuppressWarnings({ "rawtypes", "unchecked" })
public void testBug564672b_025() {
	Map options = getCompilerOptions();
	options.put(CompilerOptions.OPTION_Compliance, CompilerOptions.VERSION_15);
	options.put(CompilerOptions.OPTION_Source, CompilerOptions.VERSION_15);
	options.put(CompilerOptions.OPTION_TargetPlatform, CompilerOptions.VERSION_15);
	this.runConformTest(
		new String[] {
			"X.java",
			"class Y<record> {\n" +
			"	void equal(record R) {}\n" +
			"}\n" +
			"public class X {\n" +
			"	public static void main(String[] args) {\n" +
			"		System.out.println(0);\n" +
			"	}\n" +
			"}\n"
		},
		"0",
		options
	);
}
@SuppressWarnings({ "rawtypes", "unchecked" })
public void testBug564672b_026() {
	Map options = getCompilerOptions();
	options.put(CompilerOptions.OPTION_Compliance, CompilerOptions.VERSION_15);
	options.put(CompilerOptions.OPTION_Source, CompilerOptions.VERSION_15);
	options.put(CompilerOptions.OPTION_TargetPlatform, CompilerOptions.VERSION_15);
	this.runConformTest(
		new String[] {
			"X.java",
			"class Y<record> {\n" +
			"	Y(record R) {}\n" +
			"}\n" +
			"public class X {\n" +
			"	public static void main(String[] args) {\n" +
			"		System.out.println(0);\n" +
			"	}\n" +
			"}\n"
		},
		"0",
		options
	);
}
@SuppressWarnings({ "rawtypes", "unchecked" })
public void testBug564672b_027() {
	Map options = getCompilerOptions();
	options.put(CompilerOptions.OPTION_Compliance, CompilerOptions.VERSION_15);
	options.put(CompilerOptions.OPTION_Source, CompilerOptions.VERSION_15);
	options.put(CompilerOptions.OPTION_TargetPlatform, CompilerOptions.VERSION_15);
	this.runConformTest(
		new String[] {
			"X.java",
			"public class X {\n" +
			"	static record i;\n" +
			"	public static void main(String[] args) {\n" +
			"		System.out.println(0);\n" +
			"	}\n" +
			"}\n" +
			"class record {}"
		},
		"0",
		options
	);
}
@SuppressWarnings({ "rawtypes", "unchecked" })
public void testBug564672b_028() {
	Map options = getCompilerOptions();
	options.put(CompilerOptions.OPTION_Compliance, CompilerOptions.VERSION_15);
	options.put(CompilerOptions.OPTION_Source, CompilerOptions.VERSION_15);
	options.put(CompilerOptions.OPTION_TargetPlatform, CompilerOptions.VERSION_15);
	this.runConformTest(
		new String[] {
			"X.java",
			"interface I {\n" +
			"	record i = new record(0);\n" +
			"}\n" +
			"public class X {\n" +
			"	public static void main(String[] args) {\n" +
			"		System.out.println(0);\n" +
			"	}\n" +
			"}\n" +
			"class record {\n" +
			"	int i;\n" +
			"	record (int i) {\n" +
			"		this.i=i;\n" +
			"	}\n" +
			"}"
		},
		"0",
		options
	);
}
@SuppressWarnings({ "rawtypes", "unchecked" })
public void testBug564672b_029() {
	Map options = getCompilerOptions();
	options.put(CompilerOptions.OPTION_Compliance, CompilerOptions.VERSION_15);
	options.put(CompilerOptions.OPTION_Source, CompilerOptions.VERSION_15);
	options.put(CompilerOptions.OPTION_TargetPlatform, CompilerOptions.VERSION_15);
	this.runConformTest(
		new String[] {
			"X.java",
			"public class X {\n" +
			"	static int sum(record i, int param) {\n" +
			"		return 1;\n" +
			"	}\n" +
			"\n" +
			"	public static void main(String[] args) {\n" +
			"		System.out.println(0);\n" +
			"	}\n" +
			"}\n" +
			"class record{}"
		},
		"0",
		options
	);
}
@SuppressWarnings({ "rawtypes", "unchecked" })
public void testBug564672b_030() {
	Map options = getCompilerOptions();
	options.put(CompilerOptions.OPTION_Compliance, CompilerOptions.VERSION_15);
	options.put(CompilerOptions.OPTION_Source, CompilerOptions.VERSION_15);
	options.put(CompilerOptions.OPTION_TargetPlatform, CompilerOptions.VERSION_15);
	this.runConformTest(
		new String[] {
			"X.java",
			"public class X {\n" +
			"	X(record i, int param){\n" +
			"	}\n" +
			"	public static void main(String[] args) {\n" +
			"		System.out.println(0);\n" +
			"	}\n" +
			"}\n" +
			"class record{}"
		},
		"0",
		options
	);
}
@SuppressWarnings({ "rawtypes", "unchecked" })
public void testBug564672b_031() {
	Map options = getCompilerOptions();
	options.put(CompilerOptions.OPTION_Compliance, CompilerOptions.VERSION_15);
	options.put(CompilerOptions.OPTION_Source, CompilerOptions.VERSION_15);
	options.put(CompilerOptions.OPTION_TargetPlatform, CompilerOptions.VERSION_15);
	this.runConformTest(
		new String[] {
			"X.java",
			"interface I {\n" +
			"	int sum(record i, int num);\n" +
			"}\n" +
			"public class X {\n" +
			"	public static void main(String[] args) {\n" +
			"		System.out.println(0);\n" +
			"	}\n" +
			"}\n" +
			"class record{}"
		},
		"0",
		options
	);
}
public void testBug564672b_032() {
	this.runConformTest(
			new String[] {
				"X.java",
				"interface Greetings {\n" +
				"  void greet(String head, String tail);\n" +
				"}\n" +
				"public class X {\n" +
				"  public static void main(String[] args) {\n" +
				"    Greetings g = (record, y) -> {\n" +
				"      System.out.println(record + y);\n" +
				"    };\n" +
				"    g.greet(\"Hello, \", \"World!\");\n" +
				"  }\n" +
				"}\n",
			},
			"Hello, World!");
}
@SuppressWarnings({ "rawtypes", "unchecked" })
public void testBug564672b_033() {
	Map options = getCompilerOptions();
	options.put(CompilerOptions.OPTION_Compliance, CompilerOptions.VERSION_15);
	options.put(CompilerOptions.OPTION_Source, CompilerOptions.VERSION_15);
	options.put(CompilerOptions.OPTION_TargetPlatform, CompilerOptions.VERSION_15);
	this.runConformTest(
		new String[] {
			"X.java",
			"public class X {\n" +
			"	public static void main(String[] args) {\n" +
			"		System.out.println(0);\n" +
			"	}\n" +
			"}\n" +
			"\n" +
			"class record {\n" +
			"	int sum(record this, int i, int num) {\n" +
			"		return 0;\n" +
			"	}\n" +
			"}"
		},
		"0",
		options
	);
}
public void testBug564672b_034() {
	this.runConformTest(
		new String[] {
			"X.java",
			"public class X {\n" +
			"	static Rec record;\n" +
			"	public static void main(String[] args) {\n" +
			"		System.out.println(0);\n" +
			"	}\n" +
			"}\n" +
			"class Rec {}\n"
		},
		"0");
}
@SuppressWarnings({ "rawtypes", "unchecked" })
public void testBug564672b_035() {
	Map options = getCompilerOptions();
	options.put(CompilerOptions.OPTION_Compliance, CompilerOptions.VERSION_15);
	options.put(CompilerOptions.OPTION_Source, CompilerOptions.VERSION_15);
	options.put(CompilerOptions.OPTION_TargetPlatform, CompilerOptions.VERSION_15);
	this.runConformTest(
		new String[] {
			"X.java",
			"import java.util.ArrayList;\n" +
			"import java.util.Iterator;\n" +
			"import java.util.List;\n" +
			"\n" +
			"public class X {\n" +
			"	public static void main(String[] args) {\n" +
			"		int rec[] = { 1, 2, 3, 4, 5, 6, 7, 8, 9 };\n" +
			"		String s=\"\";\n" +
			"		List <record> recList= new ArrayList<>();\n" +
			"		for (int i:rec) {\n" +
			"			recList.add(new record(i));\n" +
			"		}\n" +
			"		for (Iterator<record> i =recList.iterator(); i.hasNext();) {\n" +
			"			s=s+i.next()+\" \";\n" +
			"		}\n" +
			"		System.out.println(0);\n" +
			"	}\n" +
			"}\n" +
			"\n" +
			"class record {\n" +
			"	int i;\n" +
			"	record (int i) {\n" +
			"		this.i=i;\n" +
			"	}\n" +
			"	public String toString (){\n" +
			"		return Integer.toString(i);\n" +
			"	}\n" +
			"}"
		},
		"0",
		options
	);
}
@SuppressWarnings({ "rawtypes", "unchecked" })
public void testBug564672b_036() {
	Map options = getCompilerOptions();
	options.put(CompilerOptions.OPTION_Compliance, CompilerOptions.VERSION_15);
	options.put(CompilerOptions.OPTION_Source, CompilerOptions.VERSION_15);
	options.put(CompilerOptions.OPTION_TargetPlatform, CompilerOptions.VERSION_15);
	this.runConformTest(
		new String[] {
			"X.java",
			"import java.util.ArrayList;\n" +
			"import java.util.List;\n" +
			"\n" +
			"public class X {\n" +
			"	public static void main(String[] args) {\n" +
			"		int rec[] = { 1, 2, 3, 4, 5, 6, 7, 8, 9 };\n" +
			"		String s=\"\";\n" +
			"		List <record> recList= new ArrayList<>();\n" +
			"		for (int i:rec) {\n" +
			"			recList.add(new record(i));\n" +
			"		}\n" +
			"		for (record i : recList) {\n" +
			"			s=s+i+\" \";\n" +
			"		}\n" +
			"		System.out.println(0);\n" +
			"	}\n" +
			"}\n" +
			"\n" +
			"class record {\n" +
			"	int i;\n" +
			"	record (int i) {\n" +
			"		this.i=i;\n" +
			"	}\n" +
			"	public String toString (){\n" +
			"		return Integer.toString(i);\n" +
			"	}\n" +
			"}\n"
		},
		"0",
		options
	);
}
@SuppressWarnings({ "rawtypes", "unchecked" })
public void testBug564672b_037() {
	Map options = getCompilerOptions();
	options.put(CompilerOptions.OPTION_Compliance, CompilerOptions.VERSION_15);
	options.put(CompilerOptions.OPTION_Source, CompilerOptions.VERSION_15);
	options.put(CompilerOptions.OPTION_TargetPlatform, CompilerOptions.VERSION_15);
	this.runConformTest(
		new String[] {
			"X.java",
			"public class X {\n" +
			"	public static void main(String[] args) {\n" +
			"		try (record i = new record (0)){\n" +
			"		} catch (Exception e) {\n" +
			"			e.printStackTrace();\n" +
			"		}\n" +
			"		System.out.println(0);\n" +
			"	}\n" +
			"}\n" +
			"class record implements AutoCloseable{\n" +
			"	int i;\n" +
			"	record (int i) {\n" +
			"		this.i=i;\n" +
			"	}\n" +
			"	@Override\n" +
			"	public void close() throws Exception {}\n" +
			"}"
		},
		"0",
		options
	);
}
@SuppressWarnings({ "rawtypes", "unchecked" })
public void testBug564672b_038() {
	Map options = getCompilerOptions();
	options.put(CompilerOptions.OPTION_Compliance, CompilerOptions.VERSION_15);
	options.put(CompilerOptions.OPTION_Source, CompilerOptions.VERSION_15);
	options.put(CompilerOptions.OPTION_TargetPlatform, CompilerOptions.VERSION_15);
	this.runConformTest(
		new String[] {
			"X.java",
			"public class X {\n" +
			"	public static void main(String[] args) {\n" +
			"		try {\n" +
			"			throw new record();\n" +
			"		} catch (record e) {\n" +
			"			System.out.println(\"0\");\n" +
			"		}\n" +
			"	}\n" +
			"}\n" +
			"\n" +
			"class record extends Exception {\n" +
			"	private static final long serialVersionUID = 1L;\n" +
			"}"
		},
		"0",
		options
	);
}
public void testBug564672b_039() {
	this.runNegativeTest(
		new String[] {
			"X.java",
			"record Point(record x, int i) { }\n" +
			"public class X {\n" +
			"	public static void main(String[] args) {\n" +
			"		System.out.println(0);\n" +
			"	}\n" +
			"}\n" +
			"class record {}"
		},
		"----------\n" +
		"1. ERROR in X.java (at line 1)\n" +
		"	record Point(record x, int i) { }\n" +
		"	             ^^^^^^\n" +
		"'record' is not a valid type name; it is a restricted identifier and not allowed as a type identifier in Java 16\n" +
		"----------\n" +
		"2. ERROR in X.java (at line 7)\n" +
		"	class record {}\n" +
		"	      ^^^^^^\n" +
		"\'record\' is not a valid type name; it is a restricted identifier and not allowed as a type identifier in Java 16\n" +
		"----------\n",
		null,
		true);
}
@SuppressWarnings({ "rawtypes", "unchecked" })
public void testBug564672b_040() {
	Map options = getCompilerOptions();
	options.put(CompilerOptions.OPTION_Compliance, CompilerOptions.VERSION_15);
	options.put(CompilerOptions.OPTION_Source, CompilerOptions.VERSION_15);
	options.put(CompilerOptions.OPTION_TargetPlatform, CompilerOptions.VERSION_15);
	this.runConformTest(
		new String[] {
			"X.java",
			"class Point {\n" +
			"	<T> Point(T i) {\n" +
			"	}\n" +
			"	Point (int i, int j) {\n" +
			"		<record> this(null);\n" +
			"	}\n" +
			"}\n" +
			"public class X {\n" +
			"	public static void main(String[] args) {\n" +
			"		System.out.println(0);\n" +
			"	}\n" +
			"}\n" +
			"class record {}"
		},
		"0",
		options
	);
}
@SuppressWarnings({ "rawtypes", "unchecked" })
public void testBug564672b_041() {
	Map options = getCompilerOptions();
	options.put(CompilerOptions.OPTION_Compliance, CompilerOptions.VERSION_15);
	options.put(CompilerOptions.OPTION_Source, CompilerOptions.VERSION_15);
	options.put(CompilerOptions.OPTION_TargetPlatform, CompilerOptions.VERSION_15);
	this.runConformTest(
		new String[] {
			"X.java",
			"class Point {\n" +
			"	<T> Point(T i) {\n" +
			"	}\n" +
			"}\n" +
			"class PointEx extends Point {\n" +
			"	PointEx (int i, int j) {\n" +
			"		<record> super(null);\n" +
			"	}\n;" +
			"}\n" +
			"public class X {\n" +
			"	public static void main(String[] args) {\n" +
			"		System.out.println(0);\n" +
			"	}\n" +
			"}\n" +
			"class record {}"
		},
		"0",
		options
	);
}
@SuppressWarnings({ "rawtypes", "unchecked" })
public void testBug564672b_042() {
	Map options = getCompilerOptions();
	options.put(CompilerOptions.OPTION_Compliance, CompilerOptions.VERSION_15);
	options.put(CompilerOptions.OPTION_Source, CompilerOptions.VERSION_15);
	options.put(CompilerOptions.OPTION_TargetPlatform, CompilerOptions.VERSION_15);
	this.runConformTest(
		new String[] {
			"X.java",
			"class Y {\n" +
			"	<T> void m1() {} \n" +
			"	void m2() {\n" +
			"		this.<record>m1();" +
			"	}\n" +
			"}\n" +
			"public class X {\n" +
			"	public static void main(String[] args) {\n" +
			"		System.out.println(0);\n" +
			"	}\n" +
			"}\n" +
			"class record {}"
		},
		"0",
		options
	);
}
@SuppressWarnings({ "rawtypes", "unchecked" })
public void testBug564672b_043() {
	Map options = getCompilerOptions();
	options.put(CompilerOptions.OPTION_Compliance, CompilerOptions.VERSION_15);
	options.put(CompilerOptions.OPTION_Source, CompilerOptions.VERSION_15);
	options.put(CompilerOptions.OPTION_TargetPlatform, CompilerOptions.VERSION_15);
	this.runConformTest(
		new String[] {
			"X.java",
			"class Y{\n" +
			"	<T> Y() {}\n" +
			"	void a() {\n" +
			"		System.out.println(\"1\");\n" +
			"	}\n" +
			"}\n" +
			"public class X {\n" +
			"	public static void main(String[] args) {\n" +
			"		new <record>Y().a();\n" +
			"	}\n" +
			"}\n" +
			"class record {}"
		},
		"1",
		options
	);
}
@SuppressWarnings({ "rawtypes", "unchecked" })
public void testBug564672b_044() {
	Map options = getCompilerOptions();
	options.put(CompilerOptions.OPTION_Compliance, CompilerOptions.VERSION_15);
	options.put(CompilerOptions.OPTION_Source, CompilerOptions.VERSION_15);
	options.put(CompilerOptions.OPTION_TargetPlatform, CompilerOptions.VERSION_15);
	this.runConformTest(
		new String[] {
			"X.java",
			"interface Y{\n" +
			"}\n" +
			"\n" +
			"class Z implements Y {\n" +
			"	<T> Z() {\n" +
			"		\n" +
			"	}\n" +
			"}\n" +
			"\n" +
			"public class X {\n" +
			"	public static void main(String[] args) {\n" +
			"		new <record>Z() {\n" +
			"			void a() {\n" +
			"				System.out.println(\"1\");\n" +
			"			}\n" +
			"		}.a();\n" +
			"	}\n" +
			"}\n" +
			"class record {}"
		},
		"1",
		options
	);
}
@SuppressWarnings({ "rawtypes", "unchecked" })
public void testBug564672b_045() {
	Map options = getCompilerOptions();
	options.put(CompilerOptions.OPTION_Compliance, CompilerOptions.VERSION_15);
	options.put(CompilerOptions.OPTION_Source, CompilerOptions.VERSION_15);
	options.put(CompilerOptions.OPTION_TargetPlatform, CompilerOptions.VERSION_15);
	this.runConformTest(
		new String[] {
			"X.java",
			"class Y{" +
			"	<T> Y() {\n" +
			"	}" +
			"}\n" +
			"\n" +
			"public class X {\n" +
			"	public static void main(String[] args) {\n" +
			"		new <record>Y() {\n" +
			"			void a() {\n" +
			"				System.out.println(\"1\");\n" +
			"			}\n" +
			"		}.a();\n" +
			"	}\n" +
			"}\n" +
			"class record {}"
		},
		"1",
		options
	);
}
@SuppressWarnings({ "rawtypes", "unchecked" })
public void testBug564672b_046() {
	Map options = getCompilerOptions();
	options.put(CompilerOptions.OPTION_Compliance, CompilerOptions.VERSION_15);
	options.put(CompilerOptions.OPTION_Source, CompilerOptions.VERSION_15);
	options.put(CompilerOptions.OPTION_TargetPlatform, CompilerOptions.VERSION_15);
	this.runConformTest(
		new String[] {
			"X.java",
			"public class X {\n" +
			"	public static void main(String[] args) {\n" +
			"		record[] y= new record[3]; \n" +
			"		System.out.println(0);\n" +
			"	}\n" +
			"}" +
			"class record {}"
		},
		"0",
		options
	);
}
@SuppressWarnings({ "rawtypes", "unchecked" })
public void testBug564672b_047() {
	Map options = getCompilerOptions();
	options.put(CompilerOptions.OPTION_Compliance, CompilerOptions.VERSION_15);
	options.put(CompilerOptions.OPTION_Source, CompilerOptions.VERSION_15);
	options.put(CompilerOptions.OPTION_TargetPlatform, CompilerOptions.VERSION_15);
	this.runConformTest(
		new String[] {
			"X.java",
			"public class X {\n" +
			"	public static void main(String[] args) {\n" +
			"		StrRec s = new StrRec(\"Hello\");\n" +
			"		record y = (record) s;\n" +
			"		System.out.println(0);\n" +
			"	}\n" +
			"}\n" +
			"\n" +
			"class record {\n" +
			"}\n" +
			"\n" +
			"class StrRec extends record {\n" +
			"	String s;\n" +
			"\n" +
			"	StrRec(String s) {\n" +
			"		this.s = s;\n" +
			"	}\n" +
			"}"
		},
		"0",
		options
	);
}
@SuppressWarnings({ "rawtypes", "unchecked" })
public void testBug564672b_048() {
	Map options = getCompilerOptions();
	options.put(CompilerOptions.OPTION_Compliance, CompilerOptions.VERSION_15);
	options.put(CompilerOptions.OPTION_Source, CompilerOptions.VERSION_15);
	options.put(CompilerOptions.OPTION_TargetPlatform, CompilerOptions.VERSION_15);
	this.runConformTest(
		new String[] {
			"X.java",
			"public class X {\n" +
			"	public static void main(String[] args) {\n" +
			"		StrRec s=new StrRec(\"Hello\");\n" +
			"		if (s instanceof record) { \n" +
			"			System.out.println(1);\n" +
			"		}\n" +
			"	}\n" +
			"}\n" +
			"class record {}\n" +
			"\n" +
			"class StrRec extends record {\n" +
			"	String s;\n" +
			"\n" +
			"	StrRec(String s) {\n" +
			"		this.s = s;\n" +
			"	}\n" +
			"}"
		},
		"1",
		options
	);
}
@SuppressWarnings({ "rawtypes", "unchecked" })
public void testBug564672b_049() {
	Map options = getCompilerOptions();
	options.put(CompilerOptions.OPTION_Compliance, CompilerOptions.VERSION_15);
	options.put(CompilerOptions.OPTION_Source, CompilerOptions.VERSION_15);
	options.put(CompilerOptions.OPTION_TargetPlatform, CompilerOptions.VERSION_15);
	this.runConformTest(
		new String[] {
			"X.java",
			"import java.util.Arrays;\n" +
			"import java.util.List;\n" +
			"public class X {\n" +
			"	public static void main(String[] args) {\n" +
			"		List<String> messages = Arrays.asList(\"hello\", \"java\", \"testers!\");\n" +
			"		\n" +
			"		messages.stream().map(record::new).toArray(record[]::new);;\n" +
			"		System.out.println(0);\n" +
			"	}\n" +
			"}\n" +
			"class record {\n" +
			"	String s;\n" +
			"\n" +
			"	record(String s) {\n" +
			"		this.s = s;\n" +
			"	}\n" +
			"}"
		},
		"0",
		options
	);
}
public void testBug565388_001() {
	if (this.complianceLevel < ClassFileConstants.JDK17) return;
	this.runNegativeTest(
		new String[] {
			"X.java",
			"public non-sealed record X() {}\n"
		},
		"----------\n" +
		"1. ERROR in X.java (at line 1)\n" +
		"	public non-sealed record X() {}\n" +
		"	                         ^\n" +
		"Illegal modifier for the record X; only public, final and strictfp are permitted\n" +
		"----------\n",
		null,
		true);
}
public void testBug565388_002() {
	if (this.complianceLevel < ClassFileConstants.JDK17) return;
	this.runNegativeTest(
		new String[] {
			"X.java",
			"public sealed record X() {}\n"
		},
		"----------\n" +
		"1. ERROR in X.java (at line 1)\n" +
		"	public sealed record X() {}\n" +
		"	                     ^\n" +
		"Illegal modifier for the record X; only public, final and strictfp are permitted\n" +
		"----------\n",
		null,
		true);
}
public void testBug565786_001() throws IOException, ClassFormatException {
	runConformTest(
		new String[] {
			"X.java",
			"public class X {\n" +
			"    public static void main(String[] args) {\n"+
			"        System.out.println(0);\n"+
			"   }\n"+
			"}\n"+
			"interface I {\n"+
			"    record R() {}\n"+
			"}",
		},
		"0");
	String expectedOutput =
			"  // Method descriptor #24 ()V\n" +
			"  // Stack: 1, Locals: 1\n" +
			"  public I$R();\n";
	verifyClassFile(expectedOutput, "I$R.class", ClassFileBytesDisassembler.SYSTEM);
}
// Test that without an explicit canonical constructor, we
// report the warning on the record type.
public void testBug563182_01() {
	Map<String, String> customOptions = getCompilerOptions();
	this.runNegativeTest(
		new String[] {
			"X.java",
			"class X<T> {\n" +
			"	record Point<T> (T ... args) { // 1\n" +
			"	}\n" +
			"   public static void main(String[] args) {}\n"+
			"}\n",
		},
		"----------\n" +
		"1. WARNING in X.java (at line 2)\n" +
		"	record Point<T> (T ... args) { // 1\n" +
		"	                       ^^^^\n" +
		"Type safety: Potential heap pollution via varargs parameter args\n" +
		"----------\n",
		null,
		true,
		new String[] {"--enable-preview"},
		customOptions);
}
//Test that in presence of an explicit canonical constructor that is NOT annotated with @SafeVarargs,
// we don't report the warning on the record type but report on the explicit canonical constructor
public void testBug563182_02() {
	getPossibleComplianceLevels();
	Map<String, String> customOptions = getCompilerOptions();
	this.runNegativeTest(
		new String[] {
			"X.java",
			"class X<T> {\n" +
			"	record Point<T> (T ... args) { // 1\n" +
			"		Point(T ... args) { // 2\n" +
			"			this.args = args;\n" +
			"		}\n" +
			"	}\n" +
			"   public static void main(String[] args) {}\n"+
			"}\n",
		},
		"----------\n" +
		"1. WARNING in X.java (at line 3)\n" +
		"	Point(T ... args) { // 2\n" +
		"	            ^^^^\n" +
		"Type safety: Potential heap pollution via varargs parameter args\n" +
		"----------\n",
		null,
		true,
		new String[] {"--enable-preview"},
		customOptions);
}
//Test that in presence of an explicit canonical constructor that IS annotated with @SafeVarargs,
//we don't report the warning on neither the record type nor the explicit canonical constructor
public void testBug563182_03() {
	getPossibleComplianceLevels();
	Map<String, String> customOptions = getCompilerOptions();
	this.runNegativeTest(
		new String[] {
			"X.java",
			"class X<T> {\n" +
			"	record Point<T> (T ... args) { // 1\n" +
			"		@SafeVarargs\n" +
			"		Point(T ... args) { // 2\n" +
			"			this.args = args;\n" +
			"		}\n" +
			"	}\n" +
			"   public static void main(String[] args) {}\n"+
			"}\n",
		},
		"",
		null,
		true,
		new String[] {"--enable-preview"},
		customOptions);
}
//Test that in presence of a compact canonical constructor that is NOT annotated with @SafeVarargs,
//we don't report the warning on the compact canonical constructor but report on the record type
public void testBug563182_04() {
	Map<String, String> customOptions = getCompilerOptions();
	this.runNegativeTest(
		new String[] {
			"X.java",
			"class X<T> {\n" +
			"	record Point<T> (T ... args) { // 1\n" +
			"		Point { // 2\n" +
			"		}\n" +
			"	}\n" +
			"   public static void main(String[] args) {}\n"+
			"}\n",
		},
		"----------\n" +
		"1. WARNING in X.java (at line 2)\n" +
		"	record Point<T> (T ... args) { // 1\n" +
		"	                       ^^^^\n" +
		"Type safety: Potential heap pollution via varargs parameter args\n" +
		"----------\n",
		null,
		true,
		new String[] {"--enable-preview"},
		customOptions);
}
//Test that in presence of a compact canonical constructor that IS annotated with @SafeVarargs,
//we don't report the warning on neither the record type nor the compact canonical constructor
public void testBug563182_05() {
	getPossibleComplianceLevels();
	Map<String, String> customOptions = getCompilerOptions();
	this.runNegativeTest(
		new String[] {
			"X.java",
			"class X<T> {\n" +
			"	record Point<T> (T ... args) { // 1\n" +
			"		@SafeVarargs\n" +
			"		Point { // 2\n" +
			"		}\n" +
			"	}\n" +
			"   public static void main(String[] args) {}\n"+
			"}\n",
		},
		"",
		null,
		true,
		new String[] {"--enable-preview"},
		customOptions);
}
//Test that in presence of a non-canonical constructor that is annotated with @SafeVarargs,
//we don't report the warning on the non-canonical constructor but report on the record type
public void testBug563182_06() {
	Map<String, String> customOptions = getCompilerOptions();
	this.runNegativeTest(
		new String[] {
			"X.java",
			"class X<T> {\n" +
			"	record Point<T> (T ... args) { // 1\n" +
			"		@SafeVarargs\n" +
			"		Point (String s, T ... t) {\n" +
			"			this(t);\n" +
			"		}\n" +
			"	}\n" +
			"   public static void main(String[] args) {}\n"+
			"}\n",
		},
		"----------\n" +
		"1. WARNING in X.java (at line 2)\n" +
		"	record Point<T> (T ... args) { // 1\n" +
		"	                       ^^^^\n" +
		"Type safety: Potential heap pollution via varargs parameter args\n" +
		"----------\n",
		null,
		true,
		new String[] {"--enable-preview"},
		customOptions);
}
//Test that in presence of a non-canonical constructor that is NOT annotated with @SafeVarargs,
//we don't report the warning on the non-canonical constructor but report on the record type
public void testBug563182_07() {
	Map<String, String> customOptions = getCompilerOptions();
	this.runNegativeTest(
		new String[] {
			"X.java",
			"class X<T> {\n" +
			"	record Point<T> (T ... args) { // 1\n" +
			"		Point (String s, T ... t) {\n" +
			"			this(t);\n" +
			"		}\n" +
			"	}\n" +
			"   public static void main(String[] args) {}\n"+
			"}\n",
		},
		"----------\n" +
		"1. WARNING in X.java (at line 2)\n" +
		"	record Point<T> (T ... args) { // 1\n" +
		"	                       ^^^^\n" +
		"Type safety: Potential heap pollution via varargs parameter args\n" +
		"----------\n" +
		"2. WARNING in X.java (at line 3)\n" +
		"	Point (String s, T ... t) {\n" +
		"	                       ^\n" +
		"Type safety: Potential heap pollution via varargs parameter t\n" +
		"----------\n",
		null,
		true,
		new String[] {"--enable-preview"},
		customOptions);
}
	public void testBug563186_01() {
		runConformTest(
				new String[] {
					"X.java",
					"public class X {\n"+
					"  private record Point(int myInt){\n"+
					"  	 @Override\n" +
					"  	 public int myInt(){\n"+
					"      return this.myInt;\n" +
					"    }\n"+
					"  }\n"+
					"    public static void main(String[] args) {\n"+
					"        System.out.println(0);\n"+
					"   }\n"+
					"}\n"
				},
			 "0");
	}
	public void testBug563186_02() {
		runConformTest(
				new String[] {
					"X.java",
					"public class X {\n"+
					"  private record Point(int myInt){\n"+
					"  	 public int myInt(){\n"+
					"      return this.myInt;\n" +
					"    }\n"+
					"  }\n"+
					"    public static void main(String[] args) {\n"+
					"        System.out.println(0);\n"+
					"   }\n"+
					"}\n"
				},
			 "0");
	}
	public void testBug563186_03() {
		runNegativeTest(
				new String[] {
					"X.java",
					"public class X {\n"+
					"  private record Point(int myInt){\n"+
					"  	 @Override\n" +
					"  	 public int myInt(int i){\n"+
					"      return this.myInt;\n" +
					"    }\n"+
					"  }\n"+
					"    public static void main(String[] args) {\n"+
					"        System.out.println(0);\n"+
					"   }\n"+
					"}\n"
				},
				"----------\n" +
				"1. WARNING in X.java (at line 2)\n" +
				"	private record Point(int myInt){\n" +
				"	               ^^^^^\n" +
				"The type X.Point is never used locally\n" +
				"----------\n" +
				"2. ERROR in X.java (at line 4)\n" +
				"	public int myInt(int i){\n" +
				"	           ^^^^^^^^^^^^\n" +
				"The method myInt(int) of type X.Point must override or implement a supertype method\n" +
				"----------\n",
				null,
				true);
	}
	public void testBug563186_04() {
		runConformTest(
				new String[] {
					"X.java",
					"public class X {\n"+
					"  private record Point(int myInt){\n"+
					"  	 public int myInt(int i){\n"+
					"      return this.myInt;\n" +
					"    }\n"+
					"  }\n"+
					"    public static void main(String[] args) {\n"+
					"        System.out.println(0);\n"+
					"   }\n"+
					"}\n"
				},
			 "0");
	}
	public void testBug565732_01() {
		runNegativeTest(
				new String[] {
					"X.java",
					"public record X {\n" +
					"} "
				},
				"----------\n" +
				"1. ERROR in X.java (at line 1)\n" +
				"	public record X {\n" +
				"	              ^\n" +
				"Syntax error, insert \"RecordHeader\" to complete RecordHeaderPart\n" +
				"----------\n",
				null,
				true);
	}
	public void testBug565732_02() {
		runNegativeTest(
				new String[] {
					"X.java",
					"public record X<T> {\n" +
					"} "
				},
				"----------\n" +
				"1. ERROR in X.java (at line 1)\n" +
				"	public record X<T> {\n" +
				"	                 ^\n" +
				"Syntax error, insert \"RecordHeader\" to complete RecordHeaderPart\n" +
				"----------\n",
				null,
				true);
	}
	// Test that a record without any record components was indeed compiled
	// to be a record at runtime
	public void testBug565732_03() {
		runConformTest(
				new String[] {
					"X.java",
					"public record X() {\n" +
					"	public static void main(String[] args) {\n" +
					"		System.out.println(X.class.getSuperclass().getName());\n" +
					"	}\n" +
					"}"
				},
			 "java.lang.Record");
	}
	// Test that a record without any record components was indeed compiled
	// to be a record at runtime
	public void testBug565732_04() {
		runConformTest(
				new String[] {
					"X.java",
					"public record X<T>() {\n" +
					"	public static void main(String[] args) {\n" +
					"		System.out.println(X.class.getSuperclass().getName());\n" +
					"	}\n" +
					"}"
				},
			 "java.lang.Record");
	}
	// Test that a "record" can be used as a method name and invoked inside a record
	public void testBug565732_05() {
		runConformTest(
				new String[] {
					"X.java",
					"public record X<T>() {\n" +
					"	public static void main(String[] args) {\n" +
					"		record();\n" +
					"	}\n" +
					"	public static void record() {\n" +
					"		System.out.println(\"record()\");\n" +
					"	}\n" +
					"}"
				},
			 "record()");
	}
	// Test that a "record" can be used as a label and invoked inside a record
	public void testBug565732_06() {
		runConformTest(
				new String[] {
					"X.java",
					"public record X<T>() {\n" +
					"	public static void main(String[] args) {\n" +
					"		boolean flag = true;\n" +
					"		record: {\n" +
					"			if (flag) {\n" +
					"				System.out.println(\"record:\");\n" +
					"				flag = false;\n" +
					"				break record;\n" +
					"			}\n" +
					"		}\n" +
					"	}\n" +
					"}"
				},
			 "record:");
	}
	public void testBug565732_07() {
		runNegativeTest(
				new String[] {
					"X.java",
					"public class X {\n" +
					"	record R {};\n" +
					"}"
				},
				"----------\n" +
				"1. ERROR in X.java (at line 2)\n" +
				"	record R {};\n" +
				"	       ^\n" +
				"Syntax error, insert \"RecordHeader\" to complete RecordHeaderPart\n" +
				"----------\n",
				null,
				true);
	}
	public void testBug565732_08() {
		runConformTest(
				new String[] {
					"X.java",
					"public class X {\n" +
					"	public static void main(String[] args) {\n" +
					"		System.out.println(R.class.getSuperclass().getName());\n" +
					"	}\n" +
					"	record R() {};\n" +
					"}"
				},
			 "java.lang.Record");
	}
	public void testBug565830_01() {
		runConformTest(
		new String[] {
			"X.java",
			"class X {\n"+
			"    void bar() throws Exception {\n"+
			"        record Bar(int x) implements java.io.Serializable {\n"+
			"            void printMyFields() {\n"+
			"                for (var field : this.getClass().getDeclaredFields()) {\n"+
			"                    System.out.println(field);\n"+
			"                }\n"+
			"            }\n"+
			"        }\n"+
			"        var bar = new Bar(1);\n"+
			"        bar.printMyFields();\n"+
			"        new java.io.ObjectOutputStream(java.io.OutputStream.nullOutputStream()).writeObject(bar);\n"+
			"    }\n"+
			"    public static void main(String[] args) throws Exception {\n"+
			"        new X().bar();\n"+
			"    }\n"+
			"}",
		},
		"private final int X$1Bar.x");
	}
public void testBug566063_001() {
	runConformTest(
			new String[] {
				"X.java",
				"class X {\n"+
				"    void bar() throws Exception {\n"+
				"        enum E {\n"+
				"               ONE,\n"+
				"               TWO\n"+
				"        }\n"+
				"        interface I {}\n"+
				"        record Bar(E x) implements I{}\n"+
				"        E e = new Bar(E.ONE).x();\n"+
				"        System.out.println(e);\n"+
				"    }\n"+
				"    public static void main(String[] args) throws Exception {\n"+
				"       new X().bar();\n"+
				"    }\n"+
				"}"
			},
			"ONE");
}
public void testBug566063_002() {
	runNegativeTest(
			new String[] {
				"X.java",
				"class X {\n"+
				"    void bar() throws Exception {\n"+
				"        static enum E {\n"+
				"               ONE,\n"+
				"               TWO\n"+
				"        }\n"+
				"        interface I {}\n"+
				"        record Bar(E x) implements I{}\n"+
				"        E e = new Bar(E.ONE).x();\n"+
				"        System.out.println(e);\n"+
				"    }\n"+
				"    public static void main(String[] args) throws Exception {\n"+
				"       new X().bar();\n"+
				"    }\n"+
				"}"
			},
			"----------\n" +
			"1. ERROR in X.java (at line 3)\n" +
			"	static enum E {\n" +
			"	            ^\n" +
			"Illegal modifier for local enum E; no explicit modifier is permitted\n" +
			"----------\n",
			null,
			true);
}
public void testBug566063_003() {
	runNegativeTest(
			new String[] {
				"X.java",
				"class X {\n"+
				"    void bar() throws Exception {\n"+
				"        static enum E {\n"+
				"               ONE,\n"+
				"               TWO\n"+
				"        }\n"+
				"        static interface I {}\n"+
				"        static record Bar(E x) implements I{}\n"+
				"        E e = new Bar(E.ONE).x();\n"+
				"        System.out.println(e);\n"+
				"    }\n"+
				"    public static void main(String[] args) throws Exception {\n"+
				"       new X().bar();\n"+
				"    }\n"+
				"}"
			},
			"----------\n" +
			"1. ERROR in X.java (at line 3)\n" +
			"	static enum E {\n" +
			"	            ^\n" +
			"Illegal modifier for local enum E; no explicit modifier is permitted\n" +
			"----------\n" +
			"2. ERROR in X.java (at line 7)\n" +
			"	static interface I {}\n" +
			"	                 ^\n" +
			"Illegal modifier for the local interface I; abstract and strictfp are the only modifiers allowed explicitly \n" +
			"----------\n" +
			"3. ERROR in X.java (at line 8)\n" +
			"	static record Bar(E x) implements I{}\n" +
			"	              ^^^\n" +
			"A local class or interface Bar is implicitly static; cannot have explicit static declaration\n" +
			"----------\n",
			null,
			true);
}
public void testBug566063_004() {
	this.runConformTest(
			new String[] {
					"X.java",
					"class X {\n"+
					"    void bar() throws Exception {\n"+
					"        enum E {\n"+
					"               ONE,\n"+
					"               TWO\n"+
					"        }\n"+
					"		 interface I {}\n" +
					"        record Bar(E x) implements I{}\n"+
					"        E e = new Bar(E.ONE).x();\n"+
					"        System.out.println(e);\n"+
					"    }\n"+
					"    public static void main(String[] args) throws Exception {\n"+
					"       new X().bar();\n"+
					"    }\n"+
					"}"
				},
				"ONE");
}
@SuppressWarnings({ "unchecked", "rawtypes" })
public void testBug566418_001() {
	Map options = getCompilerOptions();
	options.put(CompilerOptions.OPTION_ReportUnnecessaryTypeCheck, CompilerOptions.ERROR);
	options.put(CompilerOptions.OPTION_ReportUnusedWarningToken, CompilerOptions.ERROR);
	options.put(CompilerOptions.OPTION_SuppressOptionalErrors, CompilerOptions.ENABLED);
	this.runNegativeTest(
	new String[] {
			"X.java",
			"public class X {\n"+
			" static void foo() {\n"+
			"   record R() {\n"+
			"     static int create(int lo) {\n"+
			"       return lo;\n"+
			"     }\n"+
			"   }\n"+
			"   System.out.println(R.create(0));\n"+
			"   }\n"+
			"   Zork();\n"+
			"}",
		},
	"----------\n" +
	"1. ERROR in X.java (at line 10)\n" +
	"	Zork();\n" +
	"	^^^^^^\n" +
	"Return type for the method is missing\n" +
	"----------\n" +
	"2. ERROR in X.java (at line 10)\n" +
	"	Zork();\n" +
	"	^^^^^^\n" +
	"This method requires a body instead of a semicolon\n" +
	"----------\n",
		null,
		true,
		options
	);
}
public void testBug565787_01() {
	runConformTest(
		new String[] {
			"X.java",
			"public record X(String s)   {\n"+
			"    public X  {\n"+
			"        s.codePoints()\n"+
			"        .forEach(cp -> System.out.println((java.util.function.Predicate<String>) \"\"::equals));\n"+
			"    }\n"+
			"    public static void main(String[] args) {\n"+
			"        X a = new X(\"\");\n"+
			"        a.equals(a);\n"+
			"    }\n"+
			"}",
		},
		"");
}
public void testBug566554_01() {
	runConformTest(
		new String[] {
			"Main.java",
			"public class Main {\n" +
			"	public static void main(String[] args) {\n" +
			"		final Margin margins = new Margin(0);\n" +
			"		System.out.println(margins.left()); \n" +
			"	}\n" +
			"}\n" +
			"record Margin(int left) {\n" +
			"	public Margin left(int value) {\n" +
			"		return new Margin(value);\n" +
			"	}\n" +
			"	public String toString() {\n" +
			"		return \"Margin[left=\" + this.left + \"]\";\n" +
			"	}\n" +
			"}",
		},
		"0");
}
public void testBug566554_02() {
	runConformTest(
		new String[] {
			"Main.java",
			"public class Main {\n" +
			"	public static void main(String[] args) {\n" +
			"		final Margin margins = new Margin(0);\n" +
			"		System.out.println(margins.left()); \n" +
			"	}\n" +
			"}\n" +
			"record Margin(int left) {\n" +
			"	public Margin left(int value) {\n" +
			"		return new Margin(value);\n" +
			"	}\n" +
			"	public int left() {\n" +
			"		return this.left;\n" +
			"	}\n" +
			"	public String toString() {\n" +
			"		return \"Margin[left=\" + this.left + \"]\";\n" +
			"	}\n" +
			"}",
		},
		"0");
}
public void testBug566554_03() {
	runConformTest(
		new String[] {
			"Main.java",
			"public class Main {\n" +
			"	public static void main(String[] args) {\n" +
			"		final Margin margins = new Margin(0);\n" +
			"		System.out.println(margins.left(0)); \n" +
			"	}\n" +
			"}\n" +
			"record Margin(int left) {\n" +
			"	public Margin left(int value) {\n" +
			"		return new Margin(value);\n" +
			"	}\n" +
			"	public int left() {\n" +
			"		return this.left;\n" +
			"	}\n" +
			"	public String toString() {\n" +
			"		return \"Margin[left=\" + this.left + \"]\";\n" +
			"	}\n" +
			"}",
		},
		"Margin[left=0]");
}
public void testBug566554_04() {
	runNegativeTest(
		new String[] {
			"Main.java",
			"public class Main {\n" +
			"	public static void main(String[] args) {\n" +
			"		final Margin margins = new Margin(0);\n" +
			"		int l = margins.left(0); \n" +
			"	}\n" +
			"}\n" +
			"record Margin(int left) {\n" +
			"	public Margin left(int value) {\n" +
			"		return new Margin(value);\n" +
			"	}\n" +
			"	public int left() {\n" +
			"		return this.left;\n" +
			"	}\n" +
			"}",
		},
		"----------\n" +
		"1. ERROR in Main.java (at line 4)\n" +
		"	int l = margins.left(0); \n" +
		"	        ^^^^^^^^^^^^^^^\n" +
		"Type mismatch: cannot convert from Margin to int\n" +
		"----------\n");
}
public void testBug567731_001() {
	if (this.complianceLevel < ClassFileConstants.JDK17)
		return;
	this.runNegativeTest(
		new String[] {
			"X.java",
			"public class X {\n" +
			"  non-sealed record R() {}\n" +
			"  public static void main(String[] args) {\n" +
			"	  sealed record B() { }  \n" +
			"  }" +
			"}\n"
		},
		"----------\n" +
		"1. ERROR in X.java (at line 2)\n" +
		"	non-sealed record R() {}\n" +
		"	                  ^\n" +
		"Illegal modifier for the record R; only public, private, protected, static, final and strictfp are permitted\n" +
		"----------\n" +
		"2. ERROR in X.java (at line 4)\n" +
		"	sealed record B() { }  \n" +
		"	              ^\n" +
		"Illegal modifier for the local record B; only final and strictfp are permitted\n" +
		"----------\n",
		null,
		true);
}
public void testBug567731_002() {
	if (this.complianceLevel < ClassFileConstants.JDK17)
		return;
	this.runNegativeTest(
		new String[] {
			"X.java",
			"public class X {\n" +
			"  sealed record R1() {}\n" +
			"  public static void main(String[] args) {\n" +
			"	  non-sealed record R2() { }  \n" +
			"  }" +
			"}\n"
		},
		"----------\n" +
		"1. ERROR in X.java (at line 2)\n" +
		"	sealed record R1() {}\n" +
		"	              ^^\n" +
		"Illegal modifier for the record R1; only public, private, protected, static, final and strictfp are permitted\n" +
		"----------\n" +
		"2. ERROR in X.java (at line 4)\n" +
		"	non-sealed record R2() { }  \n" +
		"	                  ^^\n" +
		"Illegal modifier for the local record R2; only final and strictfp are permitted\n" +
		"----------\n",
		null,
		true);
}
public void testBug566846_1() {
	if (this.complianceLevel < ClassFileConstants.JDK24)
		return;
	runNegativeTest(
			new String[] {
				"X.java",
				"public record X;\n"
			},
			"----------\n" +
			"1. ERROR in X.java (at line 1)\n" +
			"	public record X;\n" +
			"	^\n" +
			"Implicitly Declared Classes and Instance Main Methods is a preview feature and disabled by default. Use --enable-preview to enable\n" +
			"----------\n" +
			"2. ERROR in X.java (at line 1)\n" +
			"	public record X;\n" +
			"	^\n" +
			"Implicitly declared class must have a candidate main method\n" +
			"----------\n" +
			"3. ERROR in X.java (at line 1)\n" +
			"	public record X;\n" +
			"	       ^^^^^^\n" +
			"\'record\' is not a valid type name; it is a restricted identifier and not allowed as a type identifier in Java 16\n" +
			"----------\n",
			null,
			true);
}
public void testBug566846_2() {
	if (this.complianceLevel < ClassFileConstants.JDK24)
		return;
	runNegativeTest(
			new String[] {
				"X.java",
				"public class X {\n"
				+ "} \n"
				+ "record R1;\n"
			},
			"----------\n" +
			"1. ERROR in X.java (at line 1)\n" +
			"	public class X {\n" +
			"	^\n" +
			"Implicitly Declared Classes and Instance Main Methods is a preview feature and disabled by default. Use --enable-preview to enable\n" +
			"----------\n" +
			"2. ERROR in X.java (at line 1)\n" +
			"	public class X {\n" +
			"	^\n" +
			"Implicitly declared class must have a candidate main method\n" +
			"----------\n" +
			"3. ERROR in X.java (at line 3)\n" +
			"	record R1;\n" +
			"	^^^^^^\n" +
			"\'record\' is not a valid type name; it is a restricted identifier and not allowed as a type identifier in Java 16\n" +
			"----------\n",
			null,
			true);
}
public void testBug561199_001() {
	Map<String, String> options = getCompilerOptions();
	options.put(CompilerOptions.OPTION_ReportMissingSerialVersion, CompilerOptions.ERROR);
	runNegativeTest(
			new String[] {
				"R.java",
				"record R() implements java.io.Serializable {}\n",
				"X.java",
				"class X implements java.io.Serializable {}\n"
			},
			"----------\n" +
			"1. ERROR in X.java (at line 1)\n" +
			"	class X implements java.io.Serializable {}\n" +
			"	      ^\n" +
			"The serializable class X does not declare a static final serialVersionUID field of type long\n" +
			"----------\n",
			null,
			true,
			new String[] {"--enable-preview"},
			options);
}
public void testBug568922_001() {
	runNegativeTest(
			new String[] {
				"X.java",
				"public class X {\n"+
				" public static void main(String[] args) {\n"+
				"   record R() {\n"+
				"     R  {\n"+
				"       super();\n"+
				"       System.out.println(\"helo\");\n"+
				"     }\n"+
				"   }\n"+
				"   new R();\n"+
				" }\n"+
				"}"
			},
			"----------\n" +
			"1. ERROR in X.java (at line 5)\n" +
			"	super();\n" +
			"	^^^^^^^^\n" +
			"The body of a compact constructor must not contain an explicit constructor call\n" +
			"----------\n",
			null,
			true);
}
public void testBug568922_002() {
	runConformTest(
		new String[] {
			"X.java",
			"public class X {\n"+
			" public static void main(String[] args) {\n"+
			"   record R() {\n"+
			"     R  {\n"+
			"       System.out.println(\"helo\");\n"+
			"     }\n"+
			"   }\n"+
			"   new R();\n"+
			" }\n"+
			"}"
		},
		"helo");
}
public void testBug570243_001() {
	runConformTest(
		new String[] {
			"X.java",
			"import java.lang.reflect.Parameter;\n"+
			"  \n"+
			"public record X(int myCompOne) {\n"+
			"       public static void main(String[] x1) {\n"+
			"        try {\n"+
			"            Parameter param = Class.forName(\"X\").getConstructors()[0].getParameters()[0];\n"+
			"               System.out.println(param.getType().getSimpleName()+\" \"+ param.getName());\n"+
			"        } catch(ClassNotFoundException e) {\n"+
			"               // do nothing\n"+
			"        }\n"+
			"       }\n"+
			"}"
		},
		"int myCompOne");
}
public void testBug570243_002() {
	runConformTest(
		new String[] {
			"X.java",
			"import java.lang.reflect.Parameter;\n"+
			"  \n"+
			"public record X(int myCompOne, char myCompChar) {\n"+
			"       public static void main(String[] x1) {\n"+
			"        try {\n"+
			"            Parameter[] params = Class.forName(\"X\").getConstructors()[0].getParameters();\n"+
			"            for (Parameter param : params)\n"+
			"               System.out.println(param.getType().getSimpleName()+\" \"+ param.getName());\n"+
			"        } catch(ClassNotFoundException e) {\n"+
			"               // do nothing\n"+
			"        }\n"+
			"       }\n"+
			"}"
		},
		"int myCompOne\n"+
		"char myCompChar");
}
public void testBug570243_003() {
	runConformTest(
		new String[] {
			"X.java",
			"import java.lang.reflect.Parameter;\n"+
			"  \n"+
			"public record X(int myCompOne, char ...myCompChar) {\n"+
			"       public static void main(String[] x1) {\n"+
			"        try {\n"+
			"            Parameter[] params = Class.forName(\"X\").getConstructors()[0].getParameters();\n"+
			"            for (Parameter param : params)\n"+
			"               System.out.println(param.getType().getSimpleName()+\" \"+ param.getName());\n"+
			"        } catch(ClassNotFoundException e) {\n"+
			"               // do nothing\n"+
			"        }\n"+
			"       }\n"+
			"}"
		},
		"int myCompOne\n"+
		"char[] myCompChar");
}
public void testBug570230_001() {
	runNegativeTest(
			new String[] {
				"X.java",
				"public record X(int marr[]) {}"
			},
			"----------\n" +
			"1. ERROR in X.java (at line 1)\n" +
			"	public record X(int marr[]) {}\n" +
			"	                    ^^^^\n" +
			"Extended dimensions are illegal for a record component\n" +
			"----------\n");
}
public void testBug571015_001() {
	runNegativeTest(
			new String[] {
				"X.java",
				"record R() {\n"+
				"       R(I<T> ... t) {}\n"+
				"}\n"+
				"interface I{}"
			},
			"----------\n" +
			"1. ERROR in X.java (at line 2)\n" +
			"	R(I<T> ... t) {}\n" +
			"	  ^\n" +
			"The type I is not generic; it cannot be parameterized with arguments <T>\n" +
			"----------\n" +
			"2. ERROR in X.java (at line 2)\n" +
			"	R(I<T> ... t) {}\n" +
			"	    ^\n" +
			"T cannot be resolved to a type\n" +
			"----------\n");
}
public void testBug571015_002() {
	runNegativeTest(
			new String[] {
				"X.java",
				"record R() {\n"+
				"       R(I<X> ... t) {}\n"+
				"}\n"+
				"interface I<T>{}\n"+
				"class X{}"
			},
			"----------\n" +
			"1. ERROR in X.java (at line 2)\n" +
			"	R(I<X> ... t) {}\n" +
			"	^^^^^^^^^^^^^\n" +
			"A non-canonical constructor must start with an explicit invocation to a constructor\n" +
			"----------\n" +
			"2. WARNING in X.java (at line 2)\n" +
			"	R(I<X> ... t) {}\n" +
			"	           ^\n" +
			"Type safety: Potential heap pollution via varargs parameter t\n" +
			"----------\n");
}
public void testBug571038_1() throws Exception {
	runConformTest(
		new String[] {
			"X.java",
			"public class X {\n"
			+ " public static void main(String[] args) {\n"
			+ "   System.out.println(\"hello\");\n"
			+ " }\n"
			+ "}\n"
			+ "record MyRecord<T> (MyIntf<T>... t) {\n"
			+ "	public MyRecord(MyIntf<T>... t) {\n"
			+ "		this.t = null;\n"
			+ "	}\n"
			+ "}\n"
			+ "interface MyIntf<T> {}\n"
		},
	 "hello");
	String expectedOutput = "  // Method descriptor #25 ()[LMyIntf;\n"
			+ "  // Signature: ()[LMyIntf<TT;>;\n"
			+ "  // Stack: 1, Locals: 1\n"
			+ "  public MyIntf[] t();\n";
	verifyClassFile(expectedOutput, "MyRecord.class", ClassFileBytesDisassembler.SYSTEM);
}
public void testBug571038_2() throws Exception {
	runConformTest(
		new String[] {
			"X.java",
			"public class X {\n"
			+ " public static void main(String[] args) {\n"
			+ "   System.out.println(\"hello\");\n"
			+ " }\n"
			+ "}\n"
			+ "record MyRecord<T> (MyIntf<T>... t) {\n"
			+ "	@SafeVarargs\n"
			+ "	public MyRecord(MyIntf<T>... t) {\n"
			+ "		this.t = null;\n"
			+ "	}\n"
			+ "}\n"
			+ "interface MyIntf<T> {}\n"
		},
	 "hello");
	String expectedOutput = "  // Method descriptor #27 ()[LMyIntf;\n"
			+ "  // Signature: ()[LMyIntf<TT;>;\n"
			+ "  // Stack: 1, Locals: 1\n"
			+ "  public MyIntf[] t();\n";
	verifyClassFile(expectedOutput, "MyRecord.class", ClassFileBytesDisassembler.SYSTEM);
}
public void testBug571038_3() throws Exception {
	runConformTest(
		new String[] {
			"X.java",
			"import java.lang.annotation.*;\n"
			+ "public class X {\n"
			+ " public static void main(String[] args) {\n"
			+ "   System.out.println(\"hello\");\n"
			+ " }\n"
			+ "}\n"
			+ "record MyRecord<T> (MyIntf<T>... t) {\n"
			+ "	@SafeVarargs\n"
			+ "	public MyRecord(@MyAnnot MyIntf<T>... t) {\n"
			+ "		this.t = null;\n"
			+ "	}\n"
			+ "}\n"
			+ "interface MyIntf<T> {}\n"
			+ "@Retention(RetentionPolicy.RUNTIME)\n"
			+ "@interface MyAnnot {}\n"
		},
	 "hello");
	String expectedOutput = "  // Method descriptor #29 ()[LMyIntf;\n"
			+ "  // Signature: ()[LMyIntf<TT;>;\n"
			+ "  // Stack: 1, Locals: 1\n"
			+ "  public MyIntf[] t();\n";
	verifyClassFile(expectedOutput, "MyRecord.class", ClassFileBytesDisassembler.SYSTEM);
}
public void testBug571038_4() throws Exception {
	runConformTest(
		new String[] {
			"X.java",
			"import java.lang.annotation.*;\n"
			+ "public class X {\n"
			+ " public static void main(String[] args) {\n"
			+ "   System.out.println(\"hello\");\n"
			+ " }\n"
			+ "}\n"
			+ "record MyRecord<T> (MyIntf<T>... t) {\n"
			+ "	@SafeVarargs\n"
			+ "	public MyRecord(MyIntf<@MyAnnot T>... t) {\n"
			+ "		this.t = null;\n"
			+ "	}\n"
			+ "}\n"
			+ "interface MyIntf<T> {}\n"
			+ "@Retention(RetentionPolicy.RUNTIME)\n"
			+ "@java.lang.annotation.Target(ElementType.TYPE_USE)\n"
			+ "@interface MyAnnot {}\n"
		},
	 "hello");
	String expectedOutput = "  // Method descriptor #29 ()[LMyIntf;\n"
			+ "  // Signature: ()[LMyIntf<TT;>;\n"
			+ "  // Stack: 1, Locals: 1\n"
			+ "  public MyIntf[] t();\n";
	verifyClassFile(expectedOutput, "MyRecord.class", ClassFileBytesDisassembler.SYSTEM);
}
public void testBug571454() {
	this.runNegativeTest(
			new String[] {
					"X.java",
					"public class X {\n"+
					"    public static void main(String argv[]) {\n"+
					"       R rec = new R(3);\n"+
					"		if (rec.x() == 3) {\n" +
					"			// do nothing\n" +
					"		}\n" +
					"    }\n"+
					"}\n",
					"R.java",
					"record R(int x) {\n"+
					"       R {\n"+
					"               super();\n"+
					"       }\n"+
					"}",
				},
	        "----------\n"
	        + "1. ERROR in R.java (at line 3)\n"
	        + "	super();\n"
	        + "	^^^^^^^^\n"
	        + "The body of a compact constructor must not contain an explicit constructor call\n"
	        + "----------\n");
}
public void testBug570399_001() throws Exception {
	runConformTest(
		new String[] {
			"X.java",
			"public class X {\n"+
			" public static void main(String[] args) {\n"+
			"    R r1 = new R( 2, 3); // Wrong error: The constructor MyRecord(int, int) is undefined\n"+
			"    R r2 = new R();      // works\n"+
			"    int total = r1.x()+r2.x()+r1.y()+r2.y();\n"+
			"    System.out.println(\"Hi\"+total);\n"+
			"  }\n"+
			"}",
			"R.java",
			"public record R(int x, int y) {\n"+
			"    R() {\n"+
			"        this(0, 0);\n"+
			"    }\n"+
			"}",
		},
	 "Hi5");
}
public void testBug570399_002() throws Exception {
	runConformTest(
		new String[] {
			"X.java",
			"record R(int x) {\n"+
			"}\n" +
			"public class X {\n"+
			" public static void main(String[] args) {\n"+
			"    R r2 = new R(5);      // works\n"+
			"    int total = r2.x();\n"+
			"    System.out.println(\"Hi\"+total);\n"+
			"  }\n"+
			"}",
		},
	 "Hi5");
}
public void testBug571141_1() {
	runConformTest(new String[] { "X.java",
			"public class X {\n" +
			" public static void main(String[] args) {\n" +
			"   System.out.println(\"helo\");\n" +
			" }\n" +
			"}\n" +
			"record MyRecord(boolean equals){\n" +
			"    public boolean equals() {\n" +
			"        return equals;\n" +
			"    }\n" +
			"}" },
		"helo");
}
public void testBug571141_2() {
	runConformTest(new String[] { "X.java",
			"public class X {\n" +
			" public static void main(String[] args) {\n" +
			"   System.out.println(\"helo\");\n" +
			" }\n" +
			"}\n" +
			"record MyRecord(boolean equals){\n" +
			"    public boolean equals() {\n" +
			"        return equals;\n" +
			"    }\n" +
			"    public boolean equals(Object obj) {\n" +
			"      return equals;\n" +
			"    } \n" +
			"}" },
		"helo");
}
public void testBug571141_3() throws IOException, ClassFormatException {
	runConformTest(new String[] { "X.java",
			"public class X {\n" +
			" public static void main(String[] args) {\n" +
			"   System.out.println(\"helo\");\n" +
			" }\n" +
			"}\n" +
			"record MyRecord(boolean b){\n" +
			"    public boolean equals(Object other) {\n" +
			"        return true;\n" +
			"    }\n" +
			"}" },
		"helo");
	String unExpectedOutput =
			 "  public final boolean equals(java.lang.Object arg0);\n"
			 + "    0  aload_0 [this]\n"
			 + "    1  aload_1 [arg0]\n"
			 + "    2  invokedynamic 0 equals(MyRecord, java.lang.Object) : boolean [35]\n"
			 + "    7  ireturn\n"
			 + "";
	String rFile = getClassFileContents("MyRecord.class", ClassFileBytesDisassembler.SYSTEM);
	verifyOutputNegative(rFile, unExpectedOutput);
}
public void testBugLazyCanon_001() throws IOException, ClassFormatException {
	runConformTest(new String[] { "X.java",
			"record X(int xyz, int y2k) {\n"+
					" public X(int xyz, int y2k) {\n"+
					"     this.xyz = xyz;\n"+
					"     this.y2k = y2k;\n"+
					"   }\n"+
					" public static void main(String[] args) {\n"+
					"   System.out.println(new X(33,1).xyz());\n"+
					" }\n"+
					"}"
	},
		"33");
}
public void testBugLazyCanon_002() throws IOException, ClassFormatException {
	runConformTest(new String[] { "X.java",
			"record X(int xyz, int y2k) {\n"+
					" public static void main(String[] args) {\n"+
					"   System.out.println(new X(33,1).xyz());\n"+
					" }\n"+
					"}"
	},
		"33");
}
public void testBugLazyCanon_003() throws IOException, ClassFormatException {
	runConformTest(new String[] { "X.java",
			"class X {\n"+
					"  record Point (int  args) {\n"+
					"    Point (String s, int t) {\n"+
					"      this(t);\n"+
					"    }\n"+
					"  }\n"+
					"   public static void main(String[] args) {\n"+
					"    System.out.println(new X.Point(null, 33).args());\n"+
					"    \n"+
					"   }\n"+
					"}"
	},
	"33");
}
public void testBugLazyCanon_004() throws IOException, ClassFormatException {
	runConformTest(new String[] {
			"X.java",
			"record X<T> (T args) {\n"+
			" public static void main(String[] args) {\n"+
			"   System.out.println(new X<Integer>(100).args());\n"+
			"   \n"+
			" }\n"+
			"}"
	},
	"100");
}
public void testBugLazyCanon_005() throws IOException, ClassFormatException {
	runConformTest(new String[] {
			"X.java",
			"record X<T> (T args) {\n"+
			" X(String s, T t) {\n"+
			"   this(t);\n"+
			" }\n"+
			" public static void main(String[] args) {\n"+
			"   System.out.println(100);\n"+
			"   \n"+
			" }\n"+
			"}"
	},
	"100");
}
public void testBugLazyCanon_006() throws IOException, ClassFormatException {
	runConformTest(new String[] {
			"X.java",
			"record X<T> (T args) {\n"+
			" X(String s, T t) {\n"+
			"   this(t);\n"+
			" }\n"+
			" public static void main(String[] args) {\n"+
			"   System.out.println(new X<Integer>(100).args());\n"+
			"   \n"+
			" }\n"+
			"}"
	},
	"100");
}
// Disabled waiting for https://github.com/eclipse-jdt/eclipse.jdt.core/issues/3347
public void _testBug571765_001() {
	this.runNegativeTest(
			new String[] {
					"module-info.java",
					"public record R() {}\n",
				},
			"----------\n" +
			"1. ERROR in module-info.java (at line 1)\n" +
			"	public record R() {}\n" +
			"	^\n" +
			"Implicitly Declared Classes and Instance Main Methods is a preview feature and disabled by default. Use --enable-preview to enable\n" +
			"----------\n" +
			"2. ERROR in module-info.java (at line 1)\n" +
			"	public record R() {}\n" +
			"	^\n" +
			"Implicitly declared class must have a candidate main method\n" +
			"----------\n" +
			"3. ERROR in module-info.java (at line 1)\n" +
			"	public record R() {}\n" +
			"	       ^^^^^^\n" +
			"\'record\' is not a valid type name; it is a restricted identifier and not allowed as a type identifier in Java 16\n" +
			"----------\n");
}
public void testBug571905_01() throws Exception {
	runConformTest(
		new String[] {
			"X.java",
			"import java.lang.annotation.*;\n" +
			"record X( int @MyAnnot [] j) {\n" +
			" public static void main(String[] args) {\n" +
			"   System.out.println(\"helo\");\n" +
			" }\n" +
			"}\n" +
			"@Target({ElementType.TYPE_USE})\n" +
			"@Retention(RetentionPolicy.RUNTIME)\n" +
			"@interface MyAnnot {}\n"
		},
	 "helo");
	String expectedOutput = // constructor
			"  \n" +
			"  // Method descriptor #49 ([I)V\n" +
			"  // Stack: 2, Locals: 2\n" +
			"  X(int[] j);\n" +
			"     0  aload_0 [this]\n" +
			"     1  invokespecial java.lang.Record() [50]\n" +
			"     4  aload_0 [this]\n" +
			"     5  aload_1 [j]\n" +
			"     6  putfield X.j : int[] [31]\n" +
			"     9  return\n" +
			"      Line numbers:\n" +
			"        [pc: 0, line: 1]\n" +
			"      Method Parameters:\n" +
			"        j\n" +
			"    RuntimeVisibleTypeAnnotations: \n" +
			"      #8 @MyAnnot(\n" +
			"        target type = 0x16 METHOD_FORMAL_PARAMETER\n" +
			"        method parameter index = 0\n" +
			"      )\n";
	verifyClassFile(expectedOutput, "X.class", ClassFileBytesDisassembler.SYSTEM);
	expectedOutput = // accessor
			"  public int[] j();\n" +
			"    0  aload_0 [this]\n" +
			"    1  getfield X.j : int[] [31]\n" +
			"    4  areturn\n" +
			"      Line numbers:\n" +
			"        [pc: 0, line: 2]\n" +
			"    RuntimeVisibleTypeAnnotations: \n" +
			"      #8 @MyAnnot(\n" +
			"        target type = 0x14 METHOD_RETURN\n" +
			"      )\n" ;
	verifyClassFile(expectedOutput, "X.class", ClassFileBytesDisassembler.SYSTEM);
}
public void testBug571905_02() throws Exception {
	runConformTest(
		new String[] {
			"X.java",
			"import java.lang.annotation.*;\n" +
			"record X( int @MyAnnot ... j) {\n" +
			" public static void main(String[] args) {\n" +
			"   System.out.println(\"helo\");\n" +
			" }\n" +
			"}\n" +
			"@Target({ElementType.TYPE_USE})\n" +
			"@Retention(RetentionPolicy.RUNTIME)\n" +
			"@interface MyAnnot {}\n"
		},
	 "helo");
	String expectedOutput = // constructor
			"  \n" +
			"  // Method descriptor #49 ([I)V\n" +
			"  // Stack: 2, Locals: 2\n" +
			"  X(int... j);\n" +
			"     0  aload_0 [this]\n" +
			"     1  invokespecial java.lang.Record() [50]\n" +
			"     4  aload_0 [this]\n" +
			"     5  aload_1 [j]\n" +
			"     6  putfield X.j : int[] [31]\n" +
			"     9  return\n" +
			"      Line numbers:\n" +
			"        [pc: 0, line: 1]\n" +
			"      Method Parameters:\n" +
			"        j\n" +
			"    RuntimeVisibleTypeAnnotations: \n" +
			"      #8 @MyAnnot(\n" +
			"        target type = 0x16 METHOD_FORMAL_PARAMETER\n" +
			"        method parameter index = 0\n" +
			"      )\n";
	verifyClassFile(expectedOutput, "X.class", ClassFileBytesDisassembler.SYSTEM);
	expectedOutput = // accessor
			"  public int[] j();\n" +
			"    0  aload_0 [this]\n" +
			"    1  getfield X.j : int[] [31]\n" +
			"    4  areturn\n" +
			"      Line numbers:\n" +
			"        [pc: 0, line: 2]\n" +
			"    RuntimeVisibleTypeAnnotations: \n" +
			"      #8 @MyAnnot(\n" +
			"        target type = 0x14 METHOD_RETURN\n" +
			"      )\n" ;
	verifyClassFile(expectedOutput, "X.class", ClassFileBytesDisassembler.SYSTEM);
}
public void testBug572204_001() {
	runNegativeTest(
			new String[] {
					"R.java",
					"record R (@SafeVarargs String... s) {}\n"
				},
				"----------\n" +
				"1. ERROR in R.java (at line 1)\n" +
				"	record R (@SafeVarargs String... s) {}\n" +
				"	                                 ^\n" +
				"@SafeVarargs annotation cannot be applied to record component without explicit accessor method s\n" +
				"----------\n");
}
public void testBug572204_002() {
	runConformTest(
			new String[] {
					"R.java",
					"record R (@SafeVarargs String... s) {\n" +
					" public static void main(String[] args) {\n" +
					"   System.out.println(\"helo\");\n" +
					" }\n" +
					" public String[] s() {\n" +
					"  return this.s;\n" +
					" }\n" +
					"}\n"
				},
				"helo");
}
public void testBug572204_003() {
	runNegativeTest(
			new String[] {
					"R.java",
					"record R (@SafeVarargs String... s) {\n" +
					" public static void main(String[] args) {\n" +
					"   System.out.println(\"helo\");\n" +
					" }\n" +
					" R (@SafeVarargs String... s) {\n" +
					"   this.s=s;\n" +
					" }\n" +
					"}\n"
				},
				"----------\n" +
				"1. ERROR in R.java (at line 1)\n" +
				"	record R (@SafeVarargs String... s) {\n" +
				"	                                 ^\n" +
				"@SafeVarargs annotation cannot be applied to record component without explicit accessor method s\n" +
				"----------\n" +
				"2. ERROR in R.java (at line 5)\n" +
				"	R (@SafeVarargs String... s) {\n" +
				"	   ^^^^^^^^^^^^\n" +
				"The annotation @SafeVarargs is disallowed for this location\n" +
				"----------\n");
}
public void testBug572204_004() {
	runNegativeTest(
			new String[] {
					"R.java",
					"record R (@SafeVarargs String... s) {\n" +
					" public static void main(String[] args) {\n" +
					"   System.out.println(\"helo\");\n" +
					" }\n" +
					" R (@SafeVarargs String... s) {\n" +
					"   this.s=s;\n" +
					" }\n" +
					" public String[] s() {\n" +
					"  return this.s;\n" +
					" }\n" +
					"}\n"
				},
			"----------\n" +
			"1. ERROR in R.java (at line 5)\n" +
			"	R (@SafeVarargs String... s) {\n" +
			"	   ^^^^^^^^^^^^\n" +
			"The annotation @SafeVarargs is disallowed for this location\n" +
			"----------\n");
}
public void testBug572204_005() {
	runNegativeTest(
			new String[] {
					"R.java",
					"record R (@SafeVarargs String... s) {\n" +
					"@SafeVarargs" +
					" R (String... s) {\n" +
					"   this.s = s;\n" +
					" }\n" +
					"}\n"
				},
				"----------\n" +
				"1. ERROR in R.java (at line 1)\n" +
				"	record R (@SafeVarargs String... s) {\n" +
				"	                                 ^\n" +
				"@SafeVarargs annotation cannot be applied to record component without explicit accessor method s\n" +
				"----------\n");
}
public void testBug572204_006() {
	runConformTest(
			new String[] {
					"R.java",
					"record R (@SafeVarargs String... s) {\n" +
					" public static void main(String[] args) {\n" +
					"   System.out.println(\"helo\");\n" +
					" }\n" +
					"@SafeVarargs" +
					" R (String... s) {\n" +
					"   this.s = s;\n" +
					" }\n" +
					" public String[] s() {\n" +
					"  return this.s;\n" +
					" }\n" +
					"}\n"
				},
			"helo");
}
public void testBug572204_007() throws Exception {
	runConformTest(
			new String[] {
					"R.java",
					"import java.lang.annotation.*;\n" +
					"@Target(ElementType.PARAMETER) \n" +
					"@Retention(RetentionPolicy.RUNTIME)\n" +
					"@interface I {}\r\n" +
					"record R(@I String... s) {\n" +
					" public static void main(String[] args) {\n" +
					"   System.out.println(\"helo\");\n" +
					" }\n" +
					"}\n"
				},
				"helo");
	String expectedOutput = // constructor
			"  \n"	+
			"  // Method descriptor #8 ([Ljava/lang/String;)V\n" +
			"  // Stack: 2, Locals: 2\n" +
			"  R(java.lang.String... s);\n" +
			"     0  aload_0 [this]\n" +
			"     1  invokespecial java.lang.Record() [48]\n" +
			"     4  aload_0 [this]\n" +
			"     5  aload_1 [s]\n" +
			"     6  putfield R.s : java.lang.String[] [28]\n" +
			"     9  return\n" +
			"      Line numbers:\n" +
			"        [pc: 0, line: 1]\n" +
			"      Method Parameters:\n" +
			"        s\n" +
			"    RuntimeVisibleParameterAnnotations: \n" +
			"      Number of annotations for parameter 0: 1\n" +
			"        #47 @I(\n" +
			"        )\n";
	verifyClassFile(expectedOutput, "R.class", ClassFileBytesDisassembler.SYSTEM);
	expectedOutput = // accessor
			"  \n" +
			"  // Method descriptor #27 ()[Ljava/lang/String;\n" +
	 		"  // Stack: 1, Locals: 1\n" +
			"  public java.lang.String[] s();\n" +
			"    0  aload_0 [this]\n" +
			"    1  getfield R.s : java.lang.String[] [28]\n" +
			"    4  areturn\n" +
			"      Line numbers:\n" +
			"        [pc: 0, line: 5]\n";
	verifyClassFile(expectedOutput, "R.class", ClassFileBytesDisassembler.SYSTEM);
}
public void testBug572934_001() {
	Map<String, String> options = getCompilerOptions();
	options.put(CompilerOptions.OPTION_ReportLocalVariableHiding, CompilerOptions.ERROR);
	options.put(CompilerOptions.OPTION_ReportSpecialParameterHidingField, CompilerOptions.ENABLED);
	//This test should not report any error
	this.runConformTest(
		new String[] {
			"X.java",
			"public record X(int param) {\n" +
			"	public X(int param) {\n" +
			"		this.param = param;\n" +
			"	}\n" +
			"	public static void main(String[] args) {\n" +
			"		X abc= new X(10);\n" +
			"		System.out.println(abc.param());\n" +
			"	}\n" +
			"}\n"
		},
		"10",
		options
	);
	options.put(CompilerOptions.OPTION_ReportLocalVariableHiding, CompilerOptions.IGNORE);
	options.put(CompilerOptions.OPTION_ReportSpecialParameterHidingField, CompilerOptions.DISABLED);
}
public void testBug572934_002() {
	Map<String, String> options = getCompilerOptions();
	options.put(CompilerOptions.OPTION_ReportLocalVariableHiding, CompilerOptions.ERROR);
	options.put(CompilerOptions.OPTION_ReportSpecialParameterHidingField, CompilerOptions.ENABLED);
	this.runNegativeTest(
		new String[] {
			"X.java",
			"public record X(int param) {\n" +
			"	public X(int param) {\n" +
			"		this.param = param;\n" +
			"	}\n" +
			"	public void main(int param) {\n" +
			"		System.out.println(param);\n" +
			"	}\n" +
			"}\n"
		},
		"----------\n" +
		"1. ERROR in X.java (at line 5)\n" +
		"	public void main(int param) {\n" +
		"	                     ^^^^^\n" +
		"The parameter param is hiding a field from type X\n" +
		"----------\n",
		null,
		true,
		options
	);
	options.put(CompilerOptions.OPTION_ReportLocalVariableHiding, CompilerOptions.IGNORE);
	options.put(CompilerOptions.OPTION_ReportSpecialParameterHidingField, CompilerOptions.DISABLED);
}
public void testBug572934_003() {
	Map<String, String> options = getCompilerOptions();
	options.put(CompilerOptions.OPTION_ReportLocalVariableHiding, CompilerOptions.ERROR);
	options.put(CompilerOptions.OPTION_ReportSpecialParameterHidingField, CompilerOptions.ENABLED);
	this.runNegativeTest(
		new String[] {
			"X.java",
			"public record X(int param) {\n" +
			"	public X(int param) {\n" +
			"		this.param = param;\n" +
			"	}" +
			"	public void setParam(int param) {\n" +
			"		\n" +
			"	}\n" +
			"}\n"
		},
		"----------\n" +
		"1. ERROR in X.java (at line 4)\n" +
		"	}	public void setParam(int param) {\n" +
		"	 	                         ^^^^^\n" +
		"The parameter param is hiding a field from type X\n" +
		"----------\n",
		null,
		true,
		options
	);
	options.put(CompilerOptions.OPTION_ReportLocalVariableHiding, CompilerOptions.IGNORE);
	options.put(CompilerOptions.OPTION_ReportSpecialParameterHidingField, CompilerOptions.DISABLED);
}
public void testBug573195_001() throws Exception {
	getPossibleComplianceLevels();
	runConformTest(
			new String[] {
					"X.java",
					"public class X {\n"+
					"    protected record R(int i) {\n"+
					"        public R(int i, int j) {\n"+
					"            this(i);\n"+
					"        }\n"+
					"    }\n"+
					"    public static void main(String[] args) {\n"+
					"   R r = new R(1, 2);\n"+
					"   System.out.println(r.i());\n"+
					" }\n"+
					"}"
				},
				"1");
	String expectedOutput = // constructor
			"  // Method descriptor #12 (I)V\n" +
			"  // Stack: 2, Locals: 2\n" +
			"  protected X$R(int i);\n" +
			"     0  aload_0 [this]\n" +
			"     1  invokespecial java.lang.Record() [36]\n" +
			"     4  aload_0 [this]\n" +
			"     5  iload_1 [i]\n" +
			"     6  putfield X$R.i : int [20]\n" +
			"     9  return\n";
	verifyClassFile(expectedOutput, "X$R.class", ClassFileBytesDisassembler.SYSTEM);
}

public void testBug574284_001() throws Exception {
	getPossibleComplianceLevels();
	runConformTest(
			new String[] {
					"X.java",
					"public class X {\n" +
					"\n" +
					"    public static void main(String[] args) {\n" +
					"        new X.Rec(false); // fails\n" +
					"        new X.Rec(false, new int[0]);\n" +
					"        System.out.println(0);\n" +
					"    }\n" +
					"\n" +
					"    record Rec(boolean isHidden, int... indexes) {\n" +
					"        Rec(int... indexes) {\n" +
					"            this(false, indexes);\n" +
					"        }\n" +
					"    }\n" +
					"}"
			},
		"0");
	String expectedOutput = // constructor
			"  // Method descriptor #14 (Z[I)V\n" +
			"  // Stack: 2, Locals: 3\n" +
			"  X$Rec(boolean isHidden, int... indexes);\n" +
			"     0  aload_0 [this]\n" +
			"     1  invokespecial java.lang.Record() [41]\n" +
			"     4  aload_0 [this]\n" +
			"     5  iload_1 [isHidden]\n" +
			"     6  putfield X$Rec.isHidden : boolean [21]\n" +
			"     9  aload_0 [this]\n" +
			"    10  aload_2 [indexes]\n" +
			"    11  putfield X$Rec.indexes : int[] [24]\n" +
			"    14  return\n";
	verifyClassFile(expectedOutput, "X$Rec.class", ClassFileBytesDisassembler.SYSTEM);

}
public void testBug574284_002() {
	runConformTest(
			new String[] {
					"X.java",
					"public class X {\n" +
					"\n" +
					"    public static void main(String[] args) {\n" +
					"        new X.Rec(false); // fails\n" +
					"        new X.Rec(false, new int[0]);\n" +
					"        System.out.println(0);\n" +
					"    }\n" +
					"\n" +
					"    record Rec(boolean isHidden, int... indexes) {\n" +
					"    }\n" +
					"}"
			},
		"0");
}

public void testBug574282_001() {
	runConformTest(
			new String[] {
					"X.java",
					"record Rec(String name) {\n" +
					"\n" +
					"    Rec() {\n" +
					"        this(\"\");\n" +
					"    }\n" +
					"\n" +
					"    @Override\n" +
					"    public boolean equals(Object obj) {\n" +
					"        return false;\n" +
					"    }\n" +
					"}\n" +
					"public class X {\n"+
					"  public static void main(String[] args){\n"+
					"     System.out.println(0);\n" +
					"  }\n"+
					"}\n"
			},
		"0");
}
public void testBug576519_001() {
	this.runNegativeTest(
		new String[] {
			"X.java",
			"class X extends Point{\n"+
			"  public X(int x, int y){\n"+
			"     \n" +
			"  }\n"+
			"}\n"+
			"record Point(int x, int y){\n"+
		"}",
		},
		"----------\n" +
		"1. ERROR in X.java (at line 1)\n" +
		"	class X extends Point{\n" +
		"	                ^^^^^\n" +
		"The record Point cannot be the superclass of X; a record is final and cannot be extended\n" +
		"----------\n");
}
public void testBug577251_001() {
	this.runNegativeTest(
		new String[] {
			"X.java",
			"class X {\n"+
			"  record Entry<T> (int value, Entry<T> entry) {\n"+
			"     Entry(int value, Entry entry) { // Entry is a raw type here\n" +
			"  }\n"+
			"}\n"+
		"}",
		},
		"----------\n" +
		"1. WARNING in X.java (at line 3)\n" +
		"	Entry(int value, Entry entry) { // Entry is a raw type here\n" +
		"	                 ^^^^^\n" +
		"X.Entry is a raw type. References to generic type X.Entry<T> should be parameterized\n" +
		"----------\n" +
		"2. ERROR in X.java (at line 3)\n" +
		"	Entry(int value, Entry entry) { // Entry is a raw type here\n" +
		"	                 ^^^^^\n" +
		"Type or arity incompatibility in argument X.Entry of canonical constructor in record class\n" +
		"----------\n");
}

public void testBug576806_001() { // behavior amended for https://github.com/eclipse-jdt/eclipse.jdt.core/issues/3316
	Map<String, String> options = getCompilerOptions();
	options.put(CompilerOptions.OPTION_ReportUndocumentedEmptyBlock, CompilerOptions.ERROR);
	this.runNegativeTest(
		false /* skipJavac */,
		new JavacTestOptions("Xlint:empty"),
		new String[] {
				"X.java",
				"public class X {\n"+
				"  public static void main(String[] args){\n"+
				"  }\n"+
				"}\n"+
				"record Empty(){\n"+
				"}\n"+
				"record DocumentedEmpty(){\n"+
				"  // intentionally empty\n"+
				"}\n"+
				"record Point(int x, int y){\n"+
				"}"
		},
		"----------\n" +
		"1. ERROR in X.java (at line 2)\n" +
		"	public static void main(String[] args){\n" +
		"  }\n" +
		"	                                      ^^^^^\n" +
		"Empty block should be documented\n" +
		"----------\n",
		null,
		false,
		options);
}

public void testIssue365_001() throws Exception {
	getPossibleComplianceLevels();
	runConformTest(
			new String[] {
					"A.java",
					"import java.util.Collections;\n" +
					"import java.util.List;\n" +
					"public record A(List<String> names) {\n" +
					"    public A(String name) {\n" +
					"        this(Collections.singletonList(name));\n" +
					"    }\n" +
					"    public static void main(String[] args) {\n" +
					"        System.out.println(0);\n" +
					"    }" +
					"}\n"
			},
		"0");
	String expectedOutput = // constructor
			"  // Method descriptor #20 (Ljava/util/List;)V\n" +
			"  // Signature: (Ljava/util/List<Ljava/lang/String;>;)V\n" +
			"  // Stack: 2, Locals: 2\n" +
			"  public A(java.util.List names);\n" +
			"     0  aload_0 [this]\n" +
			"     1  invokespecial java.lang.Record() [64]\n" +
			"     4  aload_0 [this]\n" +
			"     5  aload_1 [names]\n" +
			"     6  putfield A.names : java.util.List [46]\n" +
			"     9  return\n";
	verifyClassFile(expectedOutput, "A.class", ClassFileBytesDisassembler.SYSTEM);

}

/**
 * Test that the following code doesn't result in generating byte code after the throw statement:
 * <pre>
 * record X(String s) {
 *    X {
 *        throw new RuntimeException();
 *    }
 * }
 * </pre>
 */
public void testRecordConstructorWithExceptionGh487() throws Exception {
	getPossibleComplianceLevels();
	runConformTest(
			// test directory preparation
			true /* should flush output directory */,
			new String[] { /* test files */
					"X.java",
					"""
					public record X(String s) {
					    public X {
					        throw new RuntimeException();
					    }
					    public static void main(String[] args) throws Exception {
					        new X("");
					    }
					}
					""",
			},
			// compiler results
			"" /* expected compiler log */,
			// runtime results
			"" /* expected output string */,
			"""
			java.lang.RuntimeException
				at X.<init>(X.java:3)
				at X.main(X.java:6)
			""" /* expected error string */,
			// javac options
			JavacTestOptions.forRelease("16"));
	String expectedOutput = // constructor
			"""
			  // Method descriptor #8 (Ljava/lang/String;)V
			  // Stack: 2, Locals: 2
			  public X(java.lang.String s);
			     0  aload_0 [this]
			     1  invokespecial java.lang.Record() [10]
			     4  new java.lang.RuntimeException [13]
			     7  dup
			     8  invokespecial java.lang.RuntimeException() [15]
			    11  athrow
			""";
	verifyClassFile(expectedOutput, "X.class", ClassFileBytesDisassembler.SYSTEM);
}

// https://github.com/eclipse-jdt/eclipse.jdt.core/issues/1092
// Duplicate Annotation Error for Records
public void testGH1092() throws Exception {
	runConformTest(
			new String[] {
					"X.java",
					"import java.lang.annotation.*;\n" +
					"import java.lang.annotation.Target;\n" +
					"import java.util.List;\n" +
					"import java.lang.reflect.AnnotatedParameterizedType;\n" +
					"\n" +
					"@Target(ElementType.TYPE_USE)\n" +
					"@Retention(RetentionPolicy.RUNTIME)\n" +
					"@interface Ann {\n" +
					"}\n" +
					"\n" +
					"record Record(\n" +
					"    @Ann\n" +
					"    List<@Ann String> list\n" +
					") {\n" +
					"}\n" +
					"\n" +
					"public class X {\n" +
					"\n" +
					"	static void assertDoesNotThrow(Runnable exe, String message) {\n" +
					"		exe.run();\n" +
					"	}\n" +
					"	\n" +
					"    public static void main(String [] args) throws Exception {\n" +
					"        AnnotatedParameterizedType listField = (AnnotatedParameterizedType) Record.class.getDeclaredMethod(\"list\").getAnnotatedReturnType();\n" +
					"        assertDoesNotThrow(listField::getAnnotatedActualTypeArguments, \"Should not throw duplicate annotation exception.\");\n" +
					"    }\n" +
					"}\n"
				},
		"");

	// verify annotations on field
	String expectedOutput =
			"  // Field descriptor #6 Ljava/util/List;\n" +
			"  // Signature: Ljava/util/List<Ljava/lang/String;>;\n" +
			"  private final java.util.List list;\n" +
			"    RuntimeVisibleTypeAnnotations: \n" +
			"      #10 @Ann(\n" +
			"        target type = 0x13 FIELD\n" +
			"      )\n" +
			"      #10 @Ann(\n" +
			"        target type = 0x13 FIELD\n" +
			"        location = [TYPE_ARGUMENT(0)]\n" +
			"      )\n" +
			"  \n";
	verifyClassFile(expectedOutput, "Record.class", ClassFileBytesDisassembler.SYSTEM);

	// verify annotations on constructor
	expectedOutput =
			"  // Method descriptor #34 (Ljava/util/List;)V\n" +
			"  // Signature: (Ljava/util/List<Ljava/lang/String;>;)V\n" +
			"  // Stack: 2, Locals: 2\n" +
			"  Record(java.util.List list);\n" +
			"     0  aload_0 [this]\n" +
			"     1  invokespecial java.lang.Record() [36]\n" +
			"     4  aload_0 [this]\n" +
			"     5  aload_1 [list]\n" +
			"     6  putfield Record.list : java.util.List [14]\n" +
			"     9  return\n" +
			"      Line numbers:\n" +
			"        [pc: 0, line: 1]\n" +
			"      Method Parameters:\n" +
			"        list\n" +
			"    RuntimeVisibleTypeAnnotations: \n" +
			"      #10 @Ann(\n" +
			"        target type = 0x16 METHOD_FORMAL_PARAMETER\n" +
			"        method parameter index = 0\n" +
			"      )\n" +
			"      #10 @Ann(\n" +
			"        target type = 0x16 METHOD_FORMAL_PARAMETER\n" +
			"        method parameter index = 0\n" +
			"        location = [TYPE_ARGUMENT(0)]\n" +
			"      )\n" +
			"\n" ;
	verifyClassFile(expectedOutput, "Record.class", ClassFileBytesDisassembler.SYSTEM);

	// verify annotations on accessor
	expectedOutput =
			"  // Method descriptor #11 ()Ljava/util/List;\n" +
			"  // Signature: ()Ljava/util/List<Ljava/lang/String;>;\n" +
			"  // Stack: 1, Locals: 1\n" +
			"  public java.util.List list();\n" +
			"    0  aload_0 [this]\n" +
			"    1  getfield Record.list : java.util.List [14]\n" +
			"    4  areturn\n" +
			"      Line numbers:\n" +
			"        [pc: 0, line: 13]\n" +
			"    RuntimeVisibleTypeAnnotations: \n" +
			"      #10 @Ann(\n" +
			"        target type = 0x14 METHOD_RETURN\n" +
			"      )\n" +
			"      #10 @Ann(\n" +
			"        target type = 0x14 METHOD_RETURN\n" +
			"        location = [TYPE_ARGUMENT(0)]\n" +
			"      )\n" +
			"  \n";
	verifyClassFile(expectedOutput, "Record.class", ClassFileBytesDisassembler.SYSTEM);

	// verify annotations on record component
	expectedOutput =
			"// Component descriptor #6 Ljava/util/List;\n" +
			"// Signature: Ljava/util/List<Ljava/lang/String;>;\n" +
			"java.util.List list;\n" +
			"  RuntimeVisibleTypeAnnotations: \n" +
			"    #10 @Ann(\n" +
			"      target type = 0x13 FIELD\n" +
			"    )\n" +
			"    #10 @Ann(\n" +
			"      target type = 0x13 FIELD\n" +
			"      location = [TYPE_ARGUMENT(0)]\n" +
			"    )\n";
	verifyClassFile(expectedOutput, "Record.class", ClassFileBytesDisassembler.SYSTEM);
}
// https://bugs.eclipse.org/bugs/show_bug.cgi?id=576719
// Useless warning in compact constructor of a record
public void testBug576719() {
	Map<String, String> options = getCompilerOptions();
	options.put(CompilerOptions.OPTION_ReportParameterAssignment, CompilerOptions.ERROR);
	runNegativeTest(
		// test directory preparation
		true /* flush output directory */,
		new String[] { /* test files */
			"Rational.java",
			"public record Rational(int num, int denom) {\n" +
			"    public Rational {\n" +
			"        int gcd = gcd(num, denom);\n" +
			"        num /= gcd;\n" +
			"        denom /= gcd;\n" +
			"    }\n" +
			"    \n" +
			"    private static int gcd(int a, int b) {\n" +
			"        a = 10;\n" +
			"        throw new UnsupportedOperationException();\n" +
			"    }\n" +
			"}\n",
		},
		// compiler options
		null /* no class libraries */,
		options /* custom options */,
		// compiler results
		"----------\n"
		+ "1. ERROR in Rational.java (at line 9)\n"
		+ "	a = 10;\n"
		+ "	^\n"
		+ "The parameter a should not be assigned\n"
		+ "----------\n",
		// javac options
		JavacTestOptions.Excuse.EclipseWarningConfiguredAsError /* javac test options */);
}
public void testGH1258() {
	runConformTest(
		new String[] {
			"Main.java",
			"""
			public class Main {
				public static void main(String[] args) {
				MyRecord test = new MyRecord(0, 0);
				System.out.println(test.field1());
				}
			}

			@Deprecated(since = MyRecord.STATIC_VALUE)
			record MyRecord(int field1, int field2) {
				public static final String STATIC_VALUE = "test";
			}
			"""});
}
public void testIssue1218_001() {
	runNegativeTest(
			new String[] {
				"X.java",
				"public class X<T> {\n"+
				" record R(T x);\n"+
				"}"
			},
			"----------\n" +
			"1. ERROR in X.java (at line 2)\n" +
			"	record R(T x);\n" +
			"	         ^\n" +
			"Cannot make a static reference to the non-static type T\n" +
			"----------\n" +
			"2. ERROR in X.java (at line 2)\n" +
			"	record R(T x);\n" +
			"	            ^\n" +
			"Syntax error, insert \"ClassBody\" to complete ClassBodyDeclarations\n" +
			"----------\n");
}
@SuppressWarnings({ "rawtypes", "unchecked" })
public void testIssue1641_001() {
	if (!isJRE17Plus)
		return;
	Map options = getCompilerOptions();
	options.put(CompilerOptions.OPTION_Compliance, CompilerOptions.VERSION_17);
	options.put(CompilerOptions.OPTION_Source, CompilerOptions.VERSION_17);
	options.put(CompilerOptions.OPTION_TargetPlatform, CompilerOptions.VERSION_17);
	this.runNegativeTest(
		new String[] {
		"X.java",
		"""
	record InterfaceInRecord() {
	    sealed interface I {
	        enum Empty implements I {
	            INSTANCE;
	        }
	        record Single(double value) implements I {
	        }
	    }
	}
		class X {
		void foo() {
			Zork();
		}
	}

		"""},
		"----------\n" +
		"1. ERROR in X.java (at line 12)\n" +
		"	Zork();\n" +
		"	^^^^\n" +
		"The method Zork() is undefined for the type X\n" +
		"----------\n",
		null,
		true,
		options
	);

}
@SuppressWarnings({ "rawtypes", "unchecked" })
public void testIssue1641_002() {
	if (!isJRE17Plus)
		return;
	Map options = getCompilerOptions();
	options.put(CompilerOptions.OPTION_Compliance, CompilerOptions.VERSION_17);
	options.put(CompilerOptions.OPTION_Source, CompilerOptions.VERSION_17);
	options.put(CompilerOptions.OPTION_TargetPlatform, CompilerOptions.VERSION_17);
	this.runNegativeTest(
		new String[] {
		"X.java",
		"""
			record InterfaceInRecord() {
			    sealed interface I  {
			        final class C implements I {
			        }
			    }
			}
			class X {
				void foo() {
					Zork();
				}
			}

		"""},
		"----------\n" +
		"1. ERROR in X.java (at line 9)\n" +
		"	Zork();\n" +
		"	^^^^\n" +
		"The method Zork() is undefined for the type X\n" +
		"----------\n",
		null,
		true,
		options
	);
}
@SuppressWarnings({ "rawtypes", "unchecked" })
public void testIssue1641_003() {
	if (!isJRE17Plus)
		return;
	Map options = getCompilerOptions();
	options.put(CompilerOptions.OPTION_Compliance, CompilerOptions.VERSION_17);
	options.put(CompilerOptions.OPTION_Source, CompilerOptions.VERSION_17);
	options.put(CompilerOptions.OPTION_TargetPlatform, CompilerOptions.VERSION_17);
	this.runNegativeTest(
		new String[] {
		"X.java",
		"""
		enum InterfaceInEnum {
        	INSTANCE;
			sealed interface I  {
		      	final class C implements I {}
			}
			final class D implements I {}
			final class E implements InterfaceInEnum.I {}
		}
		class X {
			void foo() {
				Zork();
			}
		}
		"""},
		"----------\n" +
		"1. ERROR in X.java (at line 11)\n" +
		"	Zork();\n" +
		"	^^^^\n" +
		"The method Zork() is undefined for the type X\n" +
		"----------\n",
		null,
		true,
		options
	);
}
@SuppressWarnings({ "rawtypes", "unchecked" })
public void testIssue1641_004() {
	if (!isJRE17Plus)
		return;
	Map options = getCompilerOptions();
	options.put(CompilerOptions.OPTION_Compliance, CompilerOptions.VERSION_17);
	options.put(CompilerOptions.OPTION_Source, CompilerOptions.VERSION_17);
	options.put(CompilerOptions.OPTION_TargetPlatform, CompilerOptions.VERSION_17);
	this.runNegativeTest(
		new String[] {
		"X.java",
		"""
		enum InterfaceInEnum {
        	INSTANCE;
			sealed interface I  {
		      	final class C implements I {}
			}
			final class D implements I {}
		}
		class X {
			void foo() {
				Zork();
			}
		}
		"""},
		"----------\n" +
		"1. ERROR in X.java (at line 10)\n" +
		"	Zork();\n" +
		"	^^^^\n" +
		"The method Zork() is undefined for the type X\n" +
		"----------\n",
		null,
		true,
		options
	);
}
@SuppressWarnings({ "unchecked", "rawtypes" })
public void testIssue1641_005() {
	if (!isJRE17Plus)
		return;
	Map options = getCompilerOptions();
	options.put(CompilerOptions.OPTION_Compliance, CompilerOptions.VERSION_17);
	options.put(CompilerOptions.OPTION_Source, CompilerOptions.VERSION_17);
	options.put(CompilerOptions.OPTION_TargetPlatform, CompilerOptions.VERSION_17);
	this.runNegativeTest(
		new String[] {
		"X.java",
		"""
		interface I  {
			enum E {
				First {}
			};
		}
		class X {
			void foo() {
				Zork();
			}
		}
		"""},
		"----------\n" +
		"1. ERROR in X.java (at line 8)\n" +
		"	Zork();\n" +
		"	^^^^\n" +
		"The method Zork() is undefined for the type X\n" +
		"----------\n",
		null,
		true,
		options
	);
}
@SuppressWarnings({ "unchecked", "rawtypes" })
public void testIssue1641_006() {
	if (!isJRE17Plus)
		return;
	Map options = getCompilerOptions();
	options.put(CompilerOptions.OPTION_Compliance, CompilerOptions.VERSION_17);
	options.put(CompilerOptions.OPTION_Source, CompilerOptions.VERSION_17);
	options.put(CompilerOptions.OPTION_TargetPlatform, CompilerOptions.VERSION_17);
	this.runNegativeTest(
		new String[] {
		"X.java",
		"""
		interface I  {
			enum E {
				First {
					@SuppressWarnings("unused")
					enum F {
						FirstOne {
							interface J {
								enum G {
									FirstTwo {}
								}
							}
						}
					};
				}
			};
		}
		class X {
			void foo() {
				Zork();
			}
		}
		"""},
		"----------\n" +
		"1. ERROR in X.java (at line 19)\n" +
		"	Zork();\n" +
		"	^^^^\n" +
		"The method Zork() is undefined for the type X\n" +
		"----------\n",
		null,
		true,
		options
	);
}
// https://github.com/eclipse-jdt/eclipse.jdt.core/issues/1806
// Parameters of compact canonical constructor are not marked as mandated
public void testGH1806() {
	runConformTest(
			new String[] {
					"MyRecord.java",
					"""
					public record MyRecord(int a) {

						public static void main(String[] args) {
							var ctor = MyRecord.class.getConstructors()[0];
							System.out.println(ctor.getParameters()[0].isImplicit());
						}

						public MyRecord {

						}

					}
					"""
			},
		"true");
}
// https://github.com/eclipse-jdt/eclipse.jdt.core/issues/1939
// [records] Class MethodBinding has a NullPointerException
public void testGH1939() {
	runConformTest(
			new String[] {
					"X.java",
					"""
					public class X {

					    interface Foo {}

					    interface A {
					        <T extends Foo> Class<T> clazz() ;
					    }

					    record AA<T extends Foo>( Class<T> clazz ) implements A {}

					    public static void main(String [] args) {
					        System.out.println("OK!");
					    }
					}
					"""
			},
		"OK!");
}
// https://github.com/eclipse-jdt/eclipse.jdt.core/issues/3745
// [Records] ClassCastException when saving a file with a record syntax error
public void testIssue3745() {
	runNegativeTest(
			new String[] {
				"X.java",
				"""
				public class X {
				    public static void main(String[] args) {}
				    record R(int x,) {}
				}
				"""
			},
			"----------\n" +
			"1. ERROR in X.java (at line 3)\n" +
			"	record R(int x,) {}\n" +
			"	              ^\n" +
			"Syntax error on token \",\", SingleVariableDeclarator expected after this token\n" +
			"----------\n");
}
// https://github.com/eclipse-jdt/eclipse.jdt.core/issues/3745
// Records] ClassCastException when saving a file with a record syntax error
public void testIssue3745_full() {
	runNegativeTest(
			new String[] {
				"X.java",
				"""
				package test;

				public class Test {

				    private static final PathReplacement[] REPLACEMENTS = {
				            new PathReplacement("", ""),
				    };

				    public static void main(String[] args) {

				    }

				    private record PathReplacement(String absolutePathPrefix, String bazelPath) {}

				    private record BuildProperties(
				            int resourceDirsToSkip,
				    ) {}
				}
				"""
			},
			"----------\n" +
			"1. ERROR in X.java (at line 3)\n" +
			"	public class Test {\n" +
			"	             ^^^^\n" +
			"The public type Test must be defined in its own file\n" +
			"----------\n" +
			"2. ERROR in X.java (at line 16)\n" +
			"	int resourceDirsToSkip,\n" +
			"	                      ^\n" +
			"Syntax error on token \",\", SingleVariableDeclarator expected after this token\n" +
			"----------\n");
}
public void testBug3504_1() {
	runNegativeTest(
			new String[] {
				"X.java",
				"""
					class X {
					       public static void main(String[] args) {
					           record R(int x) {
					           		static {
					                	static int i = 0;
					          		}
					        	}
					        	R r =  new R(100);
					        	System.out.println(r.x());
					    	}
					}
				"""
			},
			"----------\n" +
			"1. ERROR in X.java (at line 5)\n" +
			"	static int i = 0;\n" +
			"	           ^\n" +
			"Illegal modifier for the variable i; only final is permitted\n" +
			"----------\n");
}
// https://github.com/eclipse-jdt/eclipse.jdt.core/pull/3675
public void testPR3675() {
	runNegativeTest(
			new String[] {
				"X.java",
				"""
					class X {
					       X {}
					}
				"""
			},
			"----------\n" +
			"1. ERROR in X.java (at line 2)\n" +
			"	X {}\n" +
			"	^\n" +
			"A canonical constructor is allowed only in record classes\n" +
			"----------\n");
}

public void testGH3891() {
	runNegativeTest(new String[] {
		"Test.java",
		"""
		public class Test {
			{
				super();
			}
		}
		"""
		},
		"""
		----------
		1. ERROR in Test.java (at line 3)
			super();
			^^^^^^^^
		Constructor call must be the first statement in a constructor
		----------
		""");
}
public void testGH3891_preview() {
	if (this.complianceLevel < ClassFileConstants.JDK24) return;
	Runner runner = new Runner();
	runner.customOptions = getCompilerOptions();
	runner.customOptions.put(JavaCore.COMPILER_PB_ENABLE_PREVIEW_FEATURES, JavaCore.ENABLED);
	runner.testFiles = new String[] {
		"Test.java",
		"""
		public class Test {
			{
				super();
			}
		}
		"""
		};
	runner.expectedCompilerLog =
		"""
		----------
		1. ERROR in Test.java (at line 3)
			super();
			^^^^^^^^
		Constructor call must be the first statement in a constructor
		----------
		""";
	runner.runNegativeTest();
}
// https://github.com/eclipse-jdt/eclipse.jdt.core/issues/3904
// Unused parameters warning reported for record components
public void testIssue3904() {
	Map<String, String> options = getCompilerOptions();
	options.put(CompilerOptions.OPTION_ReportUnusedParameter, CompilerOptions.ERROR);
	this.runNegativeTest(
	new String[] {
			"X.java",
			"class X {\n" +
			"	public static void main(String[] args) {\n" +
			"		Pair p = new Pair(\"4\", \"2\");\n" +
			"		System.out.println(p.fTag() + p.fContent());\n" +
			"	}\n" +
			"	public record Pair(String fTag, String fContent) {}\n" + // should NOT warn on implicit constructor
			"   public void foo(int unused) {\n" + // should warn on unused parameter of non-constructor
			"   }\n" +
			"   public record Person(String name, int age) {\n" +
			"       public Person(String name, int age) {\n" + // Should warn here
			"           this.name = null; this.age = 0;\n" +
			"       }\n" +
			"   }\n" +
			"   public record Point (int x, int y) {\n" +
			"       public Point {}\n" + // no warning here
			"   }\n"+
			"\n" +
			"}\n",
		},
		"----------\n" +
		"1. ERROR in X.java (at line 7)\n" +
		"	public void foo(int unused) {\n" +
		"	                    ^^^^^^\n" +
		"The value of the parameter unused is not used\n" +
		"----------\n" +
		"2. ERROR in X.java (at line 10)\n" +
		"	public Person(String name, int age) {\n" +
		"	                     ^^^^\n" +
		"The value of the parameter name is not used\n" +
		"----------\n" +
		"3. ERROR in X.java (at line 10)\n" +
		"	public Person(String name, int age) {\n" +
		"	                               ^^^\n" +
		"The value of the parameter age is not used\n" +
		"----------\n",
		null,
		true,
		options
	);
}
<<<<<<< HEAD
=======
public void testAnnotationsOnConstructor() {
	runConformTest(
			new String[] {
					"X.java",
					"""
					import java.lang.annotation.*;
					import java.lang.reflect.*;

					@Retention(RetentionPolicy.RUNTIME)
					@Target(ElementType.PARAMETER)
					@interface ParameterAnnot {
					}

					public record X(@ParameterAnnot int x) {

						public static void main(String[] args) {
							try {
								Class<?> c = X.class;
								Constructor<?> constructor = c.getConstructor(int.class);
								Annotation[][] paramAnnotations = constructor.getParameterAnnotations();
								Parameter[] parameters = constructor.getParameters();

								for (int i = 0; i < parameters.length; i++) {
									System.out.print("Parameter " + parameters[i].getName() + ": ");
									if (paramAnnotations[i] == null || paramAnnotations[i].length == 0) {
										System.out.println(" No Annotations!");
									} else {
										for (Annotation annotation : paramAnnotations[i]) {
											if (annotation instanceof ParameterAnnot) {
												System.out.println("Found Parameter annotation");
											}
										}
									}
								}

							} catch (NoSuchMethodException e) {
								e.printStackTrace();
							}
						}

					}
					"""
			},
		"Parameter x: Found Parameter annotation");
}
public void testAnnotationsOnConstructor_2() {
	runConformTest(
			new String[] {
					"X.java",
					"""
					import java.lang.annotation.*;
					import java.lang.reflect.*;

					@Retention(RetentionPolicy.RUNTIME)
					@Target(ElementType.PARAMETER)
					@interface ParameterAnnot {
					}

					public record X(@ParameterAnnot int x) {

					    public X {
					    }

						public static void main(String[] args) {
							try {
								Class<?> c = X.class;
								Constructor<?> constructor = c.getConstructor(int.class);
								Annotation[][] paramAnnotations = constructor.getParameterAnnotations();
								Parameter[] parameters = constructor.getParameters();

								for (int i = 0; i < parameters.length; i++) {
									System.out.print("Parameter " + parameters[i].getName() + ": ");
									if (paramAnnotations[i] == null || paramAnnotations[i].length == 0) {
										System.out.println(" No Annotations!");
									} else {
										for (Annotation annotation : paramAnnotations[i]) {
											if (annotation instanceof ParameterAnnot) {
												System.out.println("Found Parameter annotation");
											}
										}
									}
								}

							} catch (NoSuchMethodException e) {
								e.printStackTrace();
							}
						}

					}
					"""
			},
		"Parameter x: Found Parameter annotation");
}
public void testAnnotationsOnConstructor_3() {
	runConformTest(
			new String[] {
					"X.java",
					"""
					import java.lang.annotation.*;
					import java.lang.reflect.*;

					@Retention(RetentionPolicy.RUNTIME)
					@Target(ElementType.PARAMETER)
					@interface ParameterAnnot {
					}

					public record X(@ParameterAnnot int x) {

					    public X (int x) {
					    	this.x = x;
					    }

						public static void main(String[] args) {
							try {
								Class<?> c = X.class;
								Constructor<?> constructor = c.getConstructor(int.class);
								Annotation[][] paramAnnotations = constructor.getParameterAnnotations();
								Parameter[] parameters = constructor.getParameters();

								for (int i = 0; i < parameters.length; i++) {
									System.out.print("Parameter " + parameters[i].getName() + ": ");
									if (paramAnnotations[i] == null || paramAnnotations[i].length == 0) {
										System.out.println(" No Annotations!");
									} else {
										for (Annotation annotation : paramAnnotations[i]) {
											if (annotation instanceof ParameterAnnot) {
												System.out.println("Found Parameter annotation");
											}
										}
									}
								}

							} catch (NoSuchMethodException e) {
								e.printStackTrace();
							}
						}

					}
					"""
			},
		"Parameter x:  No Annotations!");
}
public void testAnnotationsOnConstructor_4() {
	runConformTest(
			new String[] {
					"X.java",
					"""
					import java.lang.annotation.*;
					import java.lang.reflect.*;

					@Retention(RetentionPolicy.RUNTIME)
					@Target(ElementType.PARAMETER)
					@interface ParameterAnnot {
					}

					public record X(@ParameterAnnot int x) {

					    public X (@ParameterAnnot int x) {
					    	this.x = x;
					    }

						public static void main(String[] args) {
							try {
								Class<?> c = X.class;
								Constructor<?> constructor = c.getConstructor(int.class);
								Annotation[][] paramAnnotations = constructor.getParameterAnnotations();
								Parameter[] parameters = constructor.getParameters();

								for (int i = 0; i < parameters.length; i++) {
									System.out.print("Parameter " + parameters[i].getName() + ": ");
									if (paramAnnotations[i] == null || paramAnnotations[i].length == 0) {
										System.out.println(" No Annotations!");
									} else {
										for (Annotation annotation : paramAnnotations[i]) {
											if (annotation instanceof ParameterAnnot) {
												System.out.println("Found Parameter annotation");
											}
										}
									}
								}

							} catch (NoSuchMethodException e) {
								e.printStackTrace();
							}
						}

					}
					"""
			},
		"Parameter x: Found Parameter annotation");
}
// https://github.com/eclipse-jdt/eclipse.jdt.core/issues/3664
// [Records] ECJ diagnostics are totally off-key when a records declares multiple compact constructors
public void testIssue3664() {
	this.runNegativeTest(
	new String[] {
			"X.java",
			"""
			record R(int x) {

				R {

				}

				R {

				}

			}
			""",
		},
		"----------\n" +
		"1. ERROR in X.java (at line 3)\n" +
		"	R {\n" +
		"	^\n" +
		"Duplicate method R(int) in type R\n" +
		"----------\n" +
		"2. ERROR in X.java (at line 7)\n" +
		"	R {\n" +
		"	^\n" +
		"Duplicate method R(int) in type R\n" +
		"----------\n");
}
// https://github.com/eclipse-jdt/eclipse.jdt.core/issues/3662
// [Records] ECJ issues errors about methods generated by it
public void testIssue3662() {
	this.runNegativeTest(
	new String[] {
			"Y.java",
			"""
			public protected  record Y() {

			}
			""",
		},
		"----------\n" +
		"1. ERROR in Y.java (at line 1)\n" +
		"	public protected  record Y() {\n" +
		"	                         ^\n" +
		"Illegal modifier for the record Y; only public, final and strictfp are permitted\n" +
		"----------\n");
}
// https://github.com/eclipse-jdt/eclipse.jdt.core/issues/3927
// I-Build failure with PR https://github.com/eclipse-jdt/eclipse.jdt.core/pull/3896 integrated in
public void testIssue3927() {
	runConformTest(
			new String[] {
					"Test.java",
					"""
					import java.util.Arrays;
					import java.util.List;

					import snippet.*;

					public class Test {
						List<ElementAtZoom<ImageData>> loadFromByteStream(int fileZoom, int targetZoom) {
							return Arrays.stream(loadFromByteStream()).map(d -> new ElementAtZoom<>(d, fileZoom)).toList();
						}
						ImageData[] loadFromByteStream() {
							return null;
						}
						public static void main(String [] args) {
							System.out.println("Ok!");
						}
					}
					""",
					"ElementAtZoom.java",
					"""
					package snippet;

					public record ElementAtZoom<T>(T element, int zoom) {
						public ElementAtZoom {
						}
					}
					""",
					"ImageData.java",
					"""
					package snippet;
					public interface ImageData {
					}
					"""
			},
		"Ok!");
}
public void testIssue3927_2() {
	runConformTest(
			new String[] {
					"Test.java",
					"""
					import java.util.Arrays;
					import java.util.List;

					import snippet.*;

					public class Test {
						List<ElementAtZoom<ImageData>> loadFromByteStream(int fileZoom, int targetZoom) {
							return Arrays.stream(loadFromByteStream()).map(d -> new ElementAtZoom<>(d, fileZoom)).toList();
						}
						ImageData[] loadFromByteStream() {
							return null;
						}
						public static void main(String [] args) {
							System.out.println("Ok!");
						}
					}
					""",
					"ElementAtZoom.java",
					"""
					package snippet;

					public record ElementAtZoom<T>(T element, int zoom) {
					}
					""",
					"ImageData.java",
					"""
					package snippet;
					public interface ImageData {
					}
					"""
			},
		"Ok!");
}
public void testIssue3927_3() {
	runNegativeTest(
			new String[] {
					"Test.java",
					"""
					import java.util.Arrays;
					import java.util.List;

					import snippet.*;

					public class Test {
						List<ElementAtZoom<ImageData>> loadFromByteStream(int fileZoom, int targetZoom) {
							return Arrays.stream(loadFromByteStream()).map(d -> new ElementAtZoom<>(d, "wrong-argument-type")).toList();
						}
						ImageData[] loadFromByteStream() {
							return null;
						}
						public static void main(String [] args) {
							System.out.println("Ok!");
						}
					}
					""",
					"ElementAtZoom.java",
					"""
					package snippet;

					public record ElementAtZoom<T>(T element, int zoom) {
					}
					""",
					"ImageData.java",
					"""
					package snippet;
					public interface ImageData {
					}
					"""
			},
			"----------\n" +
			"1. ERROR in Test.java (at line 8)\n" +
			"	return Arrays.stream(loadFromByteStream()).map(d -> new ElementAtZoom<>(d, \"wrong-argument-type\")).toList();\n" +
			"	       ^^^^^^^^^^^^^^^^^^^^^^^^^^^^^^^^^^^^^^^^^^^^^^^^^^^^^^^^^^^^^^^^^^^^^^^^^^^^^^^^^^^^^^^^^^^^^^^^^^^^\n" +
			"Type mismatch: cannot convert from List<Object> to List<ElementAtZoom<ImageData>>\n" +
			"----------\n" +
			"2. ERROR in Test.java (at line 8)\n" +
			"	return Arrays.stream(loadFromByteStream()).map(d -> new ElementAtZoom<>(d, \"wrong-argument-type\")).toList();\n" +
			"	                                                    ^^^^^^^^^^^^^^^^^^^^^^^^^^^^^^^^^^^^^^^^^^^^^\n" +
			"Cannot infer type arguments for ElementAtZoom<>\n" +
			"----------\n");
}
public void testSafeVarargs() {
	runNegativeTest(
			new String[] {
					"X.java",
					"""
					public record X (@SafeVarargs int ... x) {
					}
					"""
			},
			"----------\n" +
			"1. ERROR in X.java (at line 1)\r\n" +
			"	public record X (@SafeVarargs int ... x) {\r\n" +
			"	                                      ^\n" +
			"@SafeVarargs annotation cannot be applied to record component without explicit accessor method x\n" +
			"----------\n");
	runConformTest(
			new String[] {
					"X.java",
					"""
					public record X (@SafeVarargs int ... x) {
					    public int [] x() {
					    	return this.x;
					    }
					    public static void main(String [] args) {
					    	System.out.println("Ok!");
				    	}
					}
					"""
			},
			"Ok!");

}
public void testUnderscoreName() {
	if (this.complianceLevel < ClassFileConstants.JDK21)
		return;

	runNegativeTest(
			new String[] {
					"X.java",
					"""
					public record X (int _) {
					}
					"""
			},
			this.complianceLevel < ClassFileConstants.JDK22 ?
					"----------\n" +
					"1. ERROR in X.java (at line 1)\n" +
					"	public record X (int _) {\n" +
					"	                     ^\n" +
					"'_' is a keyword from source level 9 onwards, cannot be used as identifier\n" +
					"----------\n" :

						"----------\n" +
						"1. ERROR in X.java (at line 1)\n" +
						"	public record X (int _) {\n" +
						"	                     ^\n" +
						"As of release 22, '_' is only allowed to declare unnamed patterns, local variables, exception parameters or lambda parameters\n" +
						"----------\n");
}
public void testCompactConstuctorTypeAnnotations() {
	runConformTest(
			new String[] {
					"X.java",
					"""
					import java.lang.annotation.*;
					import java.lang.reflect.*;

					@Target(ElementType.TYPE_USE)
					@Retention(RetentionPolicy.RUNTIME)
					@interface MyTypeAnno {
					    String value();
					}

					public record X(@MyTypeAnno("constructor param") int x) {

					    // Constructor with a type annotation on its parameter
					    public X {
					        // no-op
					    }

					    public static void main(String[] args) throws Exception {
					        // Get the Constructor object for X(int)
					        Constructor<X> constructor = X.class.getConstructor(int.class);

					        // Get annotated types of the parameters
					        AnnotatedType[] annotatedParams = constructor.getAnnotatedParameterTypes();

					        // Print each annotation on each parameter
					        for (int i = 0; i < annotatedParams.length; i++) {
					            System.out.println("Constructor parameter " + i + " annotations:");
					            for (Annotation annotation : annotatedParams[i].getAnnotations()) {
					                System.out.println("  " + annotation);
					            }
					        }
					    }
					}
					"""
			},
			"Constructor parameter 0 annotations:\n" +
					"  @MyTypeAnno(\"constructor param\")"
);
}
// https://github.com/eclipse-jdt/eclipse.jdt.core/issues/3951
// [Records] Generic signature is not preserved for compact constructors by PR #3928
public void testIssue3951() throws Exception {
	runConformTest(
		new String[] {
			"X.java",
			"""
			import java.lang.annotation.Annotation;
			import java.util.List;

			public record X (List<Class<? extends Annotation>> classes) {
				public X {

				}

				public static void main(String [] args) {
					System.out.println("Ok!");
				}
			}
			"""
		},
	 "Ok!");
	String expectedOutput =
			"  // Method descriptor #10 (Ljava/util/List;)V\n" +
			"  // Signature: (Ljava/util/List<Ljava/lang/Class<+Ljava/lang/annotation/Annotation;>;>;)V\n" +
			"  // Stack: 2, Locals: 2\n" +
			"  public X(java.util.List classes);\n" +
			"     0  aload_0 [this]\n" +
			"     1  invokespecial java.lang.Record() [13]\n" +
			"     4  aload_0 [this]\n" +
			"     5  aload_1 [classes]\n" +
			"     6  putfield X.classes : java.util.List [16]\n" +
			"     9  return\n" +
			"      Line numbers:\n" +
			"        [pc: 0, line: 5]\n" +
			"        [pc: 4, line: 7]\n" +
			"      Local variable table:\n" +
			"        [pc: 0, pc: 10] local: this index: 0 type: X\n" +
			"        [pc: 0, pc: 10] local: classes index: 1 type: java.util.List\n" +
			"      Local variable type table:\n" +
			"        [pc: 0, pc: 10] local: classes index: 1 type: java.util.List<java.lang.Class<? extends java.lang.annotation.Annotation>>\n" +
			"      Method Parameters:\n" +
			"        mandated classes\n";
	verifyClassFile(expectedOutput, "X.class", ClassFileBytesDisassembler.SYSTEM);
}
// https://github.com/eclipse-jdt/eclipse.jdt.core/issues/3957
// [Records] Missing @Override annotation on component accessors not complained about by ECJ
public void testIssue3957() {
	Map<String, String> customOptions = getCompilerOptions();
	customOptions.put(
			CompilerOptions.OPTION_ReportMissingOverrideAnnotation,
			CompilerOptions.ERROR);

	this.runNegativeTest(
			true,
    		new String[] {
					"X.java",
					"""
					public record X(int x) {
					    public int x() {
					        return this.x;
				        }
					}
					""",
	            },
	null, customOptions,
	"----------\n" +
	"1. ERROR in X.java (at line 2)\n" +
	"	public int x() {\n" +
	"	           ^^^\n" +
	"The component accessor method x() of record class X should be tagged with @Override\n" +
	"----------\n",
	JavacTestOptions.SKIP);
}
// https://github.com/eclipse-jdt/eclipse.jdt.core/issues/3663
// [Records] ECJ compiles arity mismatched canonical constructor
public void testIssue3663() {
	this.runNegativeTest(
 		new String[] {
					"X.java",
					"""
					record R(int ... x) {

						R(int [] x) {
							this.x = x;
						}

					}
					""",
	            },

 		"----------\n" +
		"1. ERROR in X.java (at line 3)\n" +
		"	R(int [] x) {\n" +
		"	  ^^^^^^\n" +
		"Type or arity incompatibility in argument int[] of canonical constructor in record class\n" +
		"----------\n");

	this.runNegativeTest(
	 		new String[] {
						"X.java",
						"""
						record R(int [] x) {

							R(int ... x) {
								this.x = x;
							}

						}
						""",
		            },

	 		"----------\n" +
			"1. ERROR in X.java (at line 3)\n" +
			"	R(int ... x) {\n" +
			"	  ^^^^^^^\n" +
			"Type or arity incompatibility in argument int[] of canonical constructor in record class\n" +
			"----------\n");
}
>>>>>>> e13b5a97
}<|MERGE_RESOLUTION|>--- conflicted
+++ resolved
@@ -9747,8 +9747,6 @@
 		options
 	);
 }
-<<<<<<< HEAD
-=======
 public void testAnnotationsOnConstructor() {
 	runConformTest(
 			new String[] {
@@ -10340,5 +10338,4 @@
 			"Type or arity incompatibility in argument int[] of canonical constructor in record class\n" +
 			"----------\n");
 }
->>>>>>> e13b5a97
 }