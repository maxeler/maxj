--- conflicted
+++ resolved
@@ -162,14 +162,11 @@
 	since_9.add(ModuleAttributeTests.class);
 	since_9.add(AutomaticModuleNamingTest.class);
 	since_9.add(UnnamedModuleTest.class);
-<<<<<<< HEAD
 	since_9.add(NullAnnotationTests9.class);
-=======
 
 	// add 10 specific test here (check duplicates)
 	ArrayList since_10 = new ArrayList();
 	since_10.add(JEP286Test.class);
->>>>>>> a286dada
 	
 	// Build final test suite
 	TestSuite all = new TestSuite(TestAll.class.getName());
