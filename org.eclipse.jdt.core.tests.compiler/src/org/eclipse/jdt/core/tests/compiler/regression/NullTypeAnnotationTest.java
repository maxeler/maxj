<<<<<<< HEAD
/*******************************************************************************
 * Copyright (c) 2012, 2015 GK Software AG and others.
 * All rights reserved. This program and the accompanying materials
 * are made available under the terms of the Eclipse Public License v1.0
 * which accompanies this distribution, and is available at
 * http://www.eclipse.org/legal/epl-v10.html
 *
 * This is an implementation of an early-draft specification developed under the Java
 * Community Process (JCP) and is made available for testing and evaluation purposes
 * only. The code is not compatible with any specification of the JCP.
 *
 * Contributors:
 *     Stephan Herrmann - initial API and implementation
 *     IBM Corporation
 *******************************************************************************/
package org.eclipse.jdt.core.tests.compiler.regression;

import java.io.File;
import java.util.Map;

import junit.framework.Test;

import org.eclipse.jdt.core.JavaCore;
import org.eclipse.jdt.core.tests.util.Util;

@SuppressWarnings({ "unchecked", "rawtypes" })
public class NullTypeAnnotationTest extends AbstractNullAnnotationTest {

	public NullTypeAnnotationTest(String name) {
		super(name);
	}

	// Static initializer to specify tests subset using TESTS_* static variables
	// All specified tests which do not belong to the class are skipped...
	static {
//			TESTS_NAMES = new String[] { "testBug456497" };
//			TESTS_NUMBERS = new int[] { 561 };
//			TESTS_RANGE = new int[] { 1, 2049 };
	}

	public static Test suite() {
		return buildMinimalComplianceTestSuite(testClass(), F_1_8);
	}

	public static Class testClass() {
		return NullTypeAnnotationTest.class;
	}

	// a list with nullable elements is used
	public void test_nonnull_list_elements_01() {
		runNegativeTestWithLibs(
			new String[] {
				"X.java",
				  "import org.eclipse.jdt.annotation.*;\n" +
				  "import java.util.List;\n" +
				  "public class X {\n" +
				  "    void foo(List<@Nullable Object> l) {\n" +
				  "        System.out.print(l.get(0).toString()); // problem: retrieved element can be null\n" +
				  "        l.add(null);\n" +
				  "    }\n" +
				  "    void bar(java.util.List<@Nullable Object> l) {\n" +
				  "        System.out.print(l.get(1).toString()); // problem: retrieved element can be null\n" +
				  "        l.add(null);\n" +
				  "    }\n" +
				  "}\n"},
			"----------\n" + 
			"1. ERROR in X.java (at line 5)\n" + 
			"	System.out.print(l.get(0).toString()); // problem: retrieved element can be null\n" + 
			"	                 ^^^^^^^^\n" + 
			"Potential null pointer access: The method get(int) may return null\n" + 
			"----------\n" + 
			"2. ERROR in X.java (at line 9)\n" + 
			"	System.out.print(l.get(1).toString()); // problem: retrieved element can be null\n" + 
			"	                 ^^^^^^^^\n" + 
			"Potential null pointer access: The method get(int) may return null\n" + 
			"----------\n");
	}

	// a list with nullable elements is used, custom annotations
	public void test_nonnull_list_elements_01a() {
		Map customOptions = getCompilerOptions();
		customOptions.put(JavaCore.COMPILER_NULLABLE_ANNOTATION_NAME, "org.foo.Nullable");
		customOptions.put(JavaCore.COMPILER_NONNULL_ANNOTATION_NAME, "org.foo.NonNull");
		runNegativeTest(
			new String[] {
				CUSTOM_NULLABLE_NAME,
				CUSTOM_NULLABLE_CONTENT_JSR308,
				CUSTOM_NONNULL_NAME,
				CUSTOM_NONNULL_CONTENT_JSR308,
				"X.java",
				  "import org.foo.*;\n" +
				  "import java.util.List;\n" +
				  "public class X {\n" +
				  "    void foo(List<@Nullable Object> l) {\n" +
				  "        System.out.print(l.get(0).toString()); // problem: retrieved element can be null\n" +
				  "        l.add(null);\n" +
				  "    }\n" +
				  "    void bar(java.util.List<@Nullable Object> l) {\n" +
				  "        System.out.print(l.get(1).toString()); // problem: retrieved element can be null\n" +
				  "        l.add(null);\n" +
				  "    }\n" +
				  "}\n"},
			"----------\n" + 
			"1. ERROR in X.java (at line 5)\n" + 
			"	System.out.print(l.get(0).toString()); // problem: retrieved element can be null\n" + 
			"	                 ^^^^^^^^\n" + 
			"Potential null pointer access: The method get(int) may return null\n" + 
			"----------\n" + 
			"2. ERROR in X.java (at line 9)\n" + 
			"	System.out.print(l.get(1).toString()); // problem: retrieved element can be null\n" + 
			"	                 ^^^^^^^^\n" + 
			"Potential null pointer access: The method get(int) may return null\n" + 
			"----------\n",
			null,
			true, /* shouldFlush*/
			customOptions);
	}

	// a list with nullable elements is used, @Nullable is second annotation
	public void test_nonnull_list_elements_02() {
		runNegativeTestWithLibs(
			new String[] {
				"Dummy.java",
				"import static java.lang.annotation.ElementType.*;\n" +
				"import java.lang.annotation.*;\n" +
				"@Retention(RetentionPolicy.CLASS)\n" +
				"@Target({METHOD,PARAMETER,LOCAL_VARIABLE,TYPE_USE})\n" +
				"public @interface Dummy {\n" +
				"}\n",
				"X.java",
				  "import org.eclipse.jdt.annotation.*;\n" +
				  "import java.util.List;\n" +
				  "public class X {\n" +
				  "    void foo(List<@Dummy @Nullable Object> l) {\n" +
				  "        System.out.print(l.get(0).toString()); // problem: retrieved element can be null\n" +
				  "        l.add(null);\n" +
				  "    }\n" +
				  "    void bar(java.util.List<@Dummy @Nullable Object> l) {\n" +
				  "        System.out.print(l.get(1).toString()); // problem: retrieved element can be null\n" +
				  "        l.add(null);\n" +
				  "    }\n" +
				  "    void bar2(java.util.List<java.lang.@Dummy @Nullable Object> l2) {\n" +
				  "        System.out.print(l2.get(1).toString()); // problem: retrieved element can be null\n" +
				  "        l2.add(null);\n" +
				  "    }\n" +
				  "}\n"},
			"----------\n" + 
			"1. ERROR in X.java (at line 5)\n" + 
			"	System.out.print(l.get(0).toString()); // problem: retrieved element can be null\n" + 
			"	                 ^^^^^^^^\n" + 
			"Potential null pointer access: The method get(int) may return null\n" + 
			"----------\n" + 
			"2. ERROR in X.java (at line 9)\n" + 
			"	System.out.print(l.get(1).toString()); // problem: retrieved element can be null\n" + 
			"	                 ^^^^^^^^\n" + 
			"Potential null pointer access: The method get(int) may return null\n" + 
			"----------\n" + 
			"3. ERROR in X.java (at line 13)\n" + 
			"	System.out.print(l2.get(1).toString()); // problem: retrieved element can be null\n" + 
			"	                 ^^^^^^^^^\n" + 
			"Potential null pointer access: The method get(int) may return null\n" + 
			"----------\n");
	}

	// a list with non-null elements is used, list itself is nullable
	public void test_nonnull_list_elements_03() {
		runNegativeTestWithLibs(
			new String[] {
				"Dummy.java",
				  "import static java.lang.annotation.ElementType.*;\n" +
				  "import java.lang.annotation.*;\n" +
				  "@Retention(RetentionPolicy.CLASS)\n" +
				  "@Target({METHOD,PARAMETER,LOCAL_VARIABLE,TYPE_USE})\n" +
				  "public @interface Dummy {\n" +
				  "}\n",
				"X.java",
				  "import org.eclipse.jdt.annotation.*;\n" +
				  "import java.util.List;\n" +
				  "public class X {\n" +
				  "    void foo(@Nullable List<@NonNull Object> l) {\n" +
				  "        System.out.print(l.get(0).toString()); // problem: l may be null\n" +
				  "        l.add(null); // problem: cannot insert 'null' into this list\n" +
				  "    }\n" +
				  "    void bar(@Nullable List<java.lang.@NonNull Object> l) {\n" +
				  "        System.out.print(l.get(0).toString()); // problem: l may be null\n" +
				  "        l.add(0, null); // problem: cannot insert 'null' into this list\n" +
				  "    }\n" +
				  "    void bar2(@Dummy java.util.@Nullable List<java.lang.@NonNull Object> l2) {\n" +
				  "        System.out.print(l2.get(0).toString()); // problem: l2 may be null\n" +
				  "        l2.add(0, null); // problem: cannot insert 'null' into this list\n" +
				  "    }\n" +
				  "}\n"},
			"----------\n" + 
			"1. ERROR in X.java (at line 5)\n" + 
			"	System.out.print(l.get(0).toString()); // problem: l may be null\n" + 
			"	                 ^\n" + 
			"Potential null pointer access: this expression has a '@Nullable' type\n" + 
			"----------\n" + 
			"2. ERROR in X.java (at line 6)\n" + 
			"	l.add(null); // problem: cannot insert \'null\' into this list\n" + 
			"	      ^^^^\n" + 
			"Null type mismatch: required \'@NonNull Object\' but the provided value is null\n" + 
			"----------\n" + 
			"3. ERROR in X.java (at line 9)\n" + 
			"	System.out.print(l.get(0).toString()); // problem: l may be null\n" + 
			"	                 ^\n" + 
			"Potential null pointer access: this expression has a '@Nullable' type\n" + 
			"----------\n" + 
			"4. ERROR in X.java (at line 10)\n" + 
			"	l.add(0, null); // problem: cannot insert \'null\' into this list\n" + 
			"	         ^^^^\n" + 
			"Null type mismatch: required \'@NonNull Object\' but the provided value is null\n" + 
			"----------\n" + 
			"5. ERROR in X.java (at line 13)\n" + 
			"	System.out.print(l2.get(0).toString()); // problem: l2 may be null\n" + 
			"	                 ^^\n" + 
			"Potential null pointer access: this expression has a '@Nullable' type\n" + 
			"----------\n" + 
			"6. ERROR in X.java (at line 14)\n" + 
			"	l2.add(0, null); // problem: cannot insert \'null\' into this list\n" + 
			"	          ^^^^\n" + 
			"Null type mismatch: required \'@NonNull Object\' but the provided value is null\n" + 
			"----------\n");
	}

	// an outer and inner class both have a type parameter,
	// client instantiates with nullable/nonnull actual type arguments
	public void test_nestedType_01() {
		runNegativeTestWithLibs(
			new String[] {
				"A.java",
				  "import org.eclipse.jdt.annotation.*;\n" +
				  "public class A<X> {\n" +
				  "    public class I<Y> {\n" +
				  "        X anX;\n" +
				  "        public X foo(Y l) {\n" +
				  "            return anX;\n" +
				  "        }\n" +
				  "    }\n" +
				  "    void bar(A<@Nullable Object>.I<@NonNull Object> i) {\n" + // legal instantiation
				  "        @NonNull Object o = i.foo(null); // problems: argument and assignment violate null contracts\n" +
				  "    }\n" +
				  "}\n"},
			"----------\n" + 
			"1. ERROR in A.java (at line 10)\n" + 
			"	@NonNull Object o = i.foo(null); // problems: argument and assignment violate null contracts\n" + 
			"	                    ^^^^^^^^^^^\n" + 
			"Null type mismatch (type annotations): required '@NonNull Object' but this expression has type '@Nullable Object'\n" + 
			"----------\n" + 
			"2. ERROR in A.java (at line 10)\n" + 
			"	@NonNull Object o = i.foo(null); // problems: argument and assignment violate null contracts\n" + 
			"	                          ^^^^\n" + 
			"Null type mismatch: required \'@NonNull Object\' but the provided value is null\n" + 
			"----------\n");
	}

	// an outer and inner class both have a type parameter,
	// a subclass instantiates with nullable/nonnull actual type arguments
	// and correctly implements an abstract inherited method
	// compile errors only inside that method
	public void test_nestedType_02() {
		runNegativeTestWithLibs(
			new String[] {
				"A.java",
				  "public class A<X> {\n" +
				  "    public abstract class I<Y> {\n" +
				  "        public abstract X foo(Y l);\n" +
				  "        public X idX(X in) { return in; }\n" +
				  "        public Y idY(Y in) { return in; }\n" +
				  "    }\n" +
				  "}\n",
				"B.java",
				  "import org.eclipse.jdt.annotation.*;\n" +
				  "public class B extends A<@NonNull Object> {\n" +
				  "    public class J extends I<@Nullable String> {\n" +
				  "        @Override\n" +
				  "        public @NonNull Object foo(@Nullable String l) {\n" +
				  "            System.out.print(idX(null));\n" +
				  "            return idY(null);\n" +
				  "        }\n" +
				  "    }\n" +
				  "}\n"},
			"----------\n" + 
			"1. ERROR in B.java (at line 6)\n" + 
			"	System.out.print(idX(null));\n" + 
			"	                     ^^^^\n" + 
			"Null type mismatch: required \'@NonNull Object\' but the provided value is null\n" + 
			"----------\n" + 
			"2. ERROR in B.java (at line 7)\n" + 
			"	return idY(null);\n" + 
			"	       ^^^^^^^^^\n" + 
			"Null type mismatch (type annotations): required '@NonNull Object' but this expression has type '@Nullable String'\n" + 
			"----------\n");
	}

	// an outer and inner class both have a type parameter,
	// a subclass instantiates with nullable/nonnull actual type arguments
	// and incorrectly implements an abstract inherited method
	public void test_nestedType_03() {
		runNegativeTestWithLibs(
			new String[] {
				"A.java",
				  "public class A<X> {\n" +
				  "    public abstract class I<Y> {\n" +
				  "        public abstract X foo(Y l);\n" +
				  "    }\n" +
				  "}\n",
				"B.java",
				  "import org.eclipse.jdt.annotation.*;\n" +
				  "public class B extends A<@NonNull Object> {\n" +
				  "    public class J extends I<@Nullable String> {\n" +
				  "        @Override\n" +
				  "        public @Nullable Object foo(@NonNull String l) {\n" +
				  "            return null;\n" +
				  "        }\n" +
				  "    }\n" +
				  "}\n"},
			"----------\n" + 
			"1. ERROR in B.java (at line 5)\n" + 
			"	public @Nullable Object foo(@NonNull String l) {\n" + 
			"	       ^^^^^^^^^^^^^^^^\n" + 
			"The return type is incompatible with '@NonNull Object' returned from A<Object>.I<String>.foo(String) (mismatching null constraints)\n" + 
			"----------\n" + 
			"2. ERROR in B.java (at line 5)\n" + 
			"	public @Nullable Object foo(@NonNull String l) {\n" + 
			"	                            ^^^^^^^^^^^^^^^\n" + 
			"Illegal redefinition of parameter l, inherited method from A<Object>.I<String> declares this parameter as @Nullable\n" + 
			"----------\n");
	}

	// a reference to a nested type has annotations for both types
	public void test_nestedType_04() {
		runNegativeTestWithLibs(
			new String[] {
				"A.java",
				  "public class A<X> {\n" +
				  "    public abstract class I<Y> {\n" +
				  "        public abstract X foo(Y l);\n" +
				  "    }\n" +
				  "}\n",
				"B.java",
				  "import org.eclipse.jdt.annotation.*;\n" +
				  "public class B {\n" +
				  "    public void foo(A<Object>.@Nullable I<@NonNull String> ai) {\n" +
				  "            ai.foo(null); // problems: ai can be null, arg must not be null\n" +
				  "    }\n" +
				  "}\n"},
			"----------\n" + 
			"1. ERROR in B.java (at line 4)\n" + 
			"	ai.foo(null); // problems: ai can be null, arg must not be null\n" + 
			"	^^\n" + 
			"Potential null pointer access: this expression has a '@Nullable' type\n" + 
			"----------\n" + 
			"2. ERROR in B.java (at line 4)\n" + 
			"	ai.foo(null); // problems: ai can be null, arg must not be null\n" + 
			"	       ^^^^\n" + 
			"Null type mismatch: required \'@NonNull String\' but the provided value is null\n" + 
			"----------\n");
	}

	// a reference to a nested type has annotations for both types, mismatch in detail of outer
	public void test_nestedType_05() {
		runNegativeTestWithLibs(
			new String[] {
				"A.java",
				  "public class A<X> {\n" +
				  "    public abstract class I<Y> {\n" +
				  "        public abstract X foo(Y l);\n" +
				  "    }\n" +
				  "}\n",
				"B.java",
				  "import org.eclipse.jdt.annotation.*;\n" +
				  "public class B {\n" +
				  "    public void foo(A<@NonNull Object>.@Nullable I<@NonNull String> ai1) {\n" +
				  "		A<@Nullable Object>.@Nullable I<@NonNull String> ai2 = ai1;\n" +
				  "    }\n" +
				  "}\n"},
			"----------\n" + 
			"1. ERROR in B.java (at line 4)\n" + 
			"	A<@Nullable Object>.@Nullable I<@NonNull String> ai2 = ai1;\n" + 
			"	                                                       ^^^\n" + 
			"Null type mismatch (type annotations): required \'A<@Nullable Object>.@Nullable I<@NonNull String>\' but this expression has type \'A<@NonNull Object>.@Nullable I<@NonNull String>\'\n" + 
			"----------\n");
	}

	public void testMissingAnnotationTypes_01() {
		runNegativeTestWithLibs(
			new String[] {
				"X.java",
				"public class X {\n" +
				"	public class U {}\n" +
				"   @Missing1 X.@Missing2 U fU;\n" +
				"}\n"
			},
			"----------\n" + 
			"1. ERROR in X.java (at line 3)\n" + 
			"	@Missing1 X.@Missing2 U fU;\n" + 
			"	 ^^^^^^^^\n" + 
			"Missing1 cannot be resolved to a type\n" + 
			"----------\n" + 
			"2. ERROR in X.java (at line 3)\n" + 
			"	@Missing1 X.@Missing2 U fU;\n" + 
			"	             ^^^^^^^^\n" + 
			"Missing2 cannot be resolved to a type\n" + 
			"----------\n");
	}

	// bug 392862 - [1.8][compiler][null] Evaluate null annotations on array types
	// annotation on leaf type in 1-dim array
	public void testArrayType_01() {
		runNegativeTestWithLibs(
			new String[] {
				"Wrapper.java",
				  "public class Wrapper<T> {\n" +
				  "	T content;" +
				  "	public T content() { return content; }\n" +
				  "}\n",
				"A.java",
				  "import org.eclipse.jdt.annotation.*;\n" +
				  "public class A {\n" +
// Using Wrapper is a workaround until bug 391331 is fixed (to force the interesting annotation to be consumed as a type annotation):
				  "    void bar(Wrapper<@NonNull String[]> realStrings, Wrapper<@Nullable String[]> maybeStrings) {\n" +
				  "        System.out.println(realStrings.content()[0].toUpperCase()); // no problem\n" +
				  "        realStrings.content()[0] = null; // problem: cannot assign null as @NonNull element\n" +
				  "        System.out.println(maybeStrings.content()[0].toUpperCase()); // problem: element can be null\n" +
				  "        maybeStrings.content()[0] = null; // no problem\n" +
				  "    }\n" +
				  "}\n"},
		    "----------\n" + 
			"1. ERROR in A.java (at line 5)\n" + 
			"	realStrings.content()[0] = null; // problem: cannot assign null as @NonNull element\n" + 
			"	^^^^^^^^^^^^^^^^^^^^^^^^\n" + 
			"Null type mismatch: required \'@NonNull String\' but the provided value is null\n" + 
			"----------\n" + 
			"2. ERROR in A.java (at line 6)\n" + 
			"	System.out.println(maybeStrings.content()[0].toUpperCase()); // problem: element can be null\n" + 
			"	                   ^^^^^^^^^^^^^^^^^^^^^^^^^\n" + 
			"Potential null pointer access: array element may be null\n" + 
			"----------\n");
	}

	// bug 392862 - [1.8][compiler][null] Evaluate null annotations on array types
	// annotation on leaf type in 2-dim array
	public void testArrayType_02() {
		runNegativeTestWithLibs(
			new String[] {
				"Wrapper.java",
				  "public class Wrapper<T> {\n" +
				  "	T content;" +
				  "	public T content() { return content; }\n" +
				  "}\n",
				"A.java",
				  "import org.eclipse.jdt.annotation.*;\n" +
				  "public class A {\n" +
// Using Wrapper is a workaround until bug 391331 is fixed (to force the interesting annotation to be consumed as a type annotation):
				  "    void bar(Wrapper<@NonNull String[][]> realStrings, Wrapper<@Nullable String[][]> maybeStrings) {\n" +
				  "        System.out.println(realStrings.content()[0][0].toUpperCase()); // no problem\n" +
				  "        realStrings.content()[0][0] = null; // problem: cannot assign null as @NonNull element\n" +
				  "        System.out.println(maybeStrings.content()[0][0].toUpperCase()); // problem: element can be null\n" +
				  "        maybeStrings.content()[0][0] = null; // no problem\n" +
				  "    }\n" +
				  "}\n"},
		    "----------\n" + 
			"1. ERROR in A.java (at line 5)\n" + 
			"	realStrings.content()[0][0] = null; // problem: cannot assign null as @NonNull element\n" + 
			"	^^^^^^^^^^^^^^^^^^^^^^^^^^^\n" + 
			"Null type mismatch: required \'@NonNull String\' but the provided value is null\n" + 
			"----------\n" + 
			"2. ERROR in A.java (at line 6)\n" + 
			"	System.out.println(maybeStrings.content()[0][0].toUpperCase()); // problem: element can be null\n" + 
			"	                   ^^^^^^^^^^^^^^^^^^^^^^^^^^^^\n" + 
			"Potential null pointer access: array element may be null\n" + 
			"----------\n");
	}

	// bug 392862 - [1.8][compiler][null] Evaluate null annotations on array types
	// annotation on array type (1-dim array)
	public void testArrayType_03() {
		runNegativeTestWithLibs(
			new String[] {
				"A.java",
				  "import org.eclipse.jdt.annotation.*;\n" +
				  "public class A {\n" +
				  "    void array(String @NonNull[] realStringArray, String @Nullable[] maybeStringArray) {\n" +
				  "        @NonNull Object array;\n" +
				  "        array = realStringArray;  // no problem\n" +
				  "        realStringArray = null; 	 // problem: cannot assign null as @NonNull array\n" +
				  "        array = maybeStringArray; // problem: array can be null\n" +
				  "        maybeStringArray = null;  // no problem\n" +
				  "    }\n" +
				  "    void leaf(String @NonNull[] realStringArray, String @Nullable[] maybeStringArray, boolean b) {\n" +
				  "        @NonNull String string;\n" +
				  "        string = realStringArray[0];  // problem: unchecked conversion\n" +
				  "        realStringArray[0] = null; 	 // no problem\n" +
				  "        if (b)\n" +
				  "            string = maybeStringArray[0]; // problems: indexing nullable array & unchecked conversion\n" +
				  "        else\n" +
				  "            maybeStringArray[0] = null; 	 // problem: indexing nullable array\n" +
				  "        maybeStringArray[0] = null; 	 // problem protected by previous dereference\n" +
				  "    }\n" +
				  "}\n"},
		    "----------\n" + 
    		"1. ERROR in A.java (at line 6)\n" + 
    		"	realStringArray = null; 	 // problem: cannot assign null as @NonNull array\n" + 
    		"	                  ^^^^\n" + 
    		"Null type mismatch: required \'String @NonNull[]\' but the provided value is null\n" + 
		    "----------\n" + 
    		"2. ERROR in A.java (at line 7)\n" + 
    		"	array = maybeStringArray; // problem: array can be null\n" + 
    		"	        ^^^^^^^^^^^^^^^^\n" + 
    		"Null type mismatch (type annotations): required '@NonNull Object' but this expression has type 'String @Nullable[]'\n" + 
    		"----------\n" + 
    		"3. WARNING in A.java (at line 12)\n" + 
    		"	string = realStringArray[0];  // problem: unchecked conversion\n" + 
    		"	         ^^^^^^^^^^^^^^^^^^\n" + 
    		"Null type safety (type annotations): The expression of type 'String' needs unchecked conversion to conform to \'@NonNull String\'\n" + 
    		"----------\n" + 
    		"4. ERROR in A.java (at line 15)\n" + 
    		"	string = maybeStringArray[0]; // problems: indexing nullable array & unchecked conversion\n" + 
    		"	         ^^^^^^^^^^^^^^^^\n" + 
    		"Potential null pointer access: this expression has a '@Nullable' type\n" + 
    		"----------\n" + 
    		"5. WARNING in A.java (at line 15)\n" + 
    		"	string = maybeStringArray[0]; // problems: indexing nullable array & unchecked conversion\n" + 
    		"	         ^^^^^^^^^^^^^^^^^^^\n" + 
    		"Null type safety (type annotations): The expression of type 'String' needs unchecked conversion to conform to \'@NonNull String\'\n" + 
    		"----------\n" + 
    		"6. ERROR in A.java (at line 17)\n" + 
    		"	maybeStringArray[0] = null; 	 // problem: indexing nullable array\n" + 
    		"	^^^^^^^^^^^^^^^^\n" + 
    		"Potential null pointer access: this expression has a '@Nullable' type\n" + 
			"----------\n");
	}

	// bug 392862 - [1.8][compiler][null] Evaluate null annotations on array types
	// annotation on intermediate type in 2-dim array
	public void testArrayType_04() {
		runNegativeTestWithLibs(
			new String[] {
				"A.java",
				  "import org.eclipse.jdt.annotation.*;\n" +
				  "public class A {\n" +
				  "    void outer(String [] @NonNull[] realArrays, String [] @Nullable[] maybeArrays) {\n" +
				  "        @NonNull Object array;\n" +
				  "        array = realArrays; 		// problem: unchecked conversion\n" +
				  "        realArrays = null; 		// no problem, outer array is unspecified\n" +
				  "        array = maybeArrays; 	// problem: unchecked conversion\n" +
				  "        maybeArrays = null; 		// no problem\n" +
				  "    }\n" +
				  "    void inner(String [] @NonNull[] realArrays, String [] @Nullable[] maybeArrays) {\n" +
				  "        @NonNull Object array;\n" +
				  "        array = realArrays[0]; 	// no problem\n" +
				  "        realArrays[0] = null; 	// problem: cannot assign null to @NonNull array\n" +
				  "        array = maybeArrays[0]; 	// problem: element can be null\n" +
				  "        maybeArrays[0] = null; 	// no problem\n" +
				  "    }\n" +
				  "    void leaf(String [] @NonNull[] realArrays, String [] @Nullable[] maybeArrays) {\n" +
				  "        @NonNull Object array;\n" +
				  "        array = realArrays[0][0]; // problem: unchecked conversion\n" +
				  "        realArrays[0][0] = null;  // no problem, element type is unspecified\n" +
				  "        array = maybeArrays[0][0]; // problems: indexing nullable array & unchecked conversion\n" +
				  "        maybeArrays[0][0] = null; // problem: indexing nullable array\n" +
				  "    }\n" +
				  "}\n"},
		    "----------\n" + 
    		"1. WARNING in A.java (at line 5)\n" + 
    		"	array = realArrays; 		// problem: unchecked conversion\n" + 
    		"	        ^^^^^^^^^^\n" + 
    		"Null type safety (type annotations): The expression of type 'String [] @NonNull[]' needs unchecked conversion to conform to \'@NonNull Object\'\n" + 
		    "----------\n" + 
			"2. WARNING in A.java (at line 7)\n" + 
    		"	array = maybeArrays; 	// problem: unchecked conversion\n" + 
    		"	        ^^^^^^^^^^^\n" + 
    		"Null type safety (type annotations): The expression of type 'String [] @Nullable[]' needs unchecked conversion to conform to \'@NonNull Object\'\n" + 
			"----------\n" + 
			"3. ERROR in A.java (at line 13)\n" + 
			"	realArrays[0] = null; 	// problem: cannot assign null to @NonNull array\n" + 
			"	^^^^^^^^^^^^^\n" + 
			"Null type mismatch: required \'String @NonNull[]\' but the provided value is null\n" + 
			"----------\n" + 
			"4. ERROR in A.java (at line 14)\n" +
			"	array = maybeArrays[0]; 	// problem: element can be null\n" +
			"	        ^^^^^^^^^^^^^^\n" + 
			"Null type mismatch (type annotations): required '@NonNull Object' but this expression has type 'String @Nullable[]'\n" + 
			"----------\n" + 
			"5. WARNING in A.java (at line 19)\n" +
			"	array = realArrays[0][0]; // problem: unchecked conversion\n" +
			"	        ^^^^^^^^^^^^^^^^\n" +
    		"Null type safety (type annotations): The expression of type 'String' needs unchecked conversion to conform to \'@NonNull Object\'\n" + 
			"----------\n" + 
			"6. ERROR in A.java (at line 21)\n" +
			"	array = maybeArrays[0][0]; // problems: indexing nullable array & unchecked conversion\n" +
			"	        ^^^^^^^^^^^^^^\n" +
    		"Potential null pointer access: array element may be null\n" + 
			"----------\n" + 
			"7. WARNING in A.java (at line 21)\n" +
			"	array = maybeArrays[0][0]; // problems: indexing nullable array & unchecked conversion\n" +
			"	        ^^^^^^^^^^^^^^^^^\n" +
			"Null type safety (type annotations): The expression of type 'String' needs unchecked conversion to conform to \'@NonNull Object\'\n" +
			"----------\n" + 
			"8. ERROR in A.java (at line 22)\n" + 
			"	maybeArrays[0][0] = null; // problem: indexing nullable array\n" + 
			"	^^^^^^^^^^^^^^\n" + 
			"Potential null pointer access: array element may be null\n" + 
			"----------\n");
	}

	// bug 392862 - [1.8][compiler][null] Evaluate null annotations on array types
	// mismatches against outer array type, test display of type annotation in error messages
	public void testArrayType_05() {
		runNegativeTestWithLibs(
			new String[] {
				"A.java",
				  "import org.eclipse.jdt.annotation.*;\n" +
				  "public class A {\n" +
				  "    void outer(String @NonNull[] @NonNull[] realArrays, String @NonNull[] @Nullable[] maybeArrays, String @Nullable[][] unknownArrays) {\n" +
				  "        realArrays[0] = maybeArrays[0];		// problem: inner array can be null\n" +
				  "        realArrays[0] = unknownArrays[0];	// problems: inner array is unspecified, outer can be null\n" +
				  "    }\n" +
				  "    void oneDim(String @Nullable[] maybeStrings, String[] unknownStrings) {\n" +
				  "        String @NonNull[] s = maybeStrings;\n" +
				  "        s = unknownStrings;\n" +
				  "        consume(maybeStrings);\n" +
				  "        consume(unknownStrings);\n" +
				  "    }\n" +
				  "    void consume(String @NonNull[] s) {};\n" +
				  "}\n"},
			"----------\n" + 
			"1. ERROR in A.java (at line 4)\n" + 
			"	realArrays[0] = maybeArrays[0];		// problem: inner array can be null\n" + 
			"	^^^^^^^^^^^^^\n" + 
			"Null type mismatch: required \'String @NonNull[]\' but the provided value is inferred as @Nullable\n" + 
			"----------\n" + 
			"2. WARNING in A.java (at line 5)\n" + 
			"	realArrays[0] = unknownArrays[0];	// problems: inner array is unspecified, outer can be null\n" + 
			"	^^^^^^^^^^^^^\n" + 
			"Null type safety (type annotations): The expression of type 'String[]' needs unchecked conversion to conform to \'String @NonNull[]\'\n" + 
			"----------\n" + 
			"3. ERROR in A.java (at line 5)\n" + 
			"	realArrays[0] = unknownArrays[0];	// problems: inner array is unspecified, outer can be null\n" + 
			"	                ^^^^^^^^^^^^^\n" + 
			"Potential null pointer access: this expression has a \'@Nullable\' type\n" + 
			"----------\n" + 
			"4. ERROR in A.java (at line 8)\n" + 
			"	String @NonNull[] s = maybeStrings;\n" + 
			"	                      ^^^^^^^^^^^^\n" + 
			"Null type mismatch (type annotations): required \'String @NonNull[]\' but this expression has type \'String @Nullable[]\'\n" + 
			"----------\n" + 
			"5. WARNING in A.java (at line 9)\n" + 
			"	s = unknownStrings;\n" + 
			"	    ^^^^^^^^^^^^^^\n" + 
			"Null type safety (type annotations): The expression of type \'String[]\' needs unchecked conversion to conform to \'String @NonNull[]\'\n" + 
			"----------\n" + 
			"6. ERROR in A.java (at line 10)\n" + 
			"	consume(maybeStrings);\n" + 
			"	        ^^^^^^^^^^^^\n" + 
			"Null type mismatch (type annotations): required \'String @NonNull[]\' but this expression has type \'String @Nullable[]\'\n" + 
			"----------\n" + 
			"7. WARNING in A.java (at line 11)\n" + 
			"	consume(unknownStrings);\n" + 
			"	        ^^^^^^^^^^^^^^\n" + 
			"Null type safety (type annotations): The expression of type \'String[]\' needs unchecked conversion to conform to \'String @NonNull[]\'\n" + 
			"----------\n");
	}

	// bug 392862 - [1.8][compiler][null] Evaluate null annotations on array types
	// more compiler messages
	public void testArrayType_10() {
		runNegativeTestWithLibs(
			new String[] {
				"A.java",
				  "import org.eclipse.jdt.annotation.*;\n" +
				  "public class A {\n" +
				  "    void outer(String @NonNull[] @NonNull[] realArrays, String @NonNull[] @Nullable[] maybeArrays, String @Nullable[][] unknownArrays, String @NonNull[][] mixedArrays) {\n" +
				  "        realArrays = maybeArrays;			// problem on inner dimension!\n" +
				  "        realArrays = unknownArrays; 			// problems on both dimensions\n" +
				  "        maybeArrays = realArrays;			// problem on inner dimension\n" +
				  "        unknownArrays = maybeArrays;			// no problem: outer @NonNull is compatible to expected @Nullable, inner @Nullable is compatible to inner unspecified\n" +
				  "        realArrays = mixedArrays;			// problem on inner\n" +
				  "        maybeArrays = mixedArrays;			// problem on inner\n" +
				  "        consume(maybeArrays, mixedArrays, maybeArrays);\n" +
				  "    }\n" +
				  "    void consume(String @NonNull[] @NonNull[] realStrings, String @NonNull[] @Nullable[] maybeArrays, String @Nullable[][] unknownArrays) {\n" +
				  "    }\n" +
				  "}\n"},
			"----------\n" + 
			"1. ERROR in A.java (at line 4)\n" + 
			"	realArrays = maybeArrays;			// problem on inner dimension!\n" + 
			"	             ^^^^^^^^^^^\n" + 
			"Null type mismatch (type annotations): required \'String @NonNull[] @NonNull[]\' but this expression has type \'String @NonNull[] @Nullable[]\'\n" + 
			"----------\n" + 
			"2. ERROR in A.java (at line 5)\n" + 
			"	realArrays = unknownArrays; 			// problems on both dimensions\n" + 
			"	             ^^^^^^^^^^^^^\n" + 
			"Null type mismatch (type annotations): required \'String @NonNull[] @NonNull[]\' but this expression has type \'String @Nullable[] []\'\n" + 
			"----------\n" + 
			"3. ERROR in A.java (at line 6)\n" + 
			"	maybeArrays = realArrays;			// problem on inner dimension\n" + 
			"	              ^^^^^^^^^^\n" + 
			"Null type mismatch (type annotations): required \'String @NonNull[] @Nullable[]\' but this expression has type \'String @NonNull[] @NonNull[]\'\n" + 
			"----------\n" + 
			"4. WARNING in A.java (at line 8)\n" + 
			"	realArrays = mixedArrays;			// problem on inner\n" + 
			"	             ^^^^^^^^^^^\n" + 
			"Null type safety (type annotations): The expression of type \'String @NonNull[] []\' needs unchecked conversion to conform to \'String @NonNull[] @NonNull[]\'\n" + 
			"----------\n" + 
			"5. WARNING in A.java (at line 9)\n" + 
			"	maybeArrays = mixedArrays;			// problem on inner\n" + 
			"	              ^^^^^^^^^^^\n" + 
			"Null type safety (type annotations): The expression of type \'String @NonNull[] []\' needs unchecked conversion to conform to \'String @NonNull[] @Nullable[]\'\n" + 
			"----------\n" + 
			"6. ERROR in A.java (at line 10)\n" + 
			"	consume(maybeArrays, mixedArrays, maybeArrays);\n" + 
			"	        ^^^^^^^^^^^\n" + 
			"Null type mismatch (type annotations): required \'String @NonNull[] @NonNull[]\' but this expression has type \'String @NonNull[] @Nullable[]\'\n" + 
			"----------\n" + 
			"7. WARNING in A.java (at line 10)\n" + 
			"	consume(maybeArrays, mixedArrays, maybeArrays);\n" + 
			"	                     ^^^^^^^^^^^\n" + 
			"Null type safety (type annotations): The expression of type \'String @NonNull[] []\' needs unchecked conversion to conform to \'String @NonNull[] @Nullable[]\'\n" + 
			"----------\n");
	}
	
	// combine flow info on outer type with annotation analysis for inners
	public void testArrayType_11() {
		runNegativeTestWithLibs(
			new String[] {
				"ArrayTest.java",
				"import org.eclipse.jdt.annotation.*;\n" + 
				"\n" + 
				"public class ArrayTest {\n" + 
				"	\n" + 
				"	@NonNull Object @NonNull[] test1(@NonNull Object @Nullable[] in) {\n" + 
				"		if (in == null) throw new NullPointerException(); \n" + 
				"		return in; // array needs check, element is OK\n" + 
				"	}\n" + 
				"	@NonNull Object @NonNull[] test2(@Nullable Object @Nullable[] in) {\n" + 
				"		if (in == null) throw new NullPointerException(); \n" + 
				"		return in; // array needs check, element is NOK\n" + 
				"	}\n" + 
				"	@NonNull Object @NonNull[]@NonNull[] test3(@NonNull Object @Nullable[][] in) {\n" + 
				"		if (in == null) throw new NullPointerException(); \n" + 
				"		return in; // outer needs check, inner is unchecked, element is OK\n" + 
				"	}\n" + 
				"	@NonNull Object @NonNull[]@NonNull[] test4(@Nullable Object @Nullable[][] in) {\n" + 
				"		if (in == null) throw new NullPointerException(); \n" + 
				"		return in; // outer needs check, inner is unchecked, element is NOK\n" + 
				"	}\n" + 
				"	@NonNull Object @NonNull[]@NonNull[] test5(@NonNull Object @Nullable[]@Nullable[] in) {\n" + 
				"		if (in == null) throw new NullPointerException(); \n" + 
				"		return in; // outer needs check, inner is NOK, element is OK\n" + 
				"	}\n" + 
				"	@NonNull Object @NonNull[]@NonNull[] test6(@NonNull Object @Nullable[]@NonNull[] in) {\n" + 
				"		if (in == null) throw new NullPointerException(); \n" + 
				"		return in; // outer needs check, inner is OK, element is OK\n" + 
				"	}\n" + 
				"}\n"
			},
			"----------\n" + 
			"1. ERROR in ArrayTest.java (at line 11)\n" + 
			"	return in; // array needs check, element is NOK\n" + 
			"	       ^^\n" + 
			"Null type mismatch (type annotations): required \'@NonNull Object @NonNull[]\' but this expression has type \'@Nullable Object @Nullable[]\'\n" + 
			"----------\n" + 
			"2. WARNING in ArrayTest.java (at line 15)\n" + 
			"	return in; // outer needs check, inner is unchecked, element is OK\n" + 
			"	       ^^\n" + 
			"Null type safety (type annotations): The expression of type \'@NonNull Object @Nullable[] []\' needs unchecked conversion to conform to \'@NonNull Object @NonNull[] @NonNull[]\'\n" + 
			"----------\n" + 
			"3. ERROR in ArrayTest.java (at line 19)\n" + 
			"	return in; // outer needs check, inner is unchecked, element is NOK\n" + 
			"	       ^^\n" + 
			"Null type mismatch (type annotations): required \'@NonNull Object @NonNull[] @NonNull[]\' but this expression has type \'@Nullable Object @Nullable[] []\'\n" + 
			"----------\n" + 
			"4. ERROR in ArrayTest.java (at line 23)\n" + 
			"	return in; // outer needs check, inner is NOK, element is OK\n" + 
			"	       ^^\n" + 
			"Null type mismatch (type annotations): required \'@NonNull Object @NonNull[] @NonNull[]\' but this expression has type \'@NonNull Object @Nullable[] @Nullable[]\'\n" + 
			"----------\n");
	}
	
	// https://bugs.eclipse.org/403216 - [1.8][null] TypeReference#captureTypeAnnotations treats type annotations as type argument annotations 
	public void testBug403216_1() {
		runConformTestWithLibs(
			new String[] {
				"Test.java",
				"import java.lang.annotation.ElementType;\n" + 
				"import java.lang.annotation.Target;\n" + 
				"\n" + 
				"public class Test {}\n" + 
				"\n" + 
				"class X {\n" + 
				"	class Y {\n" + 
				"		public void foo( @A X. @B Y this) {}\n" + 
				"	}\n" + 
				"}\n" + 
				"@Target(value={ElementType.TYPE_USE})\n" + 
				"@interface A {}\n" + 
				"@Target(value={ElementType.TYPE_USE})\n" + 
				"@interface B {}\n"
			},
			null,
			"");
	}

	// issue from https://bugs.eclipse.org/bugs/show_bug.cgi?id=403216#c7
	public void testBug403216_2() {
		runConformTestWithLibs(
			new String[] {
				"X.java",
				"import org.eclipse.jdt.annotation.*;\n" +
				"import java.util.*;\n" +
				"public class X {\n" +
				"    void test(List<@NonNull String> strings) {\n" + 
				"        List<String> someStrings;\n" + 
				"        someStrings = strings;\n" +
				"    }\n" +
				"}\n"
			},
			getCompilerOptions(),
			"");
	}
	
	// https://bugs.eclipse.org/bugs/show_bug.cgi?id=403216#c9 
	public void testBug403216_3a() {
		runNegativeTestWithLibs(
			new String[] {
				"Test.java",
				"import java.lang.annotation.ElementType;\n" + 
				"import java.lang.annotation.Target;\n" +
				"import org.eclipse.jdt.annotation.*;\n" + 
				"\n" + 
				"public class Test {}\n" + 
				"\n" + 
				"class X {\n" + 
				"	class Y {\n" + 
				"		public void foo( @A X. @NonNull Y this) {}\n" + 
				"	}\n" + 
				"}\n" + 
				"@Target(value={ElementType.TYPE_USE})\n" + 
				"@interface A {}\n"
			},
			getCompilerOptions(),
			"----------\n" + 
			"1. ERROR in Test.java (at line 9)\n" + 
			"	public void foo( @A X. @NonNull Y this) {}\n" + 
			"	                 ^^^^^^^^^^^^^^^^\n" + 
			"Nullness annotations are not applicable at this location \n" + 
			"----------\n");
	}

	// https://bugs.eclipse.org/bugs/show_bug.cgi?id=403216#c9 
	public void testBug403216_3b() {
		runConformTestWithLibs(
			new String[] {
				"Test.java",
				"import java.lang.annotation.ElementType;\n" + 
				"import java.lang.annotation.Target;\n" +
				"\n" + 
				"public class Test {}\n" + 
				"\n" + 
				"class X {\n" + 
				"	class Y {\n" + 
				"		public void foo( @A X. @A Y this) {}\n" + 
				"	}\n" + 
				"}\n" + 
				"@Target(value={ElementType.TYPE_USE})\n" + 
				"@interface A {}\n"
			},
			getCompilerOptions(),
			"");
	}

	// https://bugs.eclipse.org/403457 - [1.8][compiler] NPE in WildcardBinding.signature
	public void testBug403457_1() {
		runNegativeTestWithLibs(
			new String[] {
				"X.java",
				"import java.lang.annotation.ElementType;\n" + 
				"import java.lang.annotation.Target;\n" + 
				"import org.eclipse.jdt.annotation.*;\n" + 
				"\n" + 
				"public class X {\n" + 
				"	void foo(Map<@Marker ? super @Marker Object, @Marker ? extends @Marker String> m){}\n" + 
				"   void goo(Map<@Marker ? extends @Marker Object, @Marker ? super @Marker String> m){}\n" + 
				"}\n" + 
				"\n" + 
				"@Target(ElementType.TYPE_USE)\n" + 
				"@interface Marker {\n" + 
				"	\n" + 
				"}\n"
			},
			"----------\n" + 
			"1. ERROR in X.java (at line 6)\n" + 
			"	void foo(Map<@Marker ? super @Marker Object, @Marker ? extends @Marker String> m){}\n" + 
			"	         ^^^\n" + 
			"Map cannot be resolved to a type\n" + 
			"----------\n" + 
			"2. ERROR in X.java (at line 7)\n" + 
			"	void goo(Map<@Marker ? extends @Marker Object, @Marker ? super @Marker String> m){}\n" + 
			"	         ^^^\n" + 
			"Map cannot be resolved to a type\n" + 
			"----------\n");
	}

	// https://bugs.eclipse.org/403457 - [1.8][compiler] NPE in WildcardBinding.signature
	// variant with null annotations
	public void testBug403457_2() {
		runNegativeTestWithLibs(
			new String[] {
				"X.java",
				"// import java.util.Map;\n" +
				"import org.eclipse.jdt.annotation.*;\n" + 
				"\n" + 
				"public class X {\n" + 
				"	void foo(Map<@Nullable ? super @Nullable Object, @Nullable ? extends @Nullable String> m){}\n" + 
				"   void goo(Map<@Nullable ? extends @Nullable Object, @Nullable ? super @Nullable String> m){}\n" + 
				"}\n"
			},
			"----------\n" + 
			"1. ERROR in X.java (at line 5)\n" + 
			"	void foo(Map<@Nullable ? super @Nullable Object, @Nullable ? extends @Nullable String> m){}\n" + 
			"	         ^^^\n" + 
			"Map cannot be resolved to a type\n" + 
			"----------\n" + 
			"2. ERROR in X.java (at line 6)\n" + 
			"	void goo(Map<@Nullable ? extends @Nullable Object, @Nullable ? super @Nullable String> m){}\n" + 
			"	         ^^^\n" + 
			"Map cannot be resolved to a type\n" + 
			"----------\n");
	}

	// storing and decoding null-type-annotations to/from classfile: RETURN_TYPE
	public void testBinary01() {
		Map customOptions = getCompilerOptions();
		customOptions.put(JavaCore.COMPILER_PB_POTENTIAL_NULL_REFERENCE, JavaCore.ERROR);
		runConformTestWithLibs(
				new String[] {
					"p/X.java",
					"package p;\n" +
					"import java.util.List;\n" +
					"import org.eclipse.jdt.annotation.*;\n" +
					"public class X {\n" +
					"	public List<@Nullable String> getSomeStrings() { return null; }\n" +
					"}\n"
				},
				customOptions,
				"");
		runNegativeTestWithLibs(
				new String[] {
					"Y.java",
					"import p.X;\n" +
					"public class Y {\n" +
					"	public void test(X x) {\n" +
					"		String s0 = x.getSomeStrings().get(0);\n" +
					"		System.out.println(s0.toUpperCase());\n" +
					"	}\n" +
					"}\n"
				}, 
				customOptions,
				"----------\n" + 
				"1. ERROR in Y.java (at line 5)\n" + 
				"	System.out.println(s0.toUpperCase());\n" + 
				"	                   ^^\n" + 
				"Potential null pointer access: The variable s0 may be null at this location\n" + 
				"----------\n"
				);
	}

	// storing and decoding null-type-annotations to/from classfile: METHOD_FORMAL_PARAMETER & METHOD_RECEIVER
	// Note: receiver annotation is not evaluated by the compiler, this part of the test only serves debugging purposes.
	public void testBinary02() {
		Map customOptions = getCompilerOptions();
		customOptions.put(JavaCore.COMPILER_PB_POTENTIAL_NULL_REFERENCE, JavaCore.ERROR);
		runConformTestWithLibs(
				new String[] {
					"p/X.java",
					"package p;\n" +
					"import java.util.List;\n" +
					"import org.eclipse.jdt.annotation.*;\n" +
					"import static java.lang.annotation.ElementType.*;\n" +
					"import java.lang.annotation.*;\n" +
					"@Retention(RetentionPolicy.CLASS)\n" +
					"@Target(TYPE_USE)\n" +
					"@interface Immutable {}\n" +
					"public class X {\n" +
					"	public void setAllStrings(@Immutable X this, int dummy, List<@NonNull String> ss) { }\n" +
					"}\n"
				},
				customOptions,
				"");
		runNegativeTestWithLibs(
				new String[] {
					"Y.java",
					"import p.X;\n" +
					"import java.util.List;\n" +
					"import org.eclipse.jdt.annotation.*;\n" +
					"public class Y {\n" +
					"	public void test(X x, List<@Nullable String> ss) {\n" +
					"		x.setAllStrings(-1, ss);\n" +
					"	}\n" +
					"}\n"
				}, 
				customOptions,
				"----------\n" + 
				"1. ERROR in Y.java (at line 6)\n" + 
				"	x.setAllStrings(-1, ss);\n" + 
				"	                    ^^\n" + 
				"Null type mismatch (type annotations): required \'List<@NonNull String>\' but this expression has type \'List<@Nullable String>\'\n" + 
				"----------\n"
				);
	}

	// storing and decoding null-type-annotations to/from classfile: FIELD
	public void testBinary03() {
		Map customOptions = getCompilerOptions();
		customOptions.put(JavaCore.COMPILER_PB_POTENTIAL_NULL_REFERENCE, JavaCore.ERROR);
		customOptions.put(JavaCore.COMPILER_PB_MISSING_SERIAL_VERSION, JavaCore.IGNORE);
		runConformTestWithLibs(
				new String[] {
					"p/X1.java",
					"package p;\n" +
					"import org.eclipse.jdt.annotation.*;\n" +
					"public abstract class X1 {\n" +
					"	public static String @Nullable [] f1 = null;\n" +
					"	public static String [] @Nullable [] f2 = new String[] @Nullable[] { null };\n" +
					"}\n"
				},
				customOptions,
				"");
		runNegativeTestWithLibs(
				new String[] {
					"Y1.java",
					"import p.X1;\n" +
					"public class Y1 {\n" +
					"	public void test() {\n" +
					"		System.out.println(p.X1.f1.length);\n" +
					"		System.out.println(X1.f2[0].length);\n" +
					"	}\n" +
					"}\n"
				}, 
				customOptions,
				"----------\n" + 
				"1. ERROR in Y1.java (at line 4)\n" + 
				"	System.out.println(p.X1.f1.length);\n" + 
				"	                        ^^\n" + 
				"Potential null pointer access: this expression has a '@Nullable' type\n" + 
				"----------\n" + 
				"2. ERROR in Y1.java (at line 5)\n" + 
				"	System.out.println(X1.f2[0].length);\n" + 
				"	                   ^^^^^^^^\n" + 
				"Potential null pointer access: array element may be null\n" + 
				"----------\n"
				);
	}

	// storing and decoding null-type-annotations to/from classfile: SUPER_TYPE
	public void testBinary04() {
		Map customOptions = getCompilerOptions();
		customOptions.put(JavaCore.COMPILER_PB_POTENTIAL_NULL_REFERENCE, JavaCore.ERROR);
		customOptions.put(JavaCore.COMPILER_PB_MISSING_SERIAL_VERSION, JavaCore.IGNORE);
		runConformTestWithLibs(
				new String[] {
					"p/X1.java",
					"package p;\n" +
					"import java.util.ArrayList;\n" +
					"import org.eclipse.jdt.annotation.*;\n" +
					"public abstract class X1 extends ArrayList<@Nullable String> {\n" +
					"}\n",
					"p/X2.java",
					"package p;\n" +
					"import java.util.List;\n" +
					"import org.eclipse.jdt.annotation.*;\n" +
					"public abstract class X2 implements List<@Nullable String> {\n" +
					"}\n"
				},
				customOptions,
				"");
		runNegativeTestWithLibs(
				new String[] {
					"Y1.java",
					"import p.X1;\n" +
					"public class Y1 {\n" +
					"	public void test(X1 x) {\n" +
					"		String s0 = x.get(0);\n" +
					"		System.out.println(s0.toUpperCase());\n" +
					"	}\n" +
					"}\n",
					"Y2.java",
					"import p.X2;\n" +
					"public class Y2 {\n" +
					"	public void test(X2 x) {\n" +
					"		String s0 = x.get(0);\n" +
					"		System.out.println(s0.toUpperCase());\n" +
					"	}\n" +
					"}\n"
				}, 
				customOptions,
				"----------\n" + 
				"1. ERROR in Y1.java (at line 5)\n" + 
				"	System.out.println(s0.toUpperCase());\n" + 
				"	                   ^^\n" + 
				"Potential null pointer access: The variable s0 may be null at this location\n" +
				"----------\n" +
				"----------\n" +
				"1. ERROR in Y2.java (at line 5)\n" + 
				"	System.out.println(s0.toUpperCase());\n" + 
				"	                   ^^\n" + 
				"Potential null pointer access: The variable s0 may be null at this location\n" + 
				"----------\n"
				);
	}

	// storing and decoding null-type-annotations to/from classfile: CLASS_TYPE_PARAMETER & METHOD_TYPE_PARAMETER
	public void testBinary05() {
		Map customOptions = getCompilerOptions();
		customOptions.put(JavaCore.COMPILER_PB_POTENTIAL_NULL_REFERENCE, JavaCore.ERROR);
		customOptions.put(JavaCore.COMPILER_PB_MISSING_SERIAL_VERSION, JavaCore.IGNORE);
		runConformTestWithLibs(
				new String[] {
					"p/X1.java",
					"package p;\n" +
					"import java.util.ArrayList;\n" +
					"import org.eclipse.jdt.annotation.*;\n" +
					"public abstract class X1<@NonNull T> extends ArrayList<T> {\n" +
					"    public <@Nullable S> void foo(S s) {}\n" +
					"}\n"
				},
				customOptions,
				"");
		runNegativeTestWithLibs(
				new String[] {
					"Y1.java",
					"import p.X1;\n" +
					"import org.eclipse.jdt.annotation.*;\n" +
					"public class Y1 {\n" +
					"	X1<@Nullable String> maybeStrings;\n" + // incompatible: T is constrained to @NonNull
					"	void test(X1<@NonNull String> x) {\n" + // OK
					"		x.<@NonNull Object>foo(new Object());\n" + // incompatible: S is constrained to @Nullable
					"	}\n" +
					"}\n"
				}, 
				customOptions,
				"----------\n" + 
				"1. ERROR in Y1.java (at line 4)\n" + 
				"	X1<@Nullable String> maybeStrings;\n" + 
				"	   ^^^^^^^^^^^^^^^^\n" + 
				"Null constraint mismatch: The type \'@Nullable String\' is not a valid substitute for the type parameter \'@NonNull T extends Object\'\n" + 
				"----------\n" + 
				"2. ERROR in Y1.java (at line 6)\n" + 
				"	x.<@NonNull Object>foo(new Object());\n" + 
				"	   ^^^^^^^^^^^^^^^\n" + 
				"Null constraint mismatch: The type \'@NonNull Object\' is not a valid substitute for the type parameter \'@Nullable S extends Object\'\n" + 
				"----------\n");
	}

	// storing and decoding null-type-annotations to/from classfile: CLASS_TYPE_PARAMETER_BOUND & METHOD_TYPE_PARAMETER_BOUND
	public void testBinary06() {
		Map customOptions = getCompilerOptions();
		customOptions.put(JavaCore.COMPILER_PB_POTENTIAL_NULL_REFERENCE, JavaCore.ERROR);
		customOptions.put(JavaCore.COMPILER_PB_MISSING_SERIAL_VERSION, JavaCore.IGNORE);
		runNegativeTestWithLibs(
				new String[] {
					"p/X1.java",
					"package p;\n" +
					"import java.util.ArrayList;\n" +
					"import org.eclipse.jdt.annotation.*;\n" +
					"public abstract class X1<T extends @NonNull Object> extends ArrayList<T> {\n" +
					"    public <U, V extends @Nullable Object> void foo(U u, V v) {}\n" +
					"}\n",
					"p/X2.java", 
					"package p;\n"+
					"import org.eclipse.jdt.annotation.*;\n" +
					"public class X2<@NonNull W extends @Nullable Object> {}\n" // incompatible constraints
				},
				customOptions,
				"----------\n" + 
				"1. ERROR in p\\X2.java (at line 3)\n" + 
				"	public class X2<@NonNull W extends @Nullable Object> {}\n" + 
				"	                                   ^^^^^^^^^\n" + 
				"This nullness annotation conflicts with a \'@NonNull\' annotation which is effective on the same type parameter \n" + 
				"----------\n");
		// fix the bug:		
		runConformTestWithLibs(
				new String[] {
					"p/X1.java",
					"package p;\n" +
					"import java.util.ArrayList;\n" +
					"import org.eclipse.jdt.annotation.*;\n" +
					"public abstract class X1<T extends @NonNull Object> extends ArrayList<T> {\n" +
					"    public <U, V extends @Nullable Object> void foo(U u, V v) {}\n" +
					"}\n",
					"p/X2.java", 
					"package p;\n"+
					"import org.eclipse.jdt.annotation.*;\n" +
					"public class X2<@Nullable W extends Object> {}\n"
				},
				customOptions,
				"");
		runNegativeTestWithLibs(
				new String[] {
					"Y1.java",
					"import p.X1;\n" +
					"import p.X2;\n" +
					"import org.eclipse.jdt.annotation.*;\n" +
					"public class Y1 {\n" +
					"	X1<@Nullable String> maybeStrings;\n" + // incompatible: T has a bound constrained to @NonNull
					"   X2<@NonNull String> strings;\n" +       // incompatible: W is constrained to @Nullable
					"	void test(X1<@NonNull String> x) {\n" + // OK
					"		x.<Y1, @NonNull Object>foo(this, new Object());\n" + // incompatible: V is constrained to @Nullable via superclass
					"	}\n" +
					"}\n"
				}, 
				customOptions,
				"----------\n" + 
				"1. ERROR in Y1.java (at line 5)\n" + 
				"	X1<@Nullable String> maybeStrings;\n" + 
				"	   ^^^^^^^^^^^^^^^^\n" + 
				"Null constraint mismatch: The type \'@Nullable String\' is not a valid substitute for the type parameter \'@NonNull T extends @NonNull Object\'\n" + 
				"----------\n" + 
				"2. ERROR in Y1.java (at line 6)\n" + 
				"	X2<@NonNull String> strings;\n" + 
				"	   ^^^^^^^^^^^^^^^\n" + 
				"Null constraint mismatch: The type \'@NonNull String\' is not a valid substitute for the type parameter \'@Nullable W extends Object\'\n" + 
				"----------\n" + 
				"3. ERROR in Y1.java (at line 8)\n" + 
				"	x.<Y1, @NonNull Object>foo(this, new Object());\n" + 
				"	       ^^^^^^^^^^^^^^^\n" + 
				"Null constraint mismatch: The type \'@NonNull Object\' is not a valid substitute for the type parameter \'@Nullable V extends @Nullable Object'\n" + 
				"----------\n"
				);
	}

	// storing and decoding null-type-annotations to/from classfile: CLASS_TYPE_PARAMETER_BOUND & METHOD_TYPE_PARAMETER_BOUND
	// variant: qualified type references
	public void testBinary06b() {
		Map customOptions = getCompilerOptions();
		customOptions.put(JavaCore.COMPILER_PB_POTENTIAL_NULL_REFERENCE, JavaCore.ERROR);
		customOptions.put(JavaCore.COMPILER_PB_MISSING_SERIAL_VERSION, JavaCore.IGNORE);
		runNegativeTestWithLibs(
				new String[] {
					"p/X1.java",
					"package p;\n" +
					"import java.util.ArrayList;\n" +
					"import org.eclipse.jdt.annotation.*;\n" +
					"public abstract class X1<T extends java.lang.@NonNull Object> extends ArrayList<T> {\n" +
					"    public <U, V extends java.lang.@Nullable Object> void foo(U u, V v) {}\n" +
					"}\n",
					"p/X2.java", 
					"package p;\n"+
					"import org.eclipse.jdt.annotation.*;\n" +
					"public class X2<@NonNull W extends java.lang.@Nullable Object> {}\n" // incompatible constraints
				},
				customOptions,
				"----------\n" + 
				"1. ERROR in p\\X2.java (at line 3)\n" + 
				"	public class X2<@NonNull W extends java.lang.@Nullable Object> {}\n" + 
				"	                                             ^^^^^^^^^\n" + 
				"This nullness annotation conflicts with a \'@NonNull\' annotation which is effective on the same type parameter \n" + 
				"----------\n");
		// fix the bug:		
		runConformTestWithLibs(
				new String[] {
					"p/X1.java",
					"package p;\n" +
					"import java.util.ArrayList;\n" +
					"import org.eclipse.jdt.annotation.*;\n" +
					"public abstract class X1<T extends java.lang.@NonNull Object> extends ArrayList<T> {\n" +
					"    public <U, V extends java.lang.@Nullable Object> void foo(U u, V v) {}\n" +
					"}\n",
					"p/X2.java", 
					"package p;\n"+
					"import org.eclipse.jdt.annotation.*;\n" +
					"public class X2<@Nullable W extends Object> {}\n"
				},
				customOptions,
				"");
		runNegativeTestWithLibs(
				new String[] {
					"Y1.java",
					"import org.eclipse.jdt.annotation.*;\n" +
					"public class Y1 {\n" +
					"	p.X1<java.lang.@Nullable String> maybeStrings;\n" + // incompatible: T has a bound constrained to @NonNull
					"   p.X2<java.lang.@NonNull String> strings;\n" +       // incompatible: W is constrained to @Nullable
					"	void test(p.X1<java.lang.@NonNull String> x) {\n" + // OK
					"		x.<Y1, java.lang.@NonNull Object>foo(this, new Object());\n" + // incompatible: V is constrained to @Nullable via superclass
					"	}\n" +
					"}\n"
				}, 
				customOptions,
				"----------\n" + 
				"1. ERROR in Y1.java (at line 3)\n" + 
				"	p.X1<java.lang.@Nullable String> maybeStrings;\n" + 
				"	     ^^^^^^^^^^^^^^^^^^^^^^^^^^\n" + 
				"Null constraint mismatch: The type \'@Nullable String\' is not a valid substitute for the type parameter \'@NonNull T extends @NonNull Object\'\n" + 
				"----------\n" + 
				"2. ERROR in Y1.java (at line 4)\n" + 
				"	p.X2<java.lang.@NonNull String> strings;\n" + 
				"	     ^^^^^^^^^^^^^^^^^^^^^^^^^\n" + 
				"Null constraint mismatch: The type \'@NonNull String\' is not a valid substitute for the type parameter \'@Nullable W extends Object\'\n" + 
				"----------\n" + 
				"3. ERROR in Y1.java (at line 6)\n" + 
				"	x.<Y1, java.lang.@NonNull Object>foo(this, new Object());\n" + 
				"	       ^^^^^^^^^^^^^^^^^^^^^^^^^\n" + 
				"Null constraint mismatch: The type \'@NonNull Object\' is not a valid substitute for the type parameter \'@Nullable V extends @Nullable Object\'\n" + 
				"----------\n"
				);
	}

	// storing and decoding null-type-annotations to/from classfile: method with all kinds of type annotations
	public void testBinary07() {
		Map customOptions = getCompilerOptions();
		customOptions.put(JavaCore.COMPILER_PB_POTENTIAL_NULL_REFERENCE, JavaCore.ERROR);
		customOptions.put(JavaCore.COMPILER_PB_MISSING_SERIAL_VERSION, JavaCore.IGNORE);
		runConformTestWithLibs(
				new String[] {
					"p/X1.java",
					"package p;\n" +
					"import java.util.*;\n" +
					"import org.eclipse.jdt.annotation.*;\n" +
					"import static java.lang.annotation.ElementType.*;\n" +
					"import java.lang.annotation.*;\n" +
					"@Retention(RetentionPolicy.CLASS)\n" +
					"@Target(TYPE_USE)\n" +
					"@interface Immutable {}\n" +
					"public abstract class X1 {\n" +
					"    public <@NonNull U, V extends @Nullable Object> List<@NonNull Map<Object, @NonNull String>> foo(@Immutable X1 this, U u, V v) { return null; }\n" +
					"}\n"
				},
				customOptions,
				"");
		runNegativeTestWithLibs(
				new String[] {
					"Y1.java",
					"import p.X1;\n" +
					"import org.eclipse.jdt.annotation.*;\n" +
					"public class Y1 {\n" +
					"	void test(X1 x) {\n" +
					"		x.<@NonNull Y1, @NonNull Object>foo(this, new Object())\n" + // @NonNull Object conflicts with "V extends @Nullable Object"
					"			.get(0).put(null, null);\n" + // second null is illegal
					"	}\n" +
					"}\n"
				}, 
				customOptions,
				"----------\n" + 
				"1. ERROR in Y1.java (at line 5)\n" + 
				"	x.<@NonNull Y1, @NonNull Object>foo(this, new Object())\n" + 
				"	                ^^^^^^^^^^^^^^^\n" + 
				"Null constraint mismatch: The type \'@NonNull Object\' is not a valid substitute for the type parameter \'@Nullable V extends @Nullable Object\'\n" + 
				"----------\n" + 
				"2. ERROR in Y1.java (at line 6)\n" + 
				"	.get(0).put(null, null);\n" + 
				"	                  ^^^^\n" + 
				"Null type mismatch: required \'@NonNull String\' but the provided value is null\n" + 
				"----------\n");
	}

	// storing and decoding null-type-annotations to/from classfile: details
	public void testBinary08() {
		Map customOptions = getCompilerOptions();
		customOptions.put(JavaCore.COMPILER_PB_POTENTIAL_NULL_REFERENCE, JavaCore.ERROR);
		customOptions.put(JavaCore.COMPILER_PB_MISSING_SERIAL_VERSION, JavaCore.IGNORE);
		runNegativeTestWithLibs(
				new String[] {
					"p/X1.java",
					"package p;\n" +
					"import java.util.*;\n" +
					"import org.eclipse.jdt.annotation.*;\n" +
					"public abstract class X1 {\n" +
					"    public class Inner {}\n" +
					"    public Object []@NonNull[] arrays(Object @NonNull[][] oa1) { return null; }\n" +
					"    public void nesting(@NonNull Inner i1, X1.@Nullable Inner i2) { }\n" +
					"    public void wildcard1(List<@Nullable ? extends @NonNull X1> l) { } // contradiction\n" +
					"    public void wildcard2(List<? super @NonNull X1> l) { }\n" +
					"}\n"
				},
				customOptions,
				"----------\n" + 
				"1. ERROR in p\\X1.java (at line 8)\n" + 
				"	public void wildcard1(List<@Nullable ? extends @NonNull X1> l) { } // contradiction\n" + 
				"	                                               ^^^^^^^^\n" + 
				"This nullness annotation conflicts with a \'@Nullable\' annotation which is effective on the same type parameter \n" + 
				"----------\n");
		// fix the error:
		runConformTestWithLibs(
				new String[] {
					"p/X1.java",
					"package p;\n" +
					"import java.util.*;\n" +
					"import org.eclipse.jdt.annotation.*;\n" +
					"public abstract class X1 {\n" +
					"    public class Inner {}\n" +
					"    public Object []@NonNull[] arrays(Object @NonNull[][] oa1) { return null; }\n" +
					"    public void nesting(@NonNull Inner i1, X1.@Nullable Inner i2) { }\n" +
					"    public void wildcard1(List<@Nullable ? extends X1> l) { }\n" +
					"    public void wildcard2(List<? super @NonNull X1> l) { }\n" +
					"}\n"
				},
				customOptions,
				"");

		runNegativeTestWithLibs(
				new String[] {
					"Y1.java",
					"import p.X1;\n" +
					"import org.eclipse.jdt.annotation.*;\n" +
					"import java.util.*;\n" +
					"public class Y1 {\n" +
					"	void test(X1 x) {\n" +
					"		Object @NonNull[][] a = new Object[0][]; // safe: new is never null\n" +
					"		x.arrays(a)[0] = null; // illegal\n" +
					"		x.nesting(null, null); // 1st null is illegal\n" +
					"		x.wildcard2(new ArrayList<@NonNull Object>());\n" +
					"		x.wildcard2(new ArrayList<@Nullable Object>()); // OK\n" +
					"		x.wildcard1(new ArrayList<@NonNull X1>()); // incompatible\n" +
					"	}\n" +
					"}\n"
				}, 
				customOptions,
				"----------\n" + 
				"1. ERROR in Y1.java (at line 7)\n" + 
				"	x.arrays(a)[0] = null; // illegal\n" + 
				"	^^^^^^^^^^^^^^\n" + 
				"Null type mismatch: required \'Object @NonNull[]\' but the provided value is null\n" +
				"----------\n" + 
				"2. ERROR in Y1.java (at line 8)\n" + 
				"	x.nesting(null, null); // 1st null is illegal\n" + 
				"	          ^^^^\n" + 
				"Null type mismatch: required \'X1.@NonNull Inner\' but the provided value is null\n" + 
				"----------\n" + 
				"3. ERROR in Y1.java (at line 11)\n" + 
				"	x.wildcard1(new ArrayList<@NonNull X1>()); // incompatible\n" + 
				"	            ^^^^^^^^^^^^^^^^^^^^^^^^^^^^\n" + 
				"Null type mismatch (type annotations): required \'List<@Nullable ? extends X1>\' but this expression has type \'ArrayList<@NonNull X1>\', corresponding supertype is \'List<@NonNull X1>\'\n" + 
				"----------\n");
	}

	// storing and decoding null-type-annotations to/from classfile: details
	// variant: qualified references
	public void testBinary08b() {
		Map customOptions = getCompilerOptions();
		customOptions.put(JavaCore.COMPILER_PB_POTENTIAL_NULL_REFERENCE, JavaCore.ERROR);
		customOptions.put(JavaCore.COMPILER_PB_MISSING_SERIAL_VERSION, JavaCore.IGNORE);
		runNegativeTestWithLibs(
				new String[] {
					"p/X1.java",
					"package p;\n" +
					"import org.eclipse.jdt.annotation.*;\n" +
					"public abstract class X1 {\n" +
					"    public class Inner {}\n" +
					"    public java.lang.Object []@NonNull[] arrays(java.lang.Object @NonNull[][] oa1) { return null; }\n" +
					"    public void nesting(@NonNull Inner i1, X1.@Nullable Inner i2) { }\n" +
					"    public void wildcard1(java.util.List<@Nullable ? extends p.@NonNull X1> l) { } // contradiction\n" +
					"    public void wildcard2(java.util.List<? super p.@NonNull X1> l) { }\n" +
					"}\n"
				},
				customOptions,
				"----------\n" + 
				"1. ERROR in p\\X1.java (at line 7)\n" + 
				"	public void wildcard1(java.util.List<@Nullable ? extends p.@NonNull X1> l) { } // contradiction\n" + 
				"	                                                           ^^^^^^^^\n" + 
				"This nullness annotation conflicts with a \'@Nullable\' annotation which is effective on the same type parameter \n" + 
				"----------\n");
		// fix the error:
		runConformTestWithLibs(
				new String[] {
					"p/X1.java",
					"package p;\n" +
					"import java.util.*;\n" +
					"import org.eclipse.jdt.annotation.*;\n" +
					"public abstract class X1 {\n" +
					"    public class Inner {}\n" +
					"    public java.lang.Object []@NonNull[] arrays(java.lang.Object @NonNull[][] oa1) { return null; }\n" +
					"    public void nesting(@NonNull Inner i1, p.X1.@Nullable Inner i2) { }\n" +
					"    public void wildcard1(List<@Nullable ? extends p.X1> l) { }\n" +
					"    public void wildcard2(List<? super p.@NonNull X1> l) { }\n" +
					"}\n"
				},
				customOptions,
				"");

		runNegativeTestWithLibs(
				new String[] {
					"Y1.java",
					"import p.X1;\n" +
					"import org.eclipse.jdt.annotation.*;\n" +
					"import java.util.*;\n" +
					"public class Y1 {\n" +
					"	void test(X1 x) {\n" +
					"		java.lang.Object @NonNull[][] a = new java.lang.Object[0][]; // safe: new is never null\n" +
					"		x.arrays(a)[0] = null; // illegal\n" +
					"		x.nesting(null, null); // 1st null is illegal\n" +
					"		x.wildcard2(new ArrayList<java.lang.@NonNull Object>());\n" +
					"		x.wildcard2(new ArrayList<java.lang.@Nullable Object>());\n" +
					"		x.wildcard1(new ArrayList<p.@NonNull X1>()); // incompatible\n" +
					"	}\n" +
					"}\n"
				}, 
				customOptions,
				"----------\n" + 
				"1. ERROR in Y1.java (at line 7)\n" + 
				"	x.arrays(a)[0] = null; // illegal\n" + 
				"	^^^^^^^^^^^^^^\n" + 
				"Null type mismatch: required \'Object @NonNull[]\' but the provided value is null\n" +
				"----------\n" + 
				"2. ERROR in Y1.java (at line 8)\n" + 
				"	x.nesting(null, null); // 1st null is illegal\n" + 
				"	          ^^^^\n" + 
				"Null type mismatch: required \'X1.@NonNull Inner\' but the provided value is null\n" + 
				"----------\n" + 
				"3. ERROR in Y1.java (at line 11)\n" + 
				"	x.wildcard1(new ArrayList<p.@NonNull X1>()); // incompatible\n" + 
				"	            ^^^^^^^^^^^^^^^^^^^^^^^^^^^^^^\n" + 
				"Null type mismatch (type annotations): required \'List<@Nullable ? extends X1>\' but this expression has type \'ArrayList<@NonNull X1>\', corresponding supertype is \'List<@NonNull X1>\'\n" + 
				"----------\n");
	}
	
	// storing and decoding null-type-annotations to/from classfile: EXTENDED DIMENSIONS.
	public void testBinary09() {
		Map customOptions = getCompilerOptions();
		customOptions.put(JavaCore.COMPILER_PB_POTENTIAL_NULL_REFERENCE, JavaCore.ERROR);
		runNegativeTestWithLibs(
				new String[] {
					"X.java",
					"import org.eclipse.jdt.annotation.NonNull;\n" +
					"import org.eclipse.jdt.annotation.Nullable;\n" +
					"public class X {\n" +
					"	@NonNull String @Nullable [] f @NonNull [] = null;\n" +
					"	static void foo(@NonNull String @Nullable [] p @NonNull []) {\n" +
					"		p = null;\n" +
					"		@NonNull String @Nullable [] l @NonNull [] = null;\n" +
					"	}\n" +
					"}\n"

				},
				"----------\n" + 
				"1. ERROR in X.java (at line 4)\n" + 
				"	@NonNull String @Nullable [] f @NonNull [] = null;\n" + 
				"	                                             ^^^^\n" + 
				"Null type mismatch: required \'@NonNull String @NonNull[] @Nullable[]\' but the provided value is null\n" + 
				"----------\n" + 
				"2. ERROR in X.java (at line 6)\n" + 
				"	p = null;\n" + 
				"	    ^^^^\n" + 
				"Null type mismatch: required \'@NonNull String @NonNull[] @Nullable[]\' but the provided value is null\n" + 
				"----------\n" + 
				"3. ERROR in X.java (at line 7)\n" + 
				"	@NonNull String @Nullable [] l @NonNull [] = null;\n" + 
				"	                                             ^^^^\n" + 
				"Null type mismatch: required \'@NonNull String @NonNull[] @Nullable[]\' but the provided value is null\n" + 
				"----------\n");
		// fix the error:
		runConformTestWithLibs(
				new String[] {
						"X.java",
						"import org.eclipse.jdt.annotation.NonNull;\n" +
						"import org.eclipse.jdt.annotation.Nullable;\n" +
						"public class X {\n" +
						"	@NonNull String @Nullable [] f @NonNull [] = new @NonNull String @NonNull [0] @Nullable [];\n" +
						"}\n"
				},
				customOptions,
				"");

		runNegativeTestWithLibs(
				new String[] {
					"Y.java",
					"import org.eclipse.jdt.annotation.*;\n" +
					"public class Y {\n" +
					"	void test(X x) {\n" +
					"       x.f = null;\n" +
					"       x.f[0] = null;\n" +
					"       x.f[0][0] = null;\n" +
					"	}\n" +
					"}\n"
				}, 
				customOptions,
				"----------\n" + 
				"1. WARNING in Y.java (at line 1)\n" + 
				"	import org.eclipse.jdt.annotation.*;\n" + 
				"	       ^^^^^^^^^^^^^^^^^^^^^^^^^^\n" + 
				"The import org.eclipse.jdt.annotation is never used\n" + 
				"----------\n" + 
				"2. ERROR in Y.java (at line 4)\n" + 
				"	x.f = null;\n" + 
				"	      ^^^^\n" + 
				"Null type mismatch: required \'@NonNull String @NonNull[] @Nullable[]\' but the provided value is null\n" + 
				"----------\n" + 
				"3. ERROR in Y.java (at line 6)\n" + 
				"	x.f[0][0] = null;\n" + 
				"	^^^^^^\n" + 
				"Potential null pointer access: array element may be null\n" + 
				"----------\n" + 
				"4. ERROR in Y.java (at line 6)\n" + 
				"	x.f[0][0] = null;\n" + 
				"	^^^^^^^^^\n" + 
				"Null type mismatch: required \'@NonNull String\' but the provided value is null\n" + 
				"----------\n");
}
	
	// storing and decoding null-type-annotations to/from classfile: array annotations.
	public void testBinary10() {
		Map customOptions = getCompilerOptions();
		customOptions.put(JavaCore.COMPILER_PB_POTENTIAL_NULL_REFERENCE, JavaCore.ERROR);
		runNegativeTestWithLibs(
				new String[] {
					"X.java",
					"import java.util.ArrayList;\n" +
					"import org.eclipse.jdt.annotation.NonNull;\n" +
					"public class X  {\n" +
					"	void foo(ArrayList<String> @NonNull [] p) {\n" +
					"	}\n" +
					"}\n" +
					"class Y extends X {\n" +
					"	void foo() {\n" +
					"		super.foo(null);\n" +
					"	}\n" +
					"}\n"
				},
				"----------\n" + 
				"1. ERROR in X.java (at line 9)\n" + 
				"	super.foo(null);\n" + 
				"	          ^^^^\n" + 
				"Null type mismatch: required \'ArrayList<String> @NonNull[]\' but the provided value is null\n" + 
				"----------\n");
		// fix the error:
		runConformTestWithLibs(
				new String[] {
						"X.java",
						"import java.util.ArrayList;\n" +
						"import org.eclipse.jdt.annotation.NonNull;\n" +
						"public class X  {\n" +
						"	void foo(ArrayList<String> @NonNull [] p) {\n" +
						"	}\n" +
						"}\n"
				},
				customOptions,
				"");

		runNegativeTestWithLibs(
				new String[] {
					"Y.java",
					"public class Y extends X {\n" +
					"	void foo() {\n" +
					"		super.foo(null);\n" +
					"	}\n" +
					"}\n"
				}, 
				customOptions,
				"----------\n" + 
				"1. ERROR in Y.java (at line 3)\n" + 
				"	super.foo(null);\n" + 
				"	          ^^^^\n" + 
				"Null type mismatch: required \'ArrayList<String> @NonNull[]\' but the provided value is null\n" + 
				"----------\n");
	}

	public void testConditional1() {
		runNegativeTestWithLibs(
			new String[] {
				"X.java",
				"import org.eclipse.jdt.annotation.*;\n"
				+ "import java.util.*;\n"
				+ "public class X {\n"
				+ "	List<@NonNull String> foo(List<@NonNull String> good, List<String> dubious, int f) {\n"
				+ "		if (f < 2)\n"
				+ "			return f == 0 ? good : dubious;\n"
				+ "		if (f < 4)\n"
				+ "			return f == 2 ? dubious : good;\n"
				+ "		if (f < 6)\n"
				+ "			return f == 4 ? good : good;\n"
				+ "		return null;\n"
				+ "	}\n"
				+ "}\n"
			},
			"----------\n" + 
			"1. WARNING in X.java (at line 6)\n" + 
			"	return f == 0 ? good : dubious;\n" + 
			"	                       ^^^^^^^\n" + 
			"Null type safety (type annotations): The expression of type \'List<String>\' needs unchecked conversion to conform to \'List<@NonNull String>\'\n" + 
			"----------\n" + 
			"2. WARNING in X.java (at line 8)\n" + 
			"	return f == 2 ? dubious : good;\n" + 
			"	                ^^^^^^^\n" + 
			"Null type safety (type annotations): The expression of type \'List<String>\' needs unchecked conversion to conform to \'List<@NonNull String>\'\n" + 
			"----------\n");
	}

	public void testConditional2() {
		runNegativeTestWithLibs(
			new String[] {
				"X.java",
				"import org.eclipse.jdt.annotation.*;\n"
				+ "import java.util.*;\n"
				+ "public class X {\n"
				+ "	List<@NonNull String> foo(List<@NonNull String> good, ArrayList<String> dubious, int f) {\n"
				+ "		if (f < 2)\n"
				+ "			return f == 0 ? good : dubious;\n"
				+ "		if (f < 4)\n"
				+ "			return f == 2 ? dubious : good;\n"
				+ "		if (f < 6)\n"
				+ "			return f == 4 ? good : good;\n"
				+ "		return null;\n"
				+ "	}\n"
				+ "}\n"
			},
			"----------\n" + 
			"1. WARNING in X.java (at line 6)\n" + 
			"	return f == 0 ? good : dubious;\n" + 
			"	                       ^^^^^^^\n" + 
			"Null type safety (type annotations): The expression of type \'ArrayList<String>\' needs unchecked conversion to conform to \'List<@NonNull String>\', corresponding supertype is 'List<String>'\n" + 
			"----------\n" + 
			"2. WARNING in X.java (at line 8)\n" + 
			"	return f == 2 ? dubious : good;\n" + 
			"	                ^^^^^^^\n" + 
			"Null type safety (type annotations): The expression of type \'ArrayList<String>\' needs unchecked conversion to conform to \'List<@NonNull String>\', corresponding supertype is 'List<String>'\n" + 
			"----------\n");
	}

	// conditional in argument position
	public void testConditional3() {
		runNegativeTestWithLibs(
			new String[] {
				"X.java",
				"import org.eclipse.jdt.annotation.*;\n"
				+ "import java.util.*;\n"
				+ "public class X {\n"
				+ "	void foo(List<@NonNull String> good, List<String> dubious, int f) {\n"
				+ "		consume(f == 0 ? good : dubious);\n"
				+ "		consume(f == 2 ? dubious : good);\n"
				+ "		consume(f == 4 ? good : good);\n"
				+ "	}\n" +
				"	void consume(List<@NonNull String> strings) {}\n"
				+ "}\n"
			},
			"----------\n" + 
			"1. WARNING in X.java (at line 5)\n" + 
			"	consume(f == 0 ? good : dubious);\n" + 
			"	                        ^^^^^^^\n" + 
			"Null type safety (type annotations): The expression of type \'List<String>\' needs unchecked conversion to conform to \'List<@NonNull String>\'\n" + 
			"----------\n" + 
			"2. WARNING in X.java (at line 6)\n" + 
			"	consume(f == 2 ? dubious : good);\n" + 
			"	                 ^^^^^^^\n" + 
			"Null type safety (type annotations): The expression of type \'List<String>\' needs unchecked conversion to conform to \'List<@NonNull String>\'\n" + 
			"----------\n");
	}

	// types with null annotations on details (type parameter) are compatible to equal types
	public void testCompatibility1() {
		runConformTestWithLibs(
			new String[] {
				"X.java",
				"import org.eclipse.jdt.annotation.*;\n"
				+ "import java.util.*;\n"
				+ "public class X {\n"
				+ "	List<@NonNull String> return1(List<@NonNull String> noNulls) {\n"
				+ "		return noNulls;\n"
				+ "	}\n"
				+ "	List<@Nullable String> return2(List<@Nullable String> withNulls) {\n"
				+ "		return withNulls;\n"
				+ "	}\n"
				+ "	void assigns(List<@NonNull String> noNulls, List<String> dubious, List<@Nullable String> withNulls) {\n"
				+ "		List<@NonNull String> l1 = noNulls;\n"
				+ "		List<@Nullable String> l2 = withNulls;\n"
				+ "		List<String> l3 = dubious;\n"
				+ "	}\n"
				+ "	void arguments(List<@NonNull String> noNulls, List<String> dubious, List<@Nullable String> withNulls) {\n"
				+ "		assigns(noNulls, dubious, withNulls);\n"
				+ "	}\n"
				+ "}\n"
			},
			getCompilerOptions(),
			"");
	}

	// types with null annotations on details (array content) are compatible to equal types
	public void testCompatibility1a() {
		runConformTestWithLibs(
			new String[] {
				"X.java",
				"import org.eclipse.jdt.annotation.*;\n"
				+ "public class X {\n"
				+ "	@NonNull String[] return1(@NonNull String[] noNulls) {\n"
				+ "		return noNulls;\n"
				+ "	}\n"
				+ "	@Nullable String[] return2(@Nullable String[] noNulls) {\n"
				+ "		return noNulls;\n"
				+ "	}\n"
				+ "	void assigns(@NonNull String[] noNulls, String dubious[], @Nullable String[] withNulls) {\n"
				+ "		@NonNull String[] l1 = noNulls;\n"
				+ "		@Nullable String[] l2 = withNulls;\n"
				+ "		String[] l3 = dubious;\n"
				+ "	}\n"
				+ "	void arguments(@NonNull String[] noNulls, String[] dubious, @Nullable String[] withNulls) {\n"
				+ "		assigns(noNulls, dubious, withNulls);\n"
				+ "	}\n"
				+ "}\n"
			},
			getCompilerOptions(),
			"");
	}

	// types with null annotations on details (type parameter) are compatible to types lacking the annotation
	public void testCompatibility2() {
		runConformTestWithLibs(
			new String[] {
				"X.java",
				"import org.eclipse.jdt.annotation.*;\n"
				+ "import java.util.*;\n"
				+ "public class X {\n"
				+ "	List<String> return1(List<@NonNull String> noNulls) {\n"
				+ "		return noNulls;\n"
				+ "	}\n"
				+ "	List<String> return2(List<String> dubious) {\n"
				+ "		return dubious;\n"
				+ "	}\n"
				+ "	List<String> return3(List<@Nullable String> withNulls) {\n"
				+ "		return withNulls;\n"
				+ "	}\n"
				+ "	void assigns(List<@NonNull String> noNulls, List<String> dubious, List<@Nullable String> withNulls) {\n"
				+ "		List<String> l1 = noNulls;\n"
				+ "		List<String> l2 = dubious;\n"
				+ "		List<String> l3 = withNulls;\n"
				+ "	}\n"
				+ "	void arguments(List<@NonNull String> noNulls, List<String> dubious, List<@Nullable String> withNulls) {\n"
				+ "		takeAny(noNulls);\n"
				+ "		takeAny(dubious);\n"
				+ "		takeAny(withNulls);\n"
				+ "	}\n"
				+ "	void takeAny(List<String> any) {}\n"
				+ "}\n"
			},
			getCompilerOptions(),
			"");
	}

	// types with null annotations on details (array content) are compatible to types lacking the annotation
	public void testCompatibility2a() {
		runConformTestWithLibs(
			new String[] {
				"X.java",
				"import org.eclipse.jdt.annotation.*;\n"
				+ "public class X {\n"
				+ "	String[] return1(@NonNull String[] noNulls) {\n"
				+ "		return noNulls;\n"
				+ "	}\n"
				+ "	String[] return2(String[] dubious) {\n"
				+ "		return dubious;\n"
				+ "	}\n"
				+ "	String[] return3(@Nullable String[] withNulls) {\n"
				+ "		return withNulls;\n"
				+ "	}\n"
				+ "	void assigns(@NonNull String[] noNulls, String[] dubious, @Nullable String[] withNulls) {\n"
				+ "		String[] l1 = noNulls;\n"
				+ "		String[] l2 = dubious;\n"
				+ "		String[] l3 = withNulls;\n"
				+ "	}\n"
				+ "	void arguments(@NonNull String[] noNulls, String[] dubious, @Nullable String[] withNulls) {\n"
				+ "		takeAny(noNulls);\n"
				+ "		takeAny(dubious);\n"
				+ "		takeAny(withNulls);\n"
				+ "	}\n"
				+ "	void takeAny(String[] any) {}\n"
				+ "}\n"
			},
			getCompilerOptions(),
			"");
	}

	// types without null annotations are converted (unsafe) to types with detail annotations (type parameter)
	public void testCompatibility3() {
		runNegativeTestWithLibs(
			new String[] {
				"X.java",
				"import org.eclipse.jdt.annotation.*;\n"
				+ "import java.util.*;\n"
				+ "public class X {\n"
				+ "	List<@NonNull String> return1(List<String> dubious) {\n"
				+ "		return dubious;\n"
				+ "	}\n"
				+ "	List<@Nullable String> return2(List<String> dubious) {\n"
				+ "		return dubious;\n"
				+ "	}\n"
				+ "	void assigns(List<String> dubious) {\n"
				+ "		List<@Nullable String> l1 = dubious;\n"
				+ "		List<@NonNull String> l2 = dubious;\n"
				+ "	}\n"
				+ "	void arguments(List<String> dubious) {\n"
				+ "		acceptNulls(dubious);\n"
				+ "		acceptNoNulls(dubious);\n"
				+ "	}\n"
				+ "	void acceptNulls(List<@NonNull String> noNulls) {}\n"
				+ "	void acceptNoNulls(List<@NonNull String> noNulls) {}\n"
				+ "}\n"
			},
			"----------\n" + 
			"1. WARNING in X.java (at line 5)\n" + 
			"	return dubious;\n" + 
			"	       ^^^^^^^\n" + 
			"Null type safety (type annotations): The expression of type \'List<String>\' needs unchecked conversion to conform to \'List<@NonNull String>\'\n" + 
			"----------\n" + 
			"2. WARNING in X.java (at line 8)\n" + 
			"	return dubious;\n" + 
			"	       ^^^^^^^\n" + 
			"Null type safety (type annotations): The expression of type \'List<String>\' needs unchecked conversion to conform to \'List<@Nullable String>\'\n" + 
			"----------\n" + 
			"3. WARNING in X.java (at line 11)\n" + 
			"	List<@Nullable String> l1 = dubious;\n" + 
			"	                            ^^^^^^^\n" + 
			"Null type safety (type annotations): The expression of type \'List<String>\' needs unchecked conversion to conform to \'List<@Nullable String>\'\n" + 
			"----------\n" + 
			"4. WARNING in X.java (at line 12)\n" + 
			"	List<@NonNull String> l2 = dubious;\n" + 
			"	                           ^^^^^^^\n" + 
			"Null type safety (type annotations): The expression of type \'List<String>\' needs unchecked conversion to conform to \'List<@NonNull String>\'\n" + 
			"----------\n" + 
			"5. WARNING in X.java (at line 15)\n" + 
			"	acceptNulls(dubious);\n" + 
			"	            ^^^^^^^\n" + 
			"Null type safety (type annotations): The expression of type \'List<String>\' needs unchecked conversion to conform to \'List<@NonNull String>\'\n" + 
			"----------\n" + 
			"6. WARNING in X.java (at line 16)\n" + 
			"	acceptNoNulls(dubious);\n" + 
			"	              ^^^^^^^\n" + 
			"Null type safety (type annotations): The expression of type \'List<String>\' needs unchecked conversion to conform to \'List<@NonNull String>\'\n" + 
			"----------\n");
	}

	// types without null annotations are converted (unsafe) to types with detail annotations (array content)
	public void testCompatibility3a() {
		runNegativeTestWithLibs(
			new String[] {
				"X.java",
				"import org.eclipse.jdt.annotation.*;\n"
				+ "public class X {\n"
				+ "	@NonNull String[] return1(String[] dubious) {\n"
				+ "		return dubious;\n"
				+ "	}\n"
				+ "	@Nullable String[] return2(String[] dubious) {\n"
				+ "		return dubious;\n"
				+ "	}\n"
				+ "	void assigns(String[] dubious) {\n"
				+ "		@Nullable String[] l1 = dubious;\n"
				+ "		@NonNull String[] l2 = dubious;\n"
				+ "	}\n"
				+ "	void arguments(String[] dubious) {\n"
				+ "		acceptNulls(dubious);\n"
				+ "		acceptNoNulls(dubious);\n"
				+ "	}\n"
				+ "	void acceptNulls(@Nullable String[] withNulls) {}\n"
				+ "	void acceptNoNulls(@NonNull String[] noNulls) {}\n"
				+ "}\n"
			},
			"----------\n" + 
			"1. WARNING in X.java (at line 4)\n" + 
			"	return dubious;\n" + 
			"	       ^^^^^^^\n" + 
			"Null type safety (type annotations): The expression of type \'String[]\' needs unchecked conversion to conform to \'@NonNull String []\'\n" + 
			"----------\n" + 
			"2. WARNING in X.java (at line 7)\n" + 
			"	return dubious;\n" + 
			"	       ^^^^^^^\n" + 
			"Null type safety (type annotations): The expression of type \'String[]\' needs unchecked conversion to conform to \'@Nullable String []\'\n" + 
			"----------\n" + 
			"3. WARNING in X.java (at line 10)\n" + 
			"	@Nullable String[] l1 = dubious;\n" + 
			"	                        ^^^^^^^\n" + 
			"Null type safety (type annotations): The expression of type \'String[]\' needs unchecked conversion to conform to \'@Nullable String []\'\n" + 
			"----------\n" + 
			"4. WARNING in X.java (at line 11)\n" + 
			"	@NonNull String[] l2 = dubious;\n" + 
			"	                       ^^^^^^^\n" + 
			"Null type safety (type annotations): The expression of type \'String[]\' needs unchecked conversion to conform to \'@NonNull String []\'\n" + 
			"----------\n" + 
			"5. WARNING in X.java (at line 14)\n" + 
			"	acceptNulls(dubious);\n" + 
			"	            ^^^^^^^\n" + 
			"Null type safety (type annotations): The expression of type \'String[]\' needs unchecked conversion to conform to \'@Nullable String []\'\n" + 
			"----------\n" + 
			"6. WARNING in X.java (at line 15)\n" + 
			"	acceptNoNulls(dubious);\n" + 
			"	              ^^^^^^^\n" + 
			"Null type safety (type annotations): The expression of type \'String[]\' needs unchecked conversion to conform to \'@NonNull String []\'\n" + 
			"----------\n");
	}

	// types with null annotations on details (type parameter) are incompatible to opposite types
	public void testCompatibility4() {
		runNegativeTestWithLibs(
			new String[] {
				"X.java",
				"import org.eclipse.jdt.annotation.*;\n"
				+ "import java.util.*;\n"
				+ "public class X {\n"
				+ "	List<@Nullable String> return1(List<@NonNull String> noNulls) {\n"
				+ "		return noNulls;\n"
				+ "	}\n"
				+ "	List<@NonNull String> return2(List<@Nullable String> withNulls) {\n"
				+ "		return withNulls;\n"
				+ "	}\n"
				+ "	void assigns(List<@NonNull String> noNulls, List<@Nullable String> withNulls) {\n"
				+ "		List<@NonNull String> l1 = withNulls;\n"
				+ "		List<@Nullable String> l2 = noNulls;\n"
				+ "	}\n"
				+ "	void arguments(List<@NonNull String> noNulls, List<@Nullable String> withNulls) {\n"
				+ "		assigns(withNulls, noNulls);\n"
				+ "	}\n"
				+ "}\n"
			},
			"----------\n" + 
			"1. ERROR in X.java (at line 5)\n" + 
			"	return noNulls;\n" + 
			"	       ^^^^^^^\n" + 
			"Null type mismatch (type annotations): required 'List<@Nullable String>' but this expression has type 'List<@NonNull String>'\n" + 
			"----------\n" + 
			"2. ERROR in X.java (at line 8)\n" + 
			"	return withNulls;\n" + 
			"	       ^^^^^^^^^\n" + 
			"Null type mismatch (type annotations): required 'List<@NonNull String>' but this expression has type 'List<@Nullable String>'\n" + 
			"----------\n" + 
			"3. ERROR in X.java (at line 11)\n" + 
			"	List<@NonNull String> l1 = withNulls;\n" + 
			"	                           ^^^^^^^^^\n" + 
			"Null type mismatch (type annotations): required 'List<@NonNull String>' but this expression has type 'List<@Nullable String>'\n" + 
			"----------\n" + 
			"4. ERROR in X.java (at line 12)\n" + 
			"	List<@Nullable String> l2 = noNulls;\n" + 
			"	                            ^^^^^^^\n" + 
			"Null type mismatch (type annotations): required 'List<@Nullable String>' but this expression has type 'List<@NonNull String>'\n" + 
			"----------\n" + 
			"5. ERROR in X.java (at line 15)\n" + 
			"	assigns(withNulls, noNulls);\n" + 
			"	        ^^^^^^^^^\n" + 
			"Null type mismatch (type annotations): required 'List<@NonNull String>' but this expression has type 'List<@Nullable String>'\n" + 
			"----------\n" + 
			"6. ERROR in X.java (at line 15)\n" + 
			"	assigns(withNulls, noNulls);\n" + 
			"	                   ^^^^^^^\n" + 
			"Null type mismatch (type annotations): required 'List<@Nullable String>' but this expression has type 'List<@NonNull String>'\n" + 
			"----------\n");
	}

	// types with null annotations on details (array content) are incompatible to opposite types
	public void testCompatibility4a() {
		runNegativeTestWithLibs(
			new String[] {
				"X.java",
				"import org.eclipse.jdt.annotation.*;\n"
				+ "public class X {\n"
				+ "	@Nullable String[] return1(@NonNull String[] noNulls) {\n"
				+ "		return noNulls;\n"
				+ "	}\n"
				+ "	@NonNull String[] return2(@Nullable String[] withNulls) {\n"
				+ "		return withNulls;\n"
				+ "	}\n"
				+ "	void assigns(@NonNull String[] noNulls, @Nullable String[] withNulls) {\n"
				+ "		@NonNull String[] l1 = withNulls;\n"
				+ "		@Nullable String[] l2 = noNulls;\n"
				+ "	}\n"
				+ "	void arguments(@NonNull String[] noNulls, @Nullable String[] withNulls) {\n"
				+ "		assigns(withNulls, noNulls);\n"
				+ "	}\n"
				+ "}\n"
			},
			"----------\n" + 
			"1. ERROR in X.java (at line 4)\n" + 
			"	return noNulls;\n" + 
			"	       ^^^^^^^\n" + 
			"Null type mismatch (type annotations): required \'@Nullable String []\' but this expression has type \'@NonNull String []\'\n" + 
			"----------\n" + 
			"2. ERROR in X.java (at line 7)\n" + 
			"	return withNulls;\n" + 
			"	       ^^^^^^^^^\n" + 
			"Null type mismatch (type annotations): required \'@NonNull String []\' but this expression has type \'@Nullable String []\'\n" + 
			"----------\n" + 
			"3. ERROR in X.java (at line 10)\n" + 
			"	@NonNull String[] l1 = withNulls;\n" + 
			"	                       ^^^^^^^^^\n" + 
			"Null type mismatch (type annotations): required \'@NonNull String []\' but this expression has type \'@Nullable String []\'\n" + 
			"----------\n" + 
			"4. ERROR in X.java (at line 11)\n" + 
			"	@Nullable String[] l2 = noNulls;\n" + 
			"	                        ^^^^^^^\n" + 
			"Null type mismatch (type annotations): required \'@Nullable String []\' but this expression has type \'@NonNull String []\'\n" + 
			"----------\n" + 
			"5. ERROR in X.java (at line 14)\n" + 
			"	assigns(withNulls, noNulls);\n" + 
			"	        ^^^^^^^^^\n" + 
			"Null type mismatch (type annotations): required \'@NonNull String []\' but this expression has type \'@Nullable String []\'\n" + 
			"----------\n" + 
			"6. ERROR in X.java (at line 14)\n" + 
			"	assigns(withNulls, noNulls);\n" + 
			"	                   ^^^^^^^\n" + 
			"Null type mismatch (type annotations): required \'@Nullable String []\' but this expression has type \'@NonNull String []\'\n" + 
			"----------\n");
	}

	// challenge parameterized type with partial substitution of super's type parameters
	public void testCompatibility5() {
		runNegativeTestWithLibs(
			new String[] {
				"X.java",
				"import java.util.Map;\n" + 
				"\n" + 
				"import org.eclipse.jdt.annotation.*;\n" + 
				"\n" + 
				"abstract public class X<Y> implements Map<@NonNull String,Y> {\n" + 
				"	void foo(X<Object> x) {\n" + 
				"		Map<@NonNull String, Object> m1 = x; // OK\n" + 
				"		Map<@Nullable String, Object> m2 = x; // NOK\n" + 
				"	}\n" + 
				"}"
			},
			getCompilerOptions(),
			"----------\n" +
			"1. ERROR in X.java (at line 8)\n" + 
			"	Map<@Nullable String, Object> m2 = x; // NOK\n" + 
			"	                                   ^\n" + 
			"Null type mismatch (type annotations): required \'Map<@Nullable String,Object>\' but this expression has type \'X<Object>\', corresponding supertype is \'Map<@NonNull String,Object>\'\n" + 
			"----------\n");
	}

	// challenge parameterized type with partial substitution of super's type parameters
	public void testCompatibility6() {
		runNegativeTestWithLibs(
			new String[] {
				"X.java",
				"import java.util.Map;\n" + 
				"\n" + 
				"import org.eclipse.jdt.annotation.*;\n" + 
				"\n" + 
				"abstract public class X<@Nullable Y> implements Map<@Nullable String,Y> {\n" + 
				"	void foo(X<@Nullable Object> x) {\n" + 
				"		Map<@Nullable String, @Nullable Object> m1 = x; // OK\n" + 
				"		Map<@Nullable String, @NonNull Object> m2 = x; // NOK\n" + 
				"	}\n" + 
				"}"
			},
			getCompilerOptions(),
			"----------\n" +
			"1. ERROR in X.java (at line 8)\n" + 
			"	Map<@Nullable String, @NonNull Object> m2 = x; // NOK\n" + 
			"	                                            ^\n" + 
			"Null type mismatch (type annotations): required \'Map<@Nullable String,@NonNull Object>\' but this expression has type \'X<@Nullable Object>\', corresponding supertype is \'Map<@Nullable String,@Nullable Object>\'\n" + 
			"----------\n");
	}

	// illegal for type declaration
	public void testUnsupportedLocation01() {
		runNegativeTestWithLibs(
			new String[] {
				"X.java",
				"import org.eclipse.jdt.annotation.*;\n" +
				"public @NonNull class X {}\n"
			},
			"----------\n" + 
			"1. ERROR in X.java (at line 2)\n" + 
			"	public @NonNull class X {}\n" + 
			"	       ^^^^^^^^\n" + 
			"The nullness annotation \'NonNull\' is not applicable at this location\n" + 
			"----------\n");
	}

	// illegal for enclosing class (locations: field, argument, return type, local
	public void testUnsupportedLocation02() {
		runNegativeTestWithLibs(
			new String[] {
				"X.java",
				"import org.eclipse.jdt.annotation.*;\n" +
				"public class X {\n" +
				"    class Inner {}\n" +
				"    @NonNull X.Inner f;\n" +
				"    @NonNull X.Inner foo(@NonNull X.Inner arg) {\n" +
				"        @NonNull X.Inner local = arg;\n" +
				"        return local;\n" +
				"    }\n" +
				"}\n"
			},
			"----------\n" + 
			"1. ERROR in X.java (at line 4)\n" + 
			"	@NonNull X.Inner f;\n" + 
			"	^^^^^^^^\n" + 
			"The nullness annotation \'NonNull\' is not applicable at this location\n" + 
			"----------\n" + 
			"2. ERROR in X.java (at line 5)\n" + 
			"	@NonNull X.Inner foo(@NonNull X.Inner arg) {\n" + 
			"	^^^^^^^^\n" + 
			"The nullness annotation \'NonNull\' is not applicable at this location\n" + 
			"----------\n" + 
			"3. ERROR in X.java (at line 5)\n" + 
			"	@NonNull X.Inner foo(@NonNull X.Inner arg) {\n" + 
			"	                     ^^^^^^^^\n" + 
			"The nullness annotation \'NonNull\' is not applicable at this location\n" + 
			"----------\n" + 
			"4. ERROR in X.java (at line 6)\n" + 
			"	@NonNull X.Inner local = arg;\n" + 
			"	^^^^^^^^\n" + 
			"The nullness annotation \'NonNull\' is not applicable at this location\n" + 
			"----------\n");
	}

	// illegal / unchecked for cast & instanceof with scalar type
	public void testUnsupportedLocation03() {
		runNegativeTestWithLibs(
			new String[] {
				"X.java",
				"import org.eclipse.jdt.annotation.*;\n" +
				"public class X {\n" +
				"    @NonNull X foo(X arg) {\n" +
				"        if (!(arg instanceof @NonNull X))\n" +
				"			return (@NonNull X)arg;\n" +
				"        return arg;\n" +
				"    }\n" +
				"}\n"
			},
			"----------\n" + 
			"1. WARNING in X.java (at line 4)\n" + 
			"	if (!(arg instanceof @NonNull X))\n" + 
			"	     ^^^^^^^^^^^^^^^^^^^^^^^^^^^\n" + 
			"The expression of type X is already an instance of type X\n" + 
			"----------\n" + 
			"2. ERROR in X.java (at line 4)\n" + 
			"	if (!(arg instanceof @NonNull X))\n" + 
			"	                     ^^^^^^^^^^\n" + 
			"Nullness annotations are not applicable at this location \n" + 
			"----------\n" + 
			"3. WARNING in X.java (at line 5)\n" + 
			"	return (@NonNull X)arg;\n" + 
			"	       ^^^^^^^^^^^^^^^\n" + 
			"Null type safety: Unchecked cast from X to @NonNull X\n" + 
			"----------\n");
	}

	// illegal / unchecked for cast & instanceof with complex type
	public void testUnsupportedLocation04() {
		runNegativeTestWithLibs(
			new String[] {
				"p/X.java",
				"package p;\n" +
				"import org.eclipse.jdt.annotation.*;\n" +
				"import java.util.*;\n" +
				"public class X {\n" +
				"    List<@NonNull X> parameterized(List<X> arg) {\n" +
				"        if (!(arg instanceof List<@NonNull X>))\n" +
				"			return (java.util.List<@NonNull X>)arg;\n" +
				"        return arg;\n" +
				"    }\n" +
				"    X @NonNull[] arrays(X[] arg) {\n" +
				"        if (!(arg instanceof X @NonNull[]))\n" +
				"			return (p.X @NonNull[])arg;\n" +
				"        return arg;\n" +
				"    }\n" +
				"	ArrayList<@NonNull String> foo(List<@NonNull String> l) {\n" + 
				"		return (ArrayList<@NonNull String>) l;\n" + // OK 
				"	}" +
				"	ArrayList<@NonNull String> foo2(List<@NonNull String> l) {\n" + 
				"		return (ArrayList<String>) l;\n" + // warn, TODO(stephan) with flow analysis (bug 415292) we might recover the original @NonNull...
				"	}" +
				"}\n"
			},
			"----------\n" + 
			"1. ERROR in p\\X.java (at line 6)\n" + 
			"	if (!(arg instanceof List<@NonNull X>))\n" + 
			"	     ^^^^^^^^^^^^^^^^^^^^^^^^^^^^^^^^^\n" + 
			"Cannot perform instanceof check against parameterized type List<X>. Use the form List<?> instead since further generic type information will be erased at runtime\n" + 
			"----------\n" + 
			"2. ERROR in p\\X.java (at line 6)\n" + 
			"	if (!(arg instanceof List<@NonNull X>))\n" + 
			"	                     ^^^^^^^^^^^^^^^^\n" + 
			"Nullness annotations are not applicable at this location \n" + 
			"----------\n" + 
			"3. WARNING in p\\X.java (at line 7)\n" + 
			"	return (java.util.List<@NonNull X>)arg;\n" + 
			"	       ^^^^^^^^^^^^^^^^^^^^^^^^^^^^^^^\n" + 
			"Null type safety: Unchecked cast from List<X> to List<@NonNull X>\n" + 
			"----------\n" + 
			"4. WARNING in p\\X.java (at line 11)\n" + 
			"	if (!(arg instanceof X @NonNull[]))\n" + 
			"	     ^^^^^^^^^^^^^^^^^^^^^^^^^^^^^\n" + 
			"The expression of type X[] is already an instance of type X[]\n" + 
			"----------\n" + 
			"5. ERROR in p\\X.java (at line 11)\n" + 
			"	if (!(arg instanceof X @NonNull[]))\n" + 
			"	                     ^^^^^^^^^^^^\n" + 
			"Nullness annotations are not applicable at this location \n" + 
			"----------\n" + 
			"6. WARNING in p\\X.java (at line 12)\n" + 
			"	return (p.X @NonNull[])arg;\n" + 
			"	       ^^^^^^^^^^^^^^^^^^^\n" + 
			"Null type safety: Unchecked cast from X[] to X @NonNull[]\n" + 
			"----------\n" + 
			"7. WARNING in p\\X.java (at line 18)\n" + 
			"	return (ArrayList<String>) l;\n" + 
			"	       ^^^^^^^^^^^^^^^^^^^^^\n" + 
			"Null type safety (type annotations): The expression of type \'ArrayList<String>\' needs unchecked conversion to conform to \'ArrayList<@NonNull String>\'\n" + 
			"----------\n");
	}

	// illegal instanceof check with annotated type argument
	public void testUnsupportedLocation04a() {
		runNegativeTestWithLibs(
			new String[] {
				"X.java",
				"import org.eclipse.jdt.annotation.*;\n" +
				"import java.util.*;\n" +
				"public class X {\n" +
				"	boolean instanceOf2(Object o) {\n" + 
				"		return o instanceof List<@Nullable ?>;\n" + 
				"	}\n" + 
				"}\n"
			},
			"----------\n" + 
			"1. ERROR in X.java (at line 5)\n" + 
			"	return o instanceof List<@Nullable ?>;\n" + 
			"	                    ^^^^^^^^^^^^^^^^^\n" + 
			"Nullness annotations are not applicable at this location \n" + 
			"----------\n");
	}

	// illegal for allocation expression
	public void testUnsupportedLocation05() {
		runNegativeTestWithLibs(
			new String[] {
				"X.java",
				"import org.eclipse.jdt.annotation.*;\n" +
				"public class X {\n" +
				"	X x = new @NonNull X();\n" +
				"	class Inner {}\n" +
				"   Inner i = this.new @Nullable Inner();\n" +
				"	java.util.List<@NonNull String> s = new java.util.ArrayList<@NonNull String>();\n" + // OK
				"}\n"
			},
			"----------\n" + 
			"1. ERROR in X.java (at line 3)\n" + 
			"	X x = new @NonNull X();\n" + 
			"	          ^^^^^^^^\n" + 
			"The nullness annotation \'NonNull\' is not applicable at this location\n" + 
			"----------\n" + 
			"2. ERROR in X.java (at line 5)\n" + 
			"	Inner i = this.new @Nullable Inner();\n" + 
			"	                   ^^^^^^^^^\n" + 
			"The nullness annotation \'Nullable\' is not applicable at this location\n" + 
			"----------\n");
	}

	// method receiver
	public void testUnsupportedLocation06() {
		runNegativeTestWithLibs(
			new String[] {
				"X.java",
				"import org.eclipse.jdt.annotation.*;\n" +
				"public class X {\n" +
				"	void receiver(@Nullable X this, Object o) {}\n" + 
				"}\n"
			},
			"----------\n" + 
			"1. ERROR in X.java (at line 3)\n" + 
			"	void receiver(@Nullable X this, Object o) {}\n" + 
			"	              ^^^^^^^^^^^\n" + 
			"Nullness annotations are not applicable at this location \n" + 
			"----------\n");
	}

	// receiver type in method/constructor reference
	public void testUnsupportedLocation07() {
		runNegativeTestWithLibs(
			new String[] {
				"X.java",
				"import org.eclipse.jdt.annotation.*;\n" +
				"import java.util.function.Supplier;\n" +
				"public class X {\n" +
				"	void consume(Supplier<Object> c) {}\n" + 
				"	static Object supply() { return null; }\n" + 
				"	void consumeSupplied() {\n" + 
				"		consume(@NonNull X::supply);\n" + 
				"		consume(@NonNull X::new);\n" + 
				"	}\n" + 
				"}\n"
			},
			"----------\n" + 
			"1. ERROR in X.java (at line 7)\n" + 
			"	consume(@NonNull X::supply);\n" + 
			"	        ^^^^^^^^^^\n" + 
			"Nullness annotations are not applicable at this location \n" + 
			"----------\n" + 
			"2. ERROR in X.java (at line 8)\n" + 
			"	consume(@NonNull X::new);\n" + 
			"	        ^^^^^^^^^^\n" + 
			"Nullness annotations are not applicable at this location \n" + 
			"----------\n");
	}

	// exceptions (throws & catch)
	public void testUnsupportedLocation08() {
		runNegativeTestWithLibs(
			new String[] {
				"X.java",
				"import org.eclipse.jdt.annotation.*;\n" +
				"import java.io.*;\n" +
				"public class X {\n" +
				"	void throwsDecl() throws @Nullable IOException {}\n" + 
				"	void excParam() {\n" + 
				"		try {\n" + 
				"			throwsDecl();\n" + 
				"		} catch (@NonNull IOException ioe) {}\n" + 
				"	}\n" + 
				"}\n"
			},
			"----------\n" + 
			"1. ERROR in X.java (at line 4)\n" + 
			"	void throwsDecl() throws @Nullable IOException {}\n" + 
			"	                         ^^^^^^^^^^^^^^^^^^^^^\n" + 
			"Nullness annotations are not applicable at this location \n" + 
			"----------\n" + 
			"2. ERROR in X.java (at line 8)\n" + 
			"	} catch (@NonNull IOException ioe) {}\n" + 
			"	                  ^^^^^^^^^^^\n" + 
			"Nullness annotations are not applicable at this location \n" + 
			"----------\n");
	}

	public void testForeach() {
		runNegativeTestWithLibs(
			new String[] {
				"X.java",
				"import org.eclipse.jdt.annotation.*;\n" +
				"import java.util.*;\n" +
				"public class X {\n" +
				"	void foo(List<@NonNull String> nns) {\n" +
				"		for(String s1 : nns) {\n" +
				"			logMsg(s1);\n" +
				"		}\n" +
				"		for(String s2 : getStrings()) {\n" +
				"			logMsg(s2);\n" +
				"		}\n" +
				"	}\n" +
				"	Collection<@Nullable String> getStrings() { return null; }\n" +
				"	void logMsg(@NonNull String msg) { }\n" +
				"}\n"
			},
			"----------\n" + 
			"1. ERROR in X.java (at line 9)\n" + 
			"	logMsg(s2);\n" + 
			"	       ^^\n" + 
			"Null type mismatch: required \'@NonNull String\' but the provided value is inferred as @Nullable\n" + 
			"----------\n");
	}
	
	// poly-null method
	public void testNullTypeInference1() {
		runNegativeTestWithLibs(
			new String[] {
				"X.java",
				"import org.eclipse.jdt.annotation.*;\n" +
				"import java.util.*;\n" +
				"public class X {\n" +
				"	<T> List<T> polyNullMethod(List<T> in) { return in; }\n" +
				"	@NonNull String test1(List<@NonNull String> strings) {\n" +
				"		 return polyNullMethod(strings).get(0);\n" +
				"	}\n" +
				"	@NonNull String test2(List<@Nullable String> strings) {\n" +
				"		 return polyNullMethod(strings).get(0);\n" +
				"	}\n" +
				"	@Nullable String test3(List<@NonNull String> strings) {\n" +
				"		 return polyNullMethod(strings).get(0);\n" +
				"	}\n" +
				"	@Nullable String test4(List<@Nullable String> strings) {\n" +
				"		 return polyNullMethod(strings).get(0);\n" +
				"	}\n" +
				"}\n"
			},
			getCompilerOptions(),
			"----------\n" + 
			"1. ERROR in X.java (at line 9)\n" + 
			"	return polyNullMethod(strings).get(0);\n" + 
			"	       ^^^^^^^^^^^^^^^^^^^^^^^^^^^^^^\n" + 
			"Null type mismatch (type annotations): required \'@NonNull String\' but this expression has type \'@Nullable String\'\n" + 
			"----------\n");
	}

	// functional interface with explicit nullness
	public void testNullTypeInference2a() {
		runNegativeTestWithLibs(
			new String[] {
				"PolyNull.java",
				"import org.eclipse.jdt.annotation.*;\n" + 
				"\n" + 
				"interface NNFunc {\n" + 
				"	@NonNull String a(@NonNull String i);\n" + 
				"}\n" + 
				"public class PolyNull {\n" + 
				"	@NonNull String extract(NNFunc f, @NonNull String s) { return f.a(s); }\n" + 
				"	@NonNull String testOK() {\n" + 
				"		return extract(i -> i, \"hallo\");\n" + 
				"	}\n" + 
				"	@NonNull String testERR() {\n" + 
				"		return extract(i -> null, \"hallo\"); // err\n" + 
				"	}\n" + 
				"}\n"
			},
			getCompilerOptions(),
			"----------\n" + 
			"1. ERROR in PolyNull.java (at line 12)\n" + 
			"	return extract(i -> null, \"hallo\"); // err\n" + 
			"	                    ^^^^\n" + 
			"Null type mismatch: required \'@NonNull String\' but the provided value is null\n" + 
			"----------\n");
	}

	// functional interface with nullness inferred from target type with explicit nullness
	public void testNullTypeInference2b() {
		runNegativeTestWithLibs(
			new String[] {
				"PolyNull.java",
				"import org.eclipse.jdt.annotation.*;\n" + 
				"\n" + 
				"interface Func<T>  {\n" + 
				"	T a(T i);\n" + 
				"}\n" + 
				"public class PolyNull {\n" + 
				"	@NonNull String extract(Func<@NonNull String> f, @NonNull String s) { return f.a(s); }\n" + 
				"	@NonNull String testOK() {\n" + 
				"		return extract(i -> i, \"hallo\");\n" + 
				"	}\n" + 
				"	@NonNull String testERR() {\n" + 
				"		return extract(i -> null, \"hallo\"); // err\n" + 
				"	}\n" +
				"}\n"
			},
			getCompilerOptions(),
			"----------\n" + 
			"1. ERROR in PolyNull.java (at line 12)\n" + 
			"	return extract(i -> null, \"hallo\"); // err\n" + 
			"	                    ^^^^\n" + 
			"Null type mismatch: required \'@NonNull String\' but the provided value is null\n" + 
			"----------\n");
	}

	// functional interface with unspecified nullness matched against lambda parameter with explicit type & nullness
	public void testNullTypeInference2c() {
		runNegativeTestWithLibs(
			new String[] {
				"PolyNull.java",
				"import org.eclipse.jdt.annotation.*;\n" + 
				"\n" + 
				"interface Func<T>  {\n" + 
				"	T a(T i);\n" + 
				"}\n" + 
				"public class PolyNull {\n" + 
				"	<X> X extract(Func<X> f, X s) { return f.a(s); }\n" + 
				"	@NonNull String testOK() {\n" + 
				"		return extract((@NonNull String i) -> i, \"hallo\");\n" + 
				"	}\n" + 
				"	@NonNull String testERR() {\n" + 
				"		return extract((@NonNull String i) -> null, \"hallo\"); // err\n" + 
				"	}\n" + 
				"}\n"
			},
			getCompilerOptions(),
			"----------\n" + 
			"1. ERROR in PolyNull.java (at line 12)\n" + 
			"	return extract((@NonNull String i) -> null, \"hallo\"); // err\n" + 
			"	                                      ^^^^\n" + 
			"Null type mismatch: required \'@NonNull String\' but the provided value is null\n" + 
			"----------\n");
	}

	// the only null annotation is on the target type, which propagates into the implicitly typed lambda argument
	public void testNullTypeInference2d() {
		runNegativeTestWithLibs(
			new String[] {
				"PolyNull.java",
				"import org.eclipse.jdt.annotation.*;\n" + 
				"\n" + 
				"interface Func<T>  {\n" + 
				"	T a(T i);\n" + 
				"}\n" + 
				"public class PolyNull {\n" + 
				"	<X> X extract(Func<X> f, X s) { return f.a(s); }\n" + 
				"	@NonNull String testOK() {\n" + 
				"		return extract(i -> i, \"hallo\");\n" + 
				"	}\n" + 
				"	@NonNull String testERR() {\n" + 
				"		return extract(i -> null, \"hallo\"); // err\n" + 
				"	}\n" + 
				"}\n"
			},
			getCompilerOptions(),
			"----------\n" + 
			"1. ERROR in PolyNull.java (at line 12)\n" + 
			"	return extract(i -> null, \"hallo\"); // err\n" + 
			"	                    ^^^^\n" + 
			"Null type mismatch: required \'@NonNull String\' but the provided value is null\n" + 
			"----------\n");
	}

	// demonstrate that null annotations from the functional interface win, resulting in successful inference but null-safety issues
	public void testNullTypeInference2e() {
		runNegativeTestWithLibs(
			new String[] {
				"PolyNull.java",
				"import org.eclipse.jdt.annotation.*;\n" + 
				"\n" + 
				"interface Func<T>  {\n" + 
				"	T a(T i);\n" + 
				"}\n" + 
				"public class PolyNull {\n" + 
				"	String extract(Func<@Nullable String> f, @Nullable String s) { return f.a(s); }\n" + 
				"	@NonNull String testWARN() {\n" + 
				"		return extract(i -> null, \"hallo\"); // OK to pass null\n" + 
				"	}\n" + 
				"}\n"
			},
			getCompilerOptions(),
			"----------\n" + 
			"1. WARNING in PolyNull.java (at line 9)\n" + 
			"	return extract(i -> null, \"hallo\"); // OK to pass null\n" + 
			"	       ^^^^^^^^^^^^^^^^^^^^^^^^^^^\n" + 
			"Null type safety (type annotations): The expression of type \'String\' needs unchecked conversion to conform to \'@NonNull String\'\n" + 
			"----------\n");
	}

	// demonstrate that null annotations from the functional interface win, resulting in successful inference but null-safety issues
	public void testNullTypeInference2f() {
		runNegativeTestWithLibs(
			new String[] {
				"PolyNull.java",
				"import org.eclipse.jdt.annotation.*;\n" + 
				"\n" + 
				"interface Func<T>  {\n" + 
				"	T a(T i);\n" + 
				"}\n" + 
				"public class PolyNull {\n" + 
				"	<X> X extract(Func<@Nullable X> f, @Nullable X s) { return f.a(s); }\n" + 
				"	@NonNull String testERR() {\n" + 
				"		return extract(i -> needNN(i), \"ola\");\n" + 
				"	}\n" +
				"	@NonNull String needNN(@NonNull String s) { return \"\"; }\n" + 
				"" + 
				"}\n"
			},
			getCompilerOptions(),
			"----------\n" + 
			"1. ERROR in PolyNull.java (at line 7)\n" + 
			"	<X> X extract(Func<@Nullable X> f, @Nullable X s) { return f.a(s); }\n" + 
			"	                                                           ^^^^^^\n" + 
			"Null type mismatch (type annotations): required \'X\' but this expression has type \'@Nullable X\', where 'X' is a free type variable\n" + 
			"----------\n" + 
			"2. ERROR in PolyNull.java (at line 9)\n" + 
			"	return extract(i -> needNN(i), \"ola\");\n" + 
			"	                           ^\n" + 
			"Null type mismatch (type annotations): required \'@NonNull String\' but this expression has type \'@Nullable String\'\n" + 
			"----------\n");
	}

	// seemingly conflicting annotations from type variable application and type variable substitution 
	// -> ignore @Nullable which overrides the type variable's nullness for this one location
	public void testNullTypeInference3() {
		Map compilerOptions = getCompilerOptions();
		compilerOptions.put(JavaCore.COMPILER_PB_NULL_UNCHECKED_CONVERSION, JavaCore.ERROR);
		runNegativeTestWithLibs(
			new String[] {
				"Generics.java",
				"import org.eclipse.jdt.annotation.*;\n" + 
				"\n" + 
				"public class Generics {\n" + 
				"	<X> X m(@Nullable X a) { return null; }\n" + 
				"	void test(@NonNull String in) {\n" + 
				"		@NonNull String s = m(in);\n" +  // inferred OK as 'm(@Nullable String) -> @NonNull String'
				"		System.out.println(s.toLowerCase());\n" + 
				"	}\n" + 
				"	public static void main(String[] args) {\n" + 
				"		new Generics().test(\"hallo\");\n" + 
				"	}\n" + 
				"}\n"
			},
			compilerOptions,
			"----------\n" + 
			"1. ERROR in Generics.java (at line 4)\n" + 
			"	<X> X m(@Nullable X a) { return null; }\n" + 
			"	                                ^^^^\n" + 
			"Null type mismatch (type annotations): \'null\' is not compatible to the free type variable 'X'\n" + 
			"----------\n");
	}

	// conflicting annotations from type variable application and type variable substitution -> exclude null annotations from inference
	public void testNullTypeInference3b() {
		runNegativeTestWithLibs(
			new String[] {
				"Generics.java",
				"import org.eclipse.jdt.annotation.*;\n" + 
				"\n" + 
				"public class Generics {\n" + 
				"	<X> @Nullable X m1(@Nullable X a) { return null; }\n" + 
				"	<X> @Nullable X m2(X a) { return null; }\n" + 
				"	void test(@NonNull String in) {\n" + 
				"		@NonNull String s1 = m1(in);\n" + 
				"		@NonNull String s2 = m2(in);\n" + 
				"	}\n" + 
				"	public static void main(String[] args) {\n" + 
				"		new Generics().test(\"hallo\");\n" + 
				"	}\n" + 
				"}\n"
			},
			getCompilerOptions(),
			"----------\n" + 
			"1. ERROR in Generics.java (at line 7)\n" + 
			"	@NonNull String s1 = m1(in);\n" + 
			"	                     ^^^^^^\n" + 
			"Null type mismatch (type annotations): required \'@NonNull String\' but this expression has type \'@Nullable String\'\n" + 
			"----------\n" + 
			"2. ERROR in Generics.java (at line 8)\n" + 
			"	@NonNull String s2 = m2(in);\n" + 
			"	                     ^^^^^^\n" + 
			"Null type mismatch (type annotations): required \'@NonNull String\' but this expression has type \'@Nullable String\'\n" + 
			"----------\n");
	}

	// conflicting annotations from type variable application and type variable substitution
	public void testNullTypeInference3c() { 
		runNegativeTestWithLibs(
			new String[] {
				"Generics.java",
				"import org.eclipse.jdt.annotation.*;\n" + 
				"import java.util.*;\n" + 
				"\n" + 
				"interface Function<I,O> { }\n" + 
				"abstract class MyFunc implements Function<@NonNull Object, @Nullable String> { }\n" + 
				"  \n" + 
				"public class Generics {\n" + 
				"  <@NonNull I,@Nullable O> \n" + 
				"  Collection<O> map1(Collection<I> in, Function<I, O> f) { return null; }\n" +
				"  <@Nullable I,@NonNull O> \n" + 
				"  Collection<O> map2(Collection<I> in, Function<I, O> f) { return null; }\n" +
				"	void test(@NonNull List<Object> inList, MyFunc f) {\n" +
				"		Collection<@Nullable String> result = map1(inList, f);\n" + 
				"		map2(inList, f);\n" + 
				"	}\n" +
				"}\n"
			},
			getCompilerOptions(),
			"----------\n" + 
			"1. WARNING in Generics.java (at line 13)\n" + 
			"	Collection<@Nullable String> result = map1(inList, f);\n" + 
			"	                                           ^^^^^^\n" + 
			"Null type safety (type annotations): The expression of type \'@NonNull List<Object>\' needs unchecked conversion to conform to \'Collection<@NonNull Object>\', corresponding supertype is 'Collection<Object>'\n" + 
			"----------\n" + 
			"2. WARNING in Generics.java (at line 14)\n" + 
			"	map2(inList, f);\n" + 
			"	     ^^^^^^\n" + 
			"Null type safety (type annotations): The expression of type \'@NonNull List<Object>\' needs unchecked conversion to conform to \'Collection<@Nullable Object>\', corresponding supertype is 'Collection<Object>'\n" + 
			"----------\n" + 
			"3. ERROR in Generics.java (at line 14)\n" + 
			"	map2(inList, f);\n" + 
			"	             ^\n" + 
			"Null type mismatch (type annotations): required \'Function<@Nullable Object,@NonNull String>\' but this expression has type \'MyFunc\', corresponding supertype is \'Function<@NonNull Object,@Nullable String>\'\n" + 
			"----------\n");
	}

	// missing return type should not cause NPE
	public void testBug415850_01() {
		runNegativeTestWithLibs(
			new String[] {
				"X.java",
				"import org.eclipse.jdt.annotation.*;\n" +
				"public class X {\n" +
				"	@NonNull foo() {}\n" +
				"}\n"
			},
			"----------\n" + 
			"1. ERROR in X.java (at line 3)\n" + 
			"	@NonNull foo() {}\n" + 
			"	         ^^^^^\n" + 
			"Return type for the method is missing\n" + 
			"----------\n");
	}
	
	// enum constant inside raw type: initialization must be recognized as conform to the implicitly @NonNull declaration 
	public void testBug415850_02(){
		runConformTestWithLibs(
			new String[] {
				"Callable.java",
				"interface Callable<T> {\n" +
				"	public enum Result {\n" +
				"		GOOD, BAD\n" +
				"	};\n" +
				"	public Result call(T arg);\n" +
				"}\n"
			},
			getCompilerOptions(),
			"");
	}

	// when mapping 1st parameter to method receiver, avoid AIOOBE in ReferenceExpression#resolveType(..)
	public void testBug415850_03() throws Exception {
		Map options = getCompilerOptions();
		options.put(JavaCore.COMPILER_PB_DEPRECATION, JavaCore.IGNORE);
		runConformTestWithLibs(
			new String[] {
				"X.java",
				"import java.lang.annotation.*;\n" +
				"import java.util.Date;\n" +
				"import static java.lang.annotation.ElementType.*; \n" +
				"@Target(TYPE_USE)\n" +
				"@interface Vernal {}\n" +
				"interface I {\n" +
				"	int f(Date d);\n" +
				"}\n" +
				"class X {\n" +
				"	static void monitorTemperature(Object myObject) {\n" +
				"		I i = @Vernal Date::getDay;\n" +
				"	}\n" +
				"}\n",
			},
			options,
			"");
	}

	// ensure annotation type has super types connected, to avoid NPE in ImplicitNullAnnotationVerifier.collectOverriddenMethods(..)
	public void testBug415850_04() throws Exception {
		runConformTestWithLibs(
			new String[] {
				"X.java",
				"public class X implements @B @C('i') J { }",
				"B.java",
				"import java.lang.annotation.Target;\n" + 
				"import static java.lang.annotation.ElementType.*;\n" + 
				"import java.lang.annotation.Retention;\n" + 
				"import static java.lang.annotation.RetentionPolicy.*;\n" + 
				"@Target(TYPE_USE)\n" + 
				"@Retention(CLASS)\n" + 
				"@interface B {\n" + 
				"	int value() default -1;\n" + 
				"}",
				"C.java",
				"import java.lang.annotation.Target;\n" + 
				"import static java.lang.annotation.ElementType.*;\n" + 
				"import java.lang.annotation.Retention;\n" + 
				"import static java.lang.annotation.RetentionPolicy.*;\n" + 
				"@Target(TYPE_USE)\n" + 
				"@Retention(RUNTIME)\n" + 
				"@interface C {\n" + 
				"	char value() default '-';\n" + 
				"}\n",
				"J.java",
				"interface J {}\n"
			},
			getCompilerOptions(),
			"");
	}

	// don't let type annotations on array dimensions spoil type compatibility
	public void testBug415850_05() {
		runNegativeTestWithLibs(
			new String[]{
				"X.java",
				"import java.lang.annotation.Target;\n" +
				"import static java.lang.annotation.ElementType.*;\n" +
				"public class X {\n" +
				"	public void foo() {\n" +
				"		int @Marker [][][] i = new @Marker int @Marker [2] @Marker [@Marker bar()] @Marker [];\n" +
				"	}\n" +
				"	public int bar() {\n" +
				"		return 2;\n" +
				"	}\n" +
				"}\n" +
				"@Target (java.lang.annotation.ElementType.TYPE_USE)\n" +
				"@interface Marker {}\n"
			},
			"----------\n" + 
			"1. ERROR in X.java (at line 5)\n" + 
			"	int @Marker [][][] i = new @Marker int @Marker [2] @Marker [@Marker bar()] @Marker [];\n" + 
			"	                                                            ^^^^^^^\n" + 
			"Syntax error, type annotations are illegal here\n" + 
			"----------\n"); 
	}

	// don't let type annotations on array dimensions spoil type compatibility
	// case without any error
	public void testBug415850_06() {
		runConformTestWithLibs(
			new String[]{
				"X.java",
				"import java.lang.annotation.Target;\n" +
				"public class X {\n" +
				"	public void foo() {\n" +
				"		int @Marker [][][] i = new @Marker int @Marker [2] @Marker [bar()] @Marker [];\n" +
				"	}\n" +
				"	public int bar() {\n" +
				"		return 2;\n" +
				"	}\n" +
				"}\n" +
				"@Target (java.lang.annotation.ElementType.TYPE_USE)\n" +
				"@interface Marker {}\n"
			},
			getCompilerOptions(),
			""); 
	}

	public void testBug416172() {
        runNegativeTestWithLibs(
            new String[] {
                "X.java",
                "import org.eclipse.jdt.annotation.NonNull;\n" + 
                "\n" + 
                "public class X {\n" + 
                "   class Y {}\n" + 
                "   X.@NonNull Y  foo(X.@NonNull Y xy) {\n" + 
                "       return new X().new Y();\n" + 
                "   }\n" + 
                "}\n" + 
                "\n" + 
                "class Z extends X {\n" +
                "   @Override\n" + 
                "   X.@NonNull Y  foo(X.Y xy) {\n" + 
                "       return null;\n" + 
                "   }\n" + 
                "}\n"
            },
            getCompilerOptions(),
            "----------\n" + 
    		"1. WARNING in X.java (at line 12)\n" + 
    		"	X.@NonNull Y  foo(X.Y xy) {\n" + 
    		"	                  ^^^\n" + 
    		"Missing non-null annotation: inherited method from X specifies this parameter as @NonNull\n" + 
    		"----------\n" + 
    		"2. ERROR in X.java (at line 13)\n" + 
    		"	return null;\n" + 
    		"	       ^^^^\n" + 
    		"Null type mismatch: required \'X.@NonNull Y\' but the provided value is null\n" + 
    		"----------\n");
    }
	
	// incompatible null constraints on parameters 
	public void testBug416174() {
		Map options = getCompilerOptions();
		options.put(JavaCore.COMPILER_PB_NONNULL_PARAMETER_ANNOTATION_DROPPED, JavaCore.IGNORE);
		runNegativeTestWithLibs(
			new String[] {
				"X.java",
				"import java.util.List;\n" + 
				"\n" + 
				"import org.eclipse.jdt.annotation.*;\n" + 
				"\n" + 
				"public class X {\n" + 
				"	void  foo1(List<X> lx) {}\n" +
				"	void  foo2(List<@NonNull X> lx) {}\n" +
				"	void  foo3(List<@Nullable X> lx) {}\n" +
				"	void  foo4(@NonNull List<@Nullable X> lx) {}\n" +
				"}\n" + 
				"\n" + 
				"class Z extends X {\n" + 
				"	@Override void foo1(List<@NonNull X> xy) {}\n" + 
				"	@Override void foo2(List<X> lx) {}\n" +
				"	@Override void foo3(List<X> lx) {}\n" +
				"	@Override void foo4(List<@Nullable X> lx) {}\n" + // omitting annotation at toplevel can be tolerated (via option)
				"}\n"
			},
			options,
			"----------\n" + 
			"1. ERROR in X.java (at line 13)\n" + 
			"	@Override void foo1(List<@NonNull X> xy) {}\n" + 
			"	                    ^^^^\n" + 
			"Illegal redefinition of parameter xy, inherited method from X declares this parameter as \'List<X>\' (mismatching null constraints)\n" + 
			"----------\n" + 
			"2. ERROR in X.java (at line 14)\n" + 
			"	@Override void foo2(List<X> lx) {}\n" + 
			"	                    ^^^^\n" + 
			"Illegal redefinition of parameter lx, inherited method from X declares this parameter as \'List<@NonNull X>\' (mismatching null constraints)\n" + 
			"----------\n" + 
			"3. ERROR in X.java (at line 15)\n" + 
			"	@Override void foo3(List<X> lx) {}\n" + 
			"	                    ^^^^\n" + 
			"Illegal redefinition of parameter lx, inherited method from X declares this parameter as \'List<@Nullable X>\' (mismatching null constraints)\n" + 
			"----------\n");
	}

	// incompatibility at return type, which should be shown here in the error message
	public void testBug416174b() {
		runNegativeTestWithLibs(
			new String[] {
				"X.java",
				"import java.util.*;\n" + 
				"\n" + 
				"import org.eclipse.jdt.annotation.*;\n" + 
				"\n" + 
				"public abstract class X {\n" + 
				"	List<X> foo1() {\n" + 
				"		return null;\n" + 
				"	}\n" + 
				"	List<@Nullable X> foo2() {\n" + 
				"		return null;\n" + 
				"	}\n" + 
				"	abstract @NonNull List<@NonNull X> foo3();\n" + 
				"	List<@Nullable X> foo4() {\n" + 
				"		return null;\n" + 
				"	}\n" + 
				"}\n" + 
				"\n" + 
				"abstract class Z extends X {\n" + 
				"	@Override\n" +
				"	List<@NonNull X> foo1() {\n" +
				"		return null;\n" + 
				"	}\n" + 
				"	@Override\n" +
				"	List<@NonNull X> foo2() {\n" +
				"		return null;\n" + 
				"	}\n" + 
				"	@Override\n" +
				"	@NonNull List<X> foo3() {\n" + 
				"		return new ArrayList<>();\n" + 
				"	}\n" + 
				"	@Override\n" +
				"	@NonNull List<@Nullable X> foo4() {\n" + // OK
				"		return new ArrayList<>();\n" + 
				"	}\n" + 
				"}\n"
			},
			getCompilerOptions(),
			"----------\n" + 
			"1. ERROR in X.java (at line 20)\n" + 
			"	List<@NonNull X> foo1() {\n" + 
			"	^^^^\n" + 
			"The return type is incompatible with \'List<X>\' returned from X.foo1() (mismatching null constraints)\n" + 
			"----------\n" + 
			"2. ERROR in X.java (at line 24)\n" + 
			"	List<@NonNull X> foo2() {\n" + 
			"	^^^^\n" + 
			"The return type is incompatible with \'List<@Nullable X>\' returned from X.foo2() (mismatching null constraints)\n" + 
			"----------\n" + 
			"3. ERROR in X.java (at line 28)\n" + 
			"	@NonNull List<X> foo3() {\n" + 
			"	         ^^^^\n" + 
			"The return type is incompatible with \'@NonNull List<@NonNull X>\' returned from X.foo3() (mismatching null constraints)\n" + 
			"----------\n");
	}

	public void testBug416175() {
		runNegativeTestWithLibs(
			new String[] {
				"X.java",
				"import java.util.ArrayList;\n" + 
				"import java.util.List;\n" + 
				"\n" + 
				"import org.eclipse.jdt.annotation.NonNull;\n" + 
				"\n" + 
				"public class X {\n" + 
				"	public static void main(String[] args) {\n" + 
				"		List<@NonNull ? extends @NonNull String> ls = new ArrayList<String>();\n" + 
				"		ls.add(null);\n" + 
				"		@NonNull String s = ls.get(0);\n" + 
				"	}\n" + 
				"}\n"
			},
			getCompilerOptions(),
			"----------\n" + 
			"1. WARNING in X.java (at line 8)\n" + 
			"	List<@NonNull ? extends @NonNull String> ls = new ArrayList<String>();\n" + 
			"	                                              ^^^^^^^^^^^^^^^^^^^^^^^\n" + 
			"Null type safety (type annotations): The expression of type \'ArrayList<String>\' needs unchecked conversion to conform to \'List<@NonNull ? extends @NonNull String>\', corresponding supertype is 'List<String>'\n" + 
			"----------\n" + 
			"2. ERROR in X.java (at line 9)\n" + 
			"	ls.add(null);\n" + 
			"	       ^^^^\n" + 
			"Null type mismatch: required \'@NonNull ? extends @NonNull String\' but the provided value is null\n" + 
			"----------\n");
	}

	// original test (was throwing stack overflow)
	public void testBug416176() {
		runConformTestWithLibs(
			new String[] {
				"X.java",
				"import org.eclipse.jdt.annotation.NonNull;\n" + 
				"\n" + 
				"public class X<@NonNull T> {\n" + 
				"	T foo(T t) {\n" + 
				"		return t;\n" + 
				"	}\n" +
				"}\n"
			},
			getCompilerOptions(),
			"");
	}

	// variant to challenge merging of annotation on type variable and its use
	public void testBug416176a() {
		runNegativeTestWithLibs(
			new String[] {
				"X.java",
				"import org.eclipse.jdt.annotation.NonNull;\n" + 
				"import org.eclipse.jdt.annotation.Nullable;\n" + 
				"\n" + 
				"public class X<@NonNull T> {\n" + 
				"	T foo(T t) {\n" + 
				"		return t;\n" + 
				"	}\n" +
				"	@NonNull T bar1(@NonNull T t) {\n" +
				"		return t;\n" +
				"	}\n" + 
				"	@NonNull T bar2(@Nullable T t) { // argument: no contradiction (1)\n" +
				"		return t; // mismatch (1)\n" +
				"	}\n" + 
				"	@Nullable T bar3(T t) { // return type: no contradiction (2)\n" +
				"		@Nullable T l = t; // local: no contradiction (3)\n" +
				"		return l;\n" +
				"	}\n" +
				"	class Inner {\n" +
				"		@Nullable T f; // field: no contradiction (4)\n" +
				"	}\n" + 
				"	T bar3() {\n" +
				"		return null; // mismatch (2)\n" +
				"	}\n" + 
				"}\n"
			},
			getCompilerOptions(),
			"----------\n" + 
			"1. ERROR in X.java (at line 12)\n" + 
			"	return t; // mismatch (1)\n" + 
			"	       ^\n" + 
			"Null type mismatch (type annotations): required \'@NonNull T\' but this expression has type \'@Nullable T\'\n" + 
			"----------\n" + 
			"2. ERROR in X.java (at line 22)\n" + 
			"	return null; // mismatch (2)\n" + 
			"	       ^^^^\n" + 
			"Null type mismatch: required \'@NonNull T\' but the provided value is null\n" + 
			"----------\n");
	}

	// variant to challenge duplicate methods, though with different parameter annotations
	public void testBug416176b() {
		runNegativeTestWithLibs(
			new String[] {
				"X.java",
				"import org.eclipse.jdt.annotation.NonNull;\n" + 
				"import org.eclipse.jdt.annotation.Nullable;\n" + 
				"\n" + 
				"public class X<T> {\n" + 
				"	@NonNull T bar(@NonNull T t) {\n" +
				"		return t;\n" +
				"	}\n" + 
				"	@NonNull T bar(@Nullable T t) {\n" +
				"		return t;\n" +
				"	}\n" + 
				"}\n"
			},
			getCompilerOptions(),
			"----------\n" + 
			"1. ERROR in X.java (at line 5)\n" + 
			"	@NonNull T bar(@NonNull T t) {\n" + 
			"	           ^^^^^^^^^^^^^^^^^\n" + 
			"Duplicate method bar(T) in type X<T>\n" + 
			"----------\n" + 
			"2. ERROR in X.java (at line 8)\n" + 
			"	@NonNull T bar(@Nullable T t) {\n" + 
			"	           ^^^^^^^^^^^^^^^^^^\n" + 
			"Duplicate method bar(T) in type X<T>\n" + 
			"----------\n");
	}

	public void testBug416180() {
		runConformTestWithLibs(
			new String[] {
				"X.java",
				"import org.eclipse.jdt.annotation.NonNull;\n" + 
				"\n" + 
				"public class X<T> {\n" + 
				"	T foo(T t) {\n" + 
				"		return t;\n" + 
				"	}\n" + 
				"	\n" + 
				"	public static void main(String[] args) {\n" + 
				"		X<String> x = new Y();\n" + 
				"	}\n" + 
				"} \n" + 
				"\n" + 
				"class Y extends X<@NonNull String> {\n" +
				"   @Override\n" + 
				"	@NonNull String foo(java.lang.@NonNull String t) {\n" + 
				"		return \"\";\n" + 
				"	};\n" + 
				"}\n"
			},
			getCompilerOptions(),
			"");
	}

	public void testBug416181() {
		runNegativeTestWithLibs(
			new String[] {
				"X.java",
				"import org.eclipse.jdt.annotation.NonNull;\n" + 
				"\n" + 
				"public class X<T> {\n" + 
				"	class Y {\n" + 
				"		\n" + 
				"	}\n" + 
				"	\n" + 
				"	X<String>.@NonNull Y y = null; // 1st error here.\n" + 
				"	\n" + 
				"	@NonNull Y y2 = null; // 2nd error here.\n" + 
				"}\n"
			},
			getCompilerOptions(),
			"----------\n" + 
			"1. ERROR in X.java (at line 8)\n" + 
			"	X<String>.@NonNull Y y = null; // 1st error here.\n" + 
			"	                         ^^^^\n" + 
			"Null type mismatch: required \'X<String>.@NonNull Y\' but the provided value is null\n" + 
			"----------\n" + 
			"2. ERROR in X.java (at line 10)\n" + 
			"	@NonNull Y y2 = null; // 2nd error here.\n" + 
			"	                ^^^^\n" + 
			"Null type mismatch: required \'X<T>.@NonNull Y\' but the provided value is null\n" + 
			"----------\n");
	}

	public void testBug416182() { 
		runNegativeTestWithLibs(
			new String[] {
				"X.java",
				"import org.eclipse.jdt.annotation.NonNull;\n" + 
				"import org.eclipse.jdt.annotation.Nullable;\n" + 
				"\n" + 
				"public class X<T> {\n" + 
				"	T foo(@NonNull T t) {\n" + 
				"		return t;\n" + 
				"	}\n" + 
				"	public static void main(String[] args) {\n" + 
				"		X<@Nullable String> xs = new X<String>();\n" + 
				"		xs.foo(null);\n" + 
				"	}\n" + 
				"	\n" +
				"	public void test(X<String> x) {\n" + 
				"		X<@Nullable String> xs = x;\n" + 
				"		xs.bar(null);\n" + 
				"	}\n" + 
				"	public void bar(T t) {}\n" + 
				"\n" + 
				"}\n"
			},
			getCompilerOptions(),
			"----------\n" + 
			"1. WARNING in X.java (at line 9)\n" + 
			"	X<@Nullable String> xs = new X<String>();\n" + 
			"	                         ^^^^^^^^^^^^^^^\n" + 
			"Null type safety (type annotations): The expression of type \'X<String>\' needs unchecked conversion to conform to \'X<@Nullable String>\'\n" + 
			"----------\n" + 
			"2. ERROR in X.java (at line 10)\n" + 
			"	xs.foo(null);\n" + 
			"	       ^^^^\n" + 
			"Null type mismatch: required \'@NonNull String\' but the provided value is null\n" + 
			"----------\n" + 
			"3. WARNING in X.java (at line 14)\n" + 
			"	X<@Nullable String> xs = x;\n" + 
			"	                         ^\n" + 
			"Null type safety (type annotations): The expression of type \'X<String>\' needs unchecked conversion to conform to \'X<@Nullable String>\'\n" + 
			"----------\n");
	}

	// introduce unrelated method lookup before the bogus one
	public void testBug416182a() { 
		runNegativeTestWithLibs(
			new String[] {
				"X.java",
				"import org.eclipse.jdt.annotation.NonNull;\n" + 
				"import org.eclipse.jdt.annotation.Nullable;\n" + 
				"\n" + 
				"public class X<T> {\n" +
				"	T foo(@NonNull T t) {\n" + 
				"		return t;\n" + 
				"	}\n" +
				"	void foo() {}\n" + 
				"	public static void main(String[] args) {\n" + 
				"		X<@Nullable String> xs = new X<String>();\n" +
				"		xs.foo();\n" + 
				"		xs.foo(null);\n" + 
				"	}\n" + 
				"	\n" +
				"	public void test(X<String> x) {\n" + 
				"		X<@Nullable String> xs = x;\n" + 
				"		xs.bar(null);\n" + 
				"	}\n" + 
				"	public void bar(T t) {}\n" + 
				"\n" + 
				"}\n"
			},
			getCompilerOptions(),
			"----------\n" + 
			"1. WARNING in X.java (at line 10)\n" + 
			"	X<@Nullable String> xs = new X<String>();\n" + 
			"	                         ^^^^^^^^^^^^^^^\n" + 
			"Null type safety (type annotations): The expression of type \'X<String>\' needs unchecked conversion to conform to \'X<@Nullable String>\'\n" + 
			"----------\n" + 
			"2. ERROR in X.java (at line 12)\n" + 
			"	xs.foo(null);\n" + 
			"	       ^^^^\n" + 
			"Null type mismatch: required \'@NonNull String\' but the provided value is null\n" + 
			"----------\n" + 
			"3. WARNING in X.java (at line 16)\n" + 
			"	X<@Nullable String> xs = x;\n" + 
			"	                         ^\n" + 
			"Null type safety (type annotations): The expression of type \'X<String>\' needs unchecked conversion to conform to \'X<@Nullable String>\'\n" + 
			"----------\n");
	}
	
	// avoid extra warning by use of diamond.
	public void testBug416182b() { 
		runNegativeTestWithLibs(
			new String[] {
				"X.java",
				"import org.eclipse.jdt.annotation.NonNull;\n" + 
				"import org.eclipse.jdt.annotation.Nullable;\n" + 
				"\n" + 
				"public class X<T> {\n" + 
				"	T foo(@NonNull T t) {\n" + 
				"		return t;\n" + 
				"	}\n" + 
				"	public static void main(String[] args) {\n" + 
				"		X<@Nullable String> xs = new X<>();\n" + 
				"		xs.foo(null);\n" + 
				"	}\n" + 
				"	\n" +
				"	public void test(X<String> x) {\n" + 
				"		X<@Nullable String> xs = x;\n" + 
				"		xs.bar(null);\n" + 
				"	}\n" + 
				"	public void bar(T t) {}\n" + 
				"\n" + 
				"}\n"
			},
			getCompilerOptions(),
			"----------\n" + 
			"1. ERROR in X.java (at line 10)\n" + 
			"	xs.foo(null);\n" + 
			"	       ^^^^\n" + 
			"Null type mismatch: required \'@NonNull String\' but the provided value is null\n" + 
			"----------\n" + 
			"2. WARNING in X.java (at line 14)\n" + 
			"	X<@Nullable String> xs = x;\n" + 
			"	                         ^\n" + 
			"Null type safety (type annotations): The expression of type \'X<String>\' needs unchecked conversion to conform to \'X<@Nullable String>\'\n" + 
			"----------\n");
	}

	public void testBug416183() {
		runConformTestWithLibs(
			new String[] {
				"X.java",
				"import org.eclipse.jdt.annotation.NonNull;\n" + 
				"\n" + 
				"public class X<T> {\n" + 
				"	T foo(@NonNull T t) {\n" + 
				"		return t;\n" + 
				"	}\n" + 
				"	public static void main(String[] args) {\n" + 
				"		X<String> xs = new X<String>();\n" + 
				"		xs.foo(\"\");\n" + 
				"	}\n" + 
				"	\n" + 
				"}\n"
			},
			getCompilerOptions(),
			"");
	}
	// See https://bugs.eclipse.org/bugs/show_bug.cgi?id=417113#c25, point 4.
	public void testSubstitution() { 
		runNegativeTestWithLibs(
			new String[] {
				"X.java",
				"import org.eclipse.jdt.annotation.NonNull;\n" + 
				"import java.util.List;\n" +
				"import java.util.ArrayList;\n" +
				"public class X<T> {\n" +
				"	T foo(@NonNull List<@NonNull T> l) {\n" +
				"		return l.get(0);\n" +
				"	}	\n" +
				"	public static void main(String[] args) {\n" +
				"		X<String> s = new X<>();\n" +
				"		s.foo(new ArrayList<String>()); // (1)\n" +
				"		s.foo(null); // (2)\n" +
				"	}\n" +
				"}\n"

			},
			getCompilerOptions(),
			"----------\n" + 
			"1. WARNING in X.java (at line 10)\n" + 
			"	s.foo(new ArrayList<String>()); // (1)\n" + 
			"	      ^^^^^^^^^^^^^^^^^^^^^^^\n" + 
			"Null type safety (type annotations): The expression of type \'ArrayList<String>\' needs unchecked conversion to conform to \'@NonNull List<@NonNull String>\', corresponding supertype is 'List<String>'\n" + 
			"----------\n" + 
			"2. ERROR in X.java (at line 11)\n" + 
			"	s.foo(null); // (2)\n" + 
			"	      ^^^^\n" + 
			"Null type mismatch: required \'@NonNull List<@NonNull String>\' but the provided value is null\n" + 
			"----------\n");
	}
	// See https://bugs.eclipse.org/bugs/show_bug.cgi?id=417113#c25, point 4.
	public void testSubstitution2() { 
		runNegativeTestWithLibs(
			new String[] {
				"X.java",
				"import org.eclipse.jdt.annotation.NonNull;\n" + 
				"import org.eclipse.jdt.annotation.Nullable;\n" + 
				"public class X<T> {\n" +
				"	T foo(@NonNull T @NonNull [] l) {\n" +
				"		return l[0];\n" +
				"	}	\n" +
				"	public static void main(String[] args) {\n" +
				"		X<String> s = new X<>();\n" +
				"       s.foo(new String [] { null });\n" +
				"       s.foo(new String @Nullable [] { null });\n" +
				"       s.foo(new String @NonNull [] { null });\n" +
				"       s.foo(new @Nullable String @NonNull [] { null });\n" +
				"       s.foo(new @NonNull String @NonNull [] { \"\" });\n" +
				"		s.foo(null); // (2)\n" +
				"	}\n" +
				"}\n"

			},
			getCompilerOptions(),
			"----------\n" + 
			"1. WARNING in X.java (at line 9)\n" + 
			"	s.foo(new String [] { null });\n" + 
			"	      ^^^^^^^^^^^^^^^^^^^^^^\n" + 
			"Null type safety (type annotations): The expression of type \'String[]\' needs unchecked conversion to conform to \'@NonNull String @NonNull[]\'\n" + 
			"----------\n" + 
			"2. WARNING in X.java (at line 10)\n" + 
			"	s.foo(new String @Nullable [] { null });\n" + 
			"	      ^^^^^^^^^^^^^^^^^^^^^^^^^^^^^^^^\n" + 
			"Null type safety (type annotations): The expression of type \'String @Nullable[]\' needs unchecked conversion to conform to \'@NonNull String @NonNull[]\'\n" + 
			"----------\n" + 
			"3. WARNING in X.java (at line 11)\n" + 
			"	s.foo(new String @NonNull [] { null });\n" + 
			"	      ^^^^^^^^^^^^^^^^^^^^^^^^^^^^^^^\n" + 
			"Null type safety (type annotations): The expression of type \'String @NonNull[]\' needs unchecked conversion to conform to \'@NonNull String @NonNull[]\'\n" + 
			"----------\n" + 
			"4. ERROR in X.java (at line 12)\n" + 
			"	s.foo(new @Nullable String @NonNull [] { null });\n" + 
			"	      ^^^^^^^^^^^^^^^^^^^^^^^^^^^^^^^^^^^^^^^^^\n" + 
			"Null type mismatch (type annotations): required \'@NonNull String @NonNull[]\' but this expression has type \'@Nullable String @NonNull[]\'\n" + 
			"----------\n" + 
			"5. ERROR in X.java (at line 14)\n" + 
			"	s.foo(null); // (2)\n" + 
			"	      ^^^^\n" + 
			"Null type mismatch: required \'@NonNull String @NonNull[]\' but the provided value is null\n" + 
			"----------\n");
	}
	// See https://bugs.eclipse.org/bugs/show_bug.cgi?id=417113#c25, point 4.
	public void testSubstitution3() { 
		runNegativeTestWithLibs(
			new String[] {
				"X.java",
				"import org.eclipse.jdt.annotation.NonNull;\n" + 
				"public class X<T> {\n" +
				"	T foo(@NonNull T l) {\n" +
				"		return l;\n" +
				"	}	\n" +
				"	public static void main(String[] args) {\n" +
				"		X<String> s = new X<>();\n" +
				"       s.foo(null);\n" +
				"	}\n" +
				"}\n"

			},
			getCompilerOptions(),
			"----------\n" + 
			"1. ERROR in X.java (at line 8)\n" + 
			"	s.foo(null);\n" + 
			"	      ^^^^\n" + 
			"Null type mismatch: required \'@NonNull String\' but the provided value is null\n" + 
			"----------\n");
	}
	// See https://bugs.eclipse.org/bugs/show_bug.cgi?id=417113#c25, point 4.
	public void testSubstitution4() { 
		runNegativeTestWithLibs(
			new String[] {
				"X.java",
				"import java.lang.annotation.ElementType;\n" +
				"import java.lang.annotation.Target;\n" +
				"import org.eclipse.jdt.annotation.NonNull;\n" +
				"@Target(ElementType.TYPE_USE)\n" +
				"@interface TypeAnnotation {\n" +
				"}\n" +
				"public class X<T> {\n" +
				"    class Y {}\n" +
				"    void foo(@TypeAnnotation X<T>.@NonNull Y l) {\n" +
				"    }	\n" +
				"    public static void main(String[] args) {\n" +
				"        X<String> s = new X<>();\n" +
				"        s.foo(null);\n" +
				"    }\n" +
				"}\n"
			},
			getCompilerOptions(),
			"----------\n" + 
			"1. ERROR in X.java (at line 13)\n" + 
			"	s.foo(null);\n" + 
			"	      ^^^^\n" + 
			"Null type mismatch: required \'X<String>.@NonNull Y\' but the provided value is null\n" + 
			"----------\n");
	}
	// See https://bugs.eclipse.org/bugs/show_bug.cgi?id=417113#c25, point 4.
	public void testSubstitution5() { 
		runNegativeTestWithLibs(
			new String[] {
				"X.java",
				"import org.eclipse.jdt.annotation.NonNull;\n" +
				"public class X<T> {\n" +
				"    void foo(@NonNull X<@NonNull ? extends T> p) {\n" +
				"    }	\n" +
				"    public static void main(String[] args) {\n" +
				"        X<String> s = new X<>();\n" +
				"        X<@NonNull String> s2 = new X<@NonNull String>();\n" +
				"        s.foo(s);\n" +
				"        s.foo(s2);\n" +
				"    }\n" +
				"}\n"
			},
			getCompilerOptions(),
			"----------\n" + 
			"1. WARNING in X.java (at line 8)\n" + 
			"	s.foo(s);\n" + 
			"	      ^\n" + 
			"Null type safety (type annotations): The expression of type \'X<String>\' needs unchecked conversion to conform to \'@NonNull X<@NonNull ? extends String>\'\n" + 
			"----------\n");
	}
	
	// https://bugs.eclipse.org/417758 - [1.8][null] Null safety compromise during array creation.
	// original test case
	public void testArray1() {
		runNegativeTestWithLibs(
			new String[] {
				"X.java",
				"import org.eclipse.jdt.annotation.NonNull;\n" + 
				"\n" + 
				"public class X<T> {\n" + 
				"   \n" + 
				"	public static void main(String[] args) {\n" + 
				"		@NonNull String @NonNull [] s = new @NonNull String [] { null };\n" + 
				"		if (s != null && s[0] != null) {\n" + 
				"			System.out.println(\"Not null\");\n" + 
				"		}\n" + 
				"		System.out.println(\"Length = \" + s[0].length());\n" + 
				"	}\n" + 
				"}"
			},
			getCompilerOptions(),
			"----------\n" + 
			"1. ERROR in X.java (at line 6)\n" + 
			"	@NonNull String @NonNull [] s = new @NonNull String [] { null };\n" + 
			"	                                                         ^^^^\n" + 
			"Null type mismatch: required \'@NonNull String\' but the provided value is null\n" + 
			"----------\n" + 
			"2. ERROR in X.java (at line 7)\n" + 
			"	if (s != null && s[0] != null) {\n" + 
			"	    ^\n" + 
			"Redundant null check: comparing \'@NonNull String @NonNull[]\' against null\n" + 
			"----------\n" + 
			"3. ERROR in X.java (at line 7)\n" + 
			"	if (s != null && s[0] != null) {\n" + 
			"	                 ^^^^\n" + 
			"Redundant null check: comparing \'@NonNull String\' against null\n" + 
			"----------\n");
	}
	
	// https://bugs.eclipse.org/417758 - [1.8][null] Null safety compromise during array creation.
	// two-dim array with annotations on dimensions
	public void testArray2() {
		runNegativeTestWithLibs(
			new String[] {
				"X.java",
				"import org.eclipse.jdt.annotation.NonNull;\n" + 
				"\n" + 
				"public class X<T> {\n" + 
				"   \n" + 
				"	public static void main(String[] args) {\n" + 
				"		@NonNull String @NonNull [][] s1 = new @NonNull String @NonNull [][] { null, { null} }; // problem at inner null\n" + 
				"		@NonNull String @NonNull [][] s2 = new @NonNull String [] @NonNull [] { null, { null} }; // problem at both nulls\n" + 
				"	}\n" + 
				"}"
			},
			getCompilerOptions(),
			"----------\n" + 
			"1. ERROR in X.java (at line 6)\n" + 
			"	@NonNull String @NonNull [][] s1 = new @NonNull String @NonNull [][] { null, { null} }; // problem at inner null\n" + 
			"	                                                                               ^^^^\n" + 
			"Null type mismatch: required \'@NonNull String\' but the provided value is null\n" + 
			"----------\n" + 
			"2. ERROR in X.java (at line 7)\n" + 
			"	@NonNull String @NonNull [][] s2 = new @NonNull String [] @NonNull [] { null, { null} }; // problem at both nulls\n" + 
			"	                                                                        ^^^^\n" + 
			"Null type mismatch: required \'@NonNull String @NonNull[]\' but the provided value is null\n" + 
			"----------\n" + 
			"3. ERROR in X.java (at line 7)\n" + 
			"	@NonNull String @NonNull [][] s2 = new @NonNull String [] @NonNull [] { null, { null} }; // problem at both nulls\n" + 
			"	                                                                                ^^^^\n" + 
			"Null type mismatch: required \'@NonNull String\' but the provided value is null\n" + 
			"----------\n");
	}

	// https://bugs.eclipse.org/417758 - [1.8][null] Null safety compromise during array creation.
	// three-dim array with annotations on dimensions, also assignment has a problem
	public void testArray3() {
		runNegativeTestWithLibs(
			new String[] {
				"X.java",
				"import org.eclipse.jdt.annotation.NonNull;\n" + 
				"\n" + 
				"public class X<T> {\n" + 
				"   \n" + 
				"	public static void main(String[] args) {\n" + 
				"		@NonNull String [][] @NonNull [] s = new @NonNull String []@NonNull [][] { null, { {null}, null/*ok*/ } };\n" + 
				"	}\n" + 
				"}"
			},
			getCompilerOptions(),
			"----------\n" + 
			"1. WARNING in X.java (at line 6)\n" + 
			"	@NonNull String [][] @NonNull [] s = new @NonNull String []@NonNull [][] { null, { {null}, null/*ok*/ } };\n" + 
			"	                                     ^^^^^^^^^^^^^^^^^^^^^^^^^^^^^^^^^^^^^^^^^^^^^^^^^^^^^^^^^^^^^^^^^^^^\n" + 
			"Null type safety (type annotations): The expression of type \'@NonNull String [] @NonNull[] []\' needs unchecked conversion to conform to \'@NonNull String [] [] @NonNull[]\'\n" + 
			"----------\n" + 
			"2. ERROR in X.java (at line 6)\n" + 
			"	@NonNull String [][] @NonNull [] s = new @NonNull String []@NonNull [][] { null, { {null}, null/*ok*/ } };\n" + 
			"	                                                                           ^^^^\n" + 
			"Null type mismatch: required \'@NonNull String @NonNull[] []\' but the provided value is null\n" + 
			"----------\n" + 
			"3. ERROR in X.java (at line 6)\n" + 
			"	@NonNull String [][] @NonNull [] s = new @NonNull String []@NonNull [][] { null, { {null}, null/*ok*/ } };\n" + 
			"	                                                                                    ^^^^\n" + 
			"Null type mismatch: required \'@NonNull String\' but the provided value is null\n" + 
			"----------\n");
	}

	public void testBug417759() {
		runNegativeTestWithLibs(
			new String[] {
				"X.java",
				"import org.eclipse.jdt.annotation.*;\n" + 
				"\n" + 
				"public class X<T> {\n" + 
				"	void foo(@NonNull X<@NonNull ?> l) { \n" + 
				"	}	\n" + 
				"	public static void main(String[] args) {\n" + 
				"		@NonNull X<String> s = new X<>();\n" + 
				"       s.foo(s);  // String vs. @NonNull ?\n" +
				"       @NonNull X<@Nullable String> s2 = new X<>();\n" +
				"		s.foo(s2); // @Nullable String vs. @NonNull ?\n" +
				"       @NonNull X<@NonNull String> s3 = new X<>();\n" +
				"		s.foo(s3); // good\n" +
				"	}\n" + 
				"}"
			}, 
			getCompilerOptions(), 
			"----------\n" + 
			"1. WARNING in X.java (at line 8)\n" + 
			"	s.foo(s);  // String vs. @NonNull ?\n" + 
			"	      ^\n" + 
			"Null type safety (type annotations): The expression of type \'@NonNull X<String>\' needs unchecked conversion to conform to \'@NonNull X<@NonNull ?>\'\n" + 
			"----------\n" + 
			"2. ERROR in X.java (at line 10)\n" + 
			"	s.foo(s2); // @Nullable String vs. @NonNull ?\n" + 
			"	      ^^\n" + 
			"Null type mismatch (type annotations): required \'@NonNull X<@NonNull ?>\' but this expression has type \'@NonNull X<@Nullable String>\'\n" + 
			"----------\n");		
	}
	public void testTypeVariable1() {
		runNegativeTestWithLibs(
			new String[] {
				"X.java",
				"import java.lang.annotation.ElementType;\n" +
				"import java.lang.annotation.Target;\n" +
				"import org.eclipse.jdt.annotation.NonNull;\n" +
				"@Target(ElementType.TYPE_USE)\n" +
				"@interface Junk {\n" +
				"}\n" +
				"public class X<@NonNull T> {\n" +
				"	T t = null;\n" +
				"	@Junk T t2 = null;\n" +
				"}\n"
			}, 
			getCompilerOptions(), 
			"----------\n" + 
			"1. ERROR in X.java (at line 8)\n" + 
			"	T t = null;\n" + 
			"	      ^^^^\n" + 
			"Null type mismatch: required \'@NonNull T\' but the provided value is null\n" + 
			"----------\n" + 
			"2. ERROR in X.java (at line 9)\n" + 
			"	@Junk T t2 = null;\n" + 
			"	             ^^^^\n" + 
			"Null type mismatch: required \'@NonNull T\' but the provided value is null\n" + 
			"----------\n");		
	}
	// free type variable does not ensure @NonNull, but cannot accept null either, unbounded type variable
	public void testTypeVariable2() {
		runNegativeTestWithLibs(
			new String[] {
				"X.java",
				"import org.eclipse.jdt.annotation.*;\n" +
				"public class X<T> {\n" +
				"	void consumeAny(T t) {\n" +
				"		consume(t); // error, t can be null\n" +
				"		consumeObject(t); // error, t can be null\n" +
				"	}\n" +
				"	void consumeNullable(@Nullable T t) {\n" +
				"		consume(t); // error, both sides explicit, mismatch\n" +
				"		consumeObject(t); // error, both sides explicit, mismatch\n" +
				"	}\n" +
				"	void consume(@NonNull T t) {}\n" +
				"	void consumeObject(@NonNull Object o) {}\n" +
				"	T produce() {\n" +
				"		return null; // error, T may not accept null\n" +
				"	}\n" +
				"	T produceFromNullable(@Nullable T t) {\n" +
				"		return t; // error, T may not accept nullable\n" +
				"	}\n" +
				"}\n"
			},
			getCompilerOptions(),
			"----------\n" + 
			"1. WARNING in X.java (at line 4)\n" + 
			"	consume(t); // error, t can be null\n" + 
			"	        ^\n" + 
			"Null type safety (type annotations): The expression of type \'T\' needs unchecked conversion to conform to \'@NonNull T\'\n" + 
			"----------\n" + 
			"2. WARNING in X.java (at line 5)\n" + 
			"	consumeObject(t); // error, t can be null\n" + 
			"	              ^\n" + 
			"Null type safety (type annotations): The expression of type \'T\' needs unchecked conversion to conform to \'@NonNull Object\'\n" + 
			"----------\n" + 
			"3. ERROR in X.java (at line 8)\n" + 
			"	consume(t); // error, both sides explicit, mismatch\n" + 
			"	        ^\n" + 
			"Null type mismatch (type annotations): required \'@NonNull T\' but this expression has type \'@Nullable T\'\n" + 
			"----------\n" + 
			"4. ERROR in X.java (at line 9)\n" + 
			"	consumeObject(t); // error, both sides explicit, mismatch\n" + 
			"	              ^\n" + 
			"Null type mismatch (type annotations): required \'@NonNull Object\' but this expression has type \'@Nullable T\'\n" + 
			"----------\n" + 
			"5. ERROR in X.java (at line 14)\n" + 
			"	return null; // error, T may not accept null\n" + 
			"	       ^^^^\n" + 
			"Null type mismatch (type annotations): \'null\' is not compatible to the free type variable 'T'\n" + 
			"----------\n" + 
			"6. ERROR in X.java (at line 17)\n" + 
			"	return t; // error, T may not accept nullable\n" + 
			"	       ^\n" + 
			"Null type mismatch (type annotations): required \'T\' but this expression has type \'@Nullable T\', where \'T\' is a free type variable\n" + 
			"----------\n");
	}
	// free type variable does not ensure @NonNull, but cannot accept null either, type variable with upper bound
	public void testTypeVariable3() {
		runNegativeTestWithLibs(
			new String[] {
				"X.java",
				"import org.eclipse.jdt.annotation.*;\n" +
				"public class X<T extends Number> {\n" +
				"	void consumeAny(T t) {\n" +
				"		consume(t); // error, t can be null\n" +
				"		consumeObject(t); // error, t can be null\n" +
				"	}\n" +
				"	void consumeNullable(@Nullable T t) {\n" +
				"		consume(t); // error, both sides explicit, mismatch\n" +
				"		consumeObject(t); // error, both sides explicit, mismatch\n" +
				"	}\n" +
				"	void consume(@NonNull T t) {}\n" +
				"	void consumeObject(@NonNull Object o) {}\n" +
				"	T produce() {\n" +
				"		return null; // error, T may not accept null\n" +
				"	}\n" +
				"	T produceFromNullable(@Nullable T t) {\n" +
				"		return t; // error, T may not accept nullable\n" +
				"	}\n" +
				"}\n"
			},
			getCompilerOptions(),
			"----------\n" + 
			"1. WARNING in X.java (at line 4)\n" + 
			"	consume(t); // error, t can be null\n" + 
			"	        ^\n" + 
			"Null type safety (type annotations): The expression of type \'T extends Number\' needs unchecked conversion to conform to \'@NonNull T extends Number\'\n" + 
			"----------\n" + 
			"2. WARNING in X.java (at line 5)\n" + 
			"	consumeObject(t); // error, t can be null\n" + 
			"	              ^\n" + 
			"Null type safety (type annotations): The expression of type \'T extends Number\' needs unchecked conversion to conform to \'@NonNull Object\'\n" + 
			"----------\n" + 
			"3. ERROR in X.java (at line 8)\n" + 
			"	consume(t); // error, both sides explicit, mismatch\n" + 
			"	        ^\n" + 
			"Null type mismatch (type annotations): required \'@NonNull T extends Number\' but this expression has type \'@Nullable T extends Number\'\n" + 
			"----------\n" + 
			"4. ERROR in X.java (at line 9)\n" + 
			"	consumeObject(t); // error, both sides explicit, mismatch\n" + 
			"	              ^\n" + 
			"Null type mismatch (type annotations): required \'@NonNull Object\' but this expression has type \'@Nullable T extends Number\'\n" + 
			"----------\n" + 
			"5. ERROR in X.java (at line 14)\n" + 
			"	return null; // error, T may not accept null\n" + 
			"	       ^^^^\n" + 
			"Null type mismatch (type annotations): \'null\' is not compatible to the free type variable \'T\'\n" + 
			"----------\n" + 
			"6. ERROR in X.java (at line 17)\n" + 
			"	return t; // error, T may not accept nullable\n" + 
			"	       ^\n" + 
			"Null type mismatch (type annotations): required \'T\' but this expression has type \'@Nullable T extends Number\', where \'T\' is a free type variable\n" + 
			"----------\n");
	}
	// free type variable is compatible to itself even with different not null-related type annotations
	public void testTypeVariable4() {
		runNegativeTestWithLibs(
			new String[] {
				"X.java",
				"import java.lang.annotation.*;\n" +
				"import org.eclipse.jdt.annotation.*;\n" +
				"@Target(ElementType.TYPE_USE) @interface TypeMarker {}\n" +
				"public class X<T> {\n" +
				"	T passThrough1(@TypeMarker T t) {\n" +
				"		return t; // OK\n" +
				"	}\n" +
				"	@TypeMarker T passThrough2(T t) {\n" +
				"		return t; // OK\n" +
				"	}\n" +
				"	@TypeMarker T passThrough3(@Nullable @TypeMarker T t) {\n" +
				"		return t; // Not OK\n" +
				"	}\n" +
				"}\n"
			},
			getCompilerOptions(),
			"----------\n" + 
			"1. ERROR in X.java (at line 12)\n" + 
			"	return t; // Not OK\n" + 
			"	       ^\n" + 
			"Null type mismatch (type annotations): required \'T\' but this expression has type \'@Nullable T\', where 'T' is a free type variable\n" + 
			"----------\n");
	}
	// https://bugs.eclipse.org/433906
	public void testTypeVariable5() {
		runConformTestWithLibs(
			new String[] {
				"ExFunction.java",
				"@FunctionalInterface\n" + 
				"public interface ExFunction<T, R, E extends Exception> {\n" + 
				"	R apply(T t1) throws E;\n" + 
				"\n" + 
				"	default <V>  ExFunction<V, R, E> compose(ExFunction<? super V, ? extends T, E> before) {\n" + 
				"		java.util.Objects.requireNonNull(before);\n" + 
				"		//warning on before.apply(v):\n" + 
				"		//Null type safety (type annotations): The expression of type 'capture#of ? extends T' needs unchecked conversion to conform to 'T'\n" + 
				"		return (V v) -> apply(before.apply(v));\n" + 
				"	}\n" + 
				"}\n"
			},
			getCompilerOptions(),
			"");
	}
	public void testSE7AnnotationCopy() { // we were dropping annotations here, but null analysis worked already since the tagbits were not "dropped", just the same capturing in a test
		runNegativeTestWithLibs(
			new String[] {
				"X.java",
				"import java.lang.annotation.ElementType;\n" +
				"import java.lang.annotation.Target;\n" +
				"import org.eclipse.jdt.annotation.NonNull;\n" +
				"@Target(ElementType.TYPE_USE)\n" +
				"@interface T {\n" +
				"}\n" +
				"public class X {\n" +
				"	class Y {}\n" +
				"	void foo(@T X.@NonNull Y p) {\n" +
				"		foo(null);\n" +
				"	}\n" +
				"}\n"
			}, 
			getCompilerOptions(), 
			"----------\n" + 
			"1. ERROR in X.java (at line 10)\n" + 
			"	foo(null);\n" + 
			"	    ^^^^\n" + 
			"Null type mismatch: required \'X.@NonNull Y\' but the provided value is null\n" + 
			"----------\n");		
	}
	public void testWildcardCapture() {
		runNegativeTestWithLibs(
			new String[] {
				"X.java",
				"import java.lang.annotation.ElementType;\n" +
				"import java.lang.annotation.Target;\n" +
				"import java.util.ArrayList;\n" +
				"import java.util.List;\n" +
				"import org.eclipse.jdt.annotation.NonNull;\n" +
				"\n" +
				"@Target(ElementType.TYPE_USE)\n" +
				"@interface T {\n" +
				"}\n" +
				"\n" +
				"public class X {\n" +
				"	public static void main(String[] args) {\n" +
				"       List<X> ax = new ArrayList<X>();\n" +
				"       ax.add(new X());\n" +
				"		List<? extends X> lx = ax;\n" +
				"		getAdd(lx);\n" +
				"	}\n" +
				"	static <@NonNull P>  void getAdd(List<P> lt) {\n" +
				"		lt.add(lt.get(0));\n" +
				"	}\n" +
				"}\n"
			}, 
			getCompilerOptions(), 
			"----------\n" + 
			"1. WARNING in X.java (at line 16)\n" + 
			"	getAdd(lx);\n" + 
			"	       ^^\n" + 
			"Null type safety (type annotations): The expression of type \'List<capture#of ? extends X>\' needs unchecked conversion to conform to \'List<@NonNull capture#of ? extends X>\'\n" + 
			"----------\n");		
	}
	public void testWildcardCapture2() {
		runNegativeTestWithLibs(
			new String[] {
				"X.java",
				"import java.lang.annotation.ElementType;\n" +
				"import java.lang.annotation.Target;\n" +
				"import java.util.ArrayList;\n" +
				"import java.util.List;\n" +
				"import org.eclipse.jdt.annotation.NonNull;\n" +
				"\n" +
				"@Target(ElementType.TYPE_USE)\n" +
				"@interface T {\n" +
				"}\n" +
				"\n" +
				"public class X {\n" +
				"	public static void main(String[] args) {\n" +
				"       List<@NonNull X> ax = new ArrayList<@NonNull X>();\n" +
				"       ax.add(new X());\n" +
				"		List<@NonNull ? extends X> lx = ax;\n" +
				"		getAdd(lx);\n" +
				"	}\n" +
				"	static <@NonNull P>  void getAdd(List<P> lt) {\n" +
				"		lt.add(lt.get(0));\n" +
				"	}\n" +
				"}\n"
			}, 
			getCompilerOptions(), 
			"");		
	}
	public void testWildcardCapture3() {
		runNegativeTestWithLibs(
			new String[] {
				"X.java",
				"import java.lang.annotation.ElementType;\n" +
				"import java.lang.annotation.Target;\n" +
				"import java.util.ArrayList;\n" +
				"import java.util.List;\n" +
				"import org.eclipse.jdt.annotation.NonNull;\n" +
				"import org.eclipse.jdt.annotation.Nullable;\n" +
				"\n" +
				"@Target(ElementType.TYPE_USE)\n" +
				"@interface T {\n" +
				"}\n" +
				"\n" +
				"public class X {\n" +
				"	public static void main(String[] args) {\n" +
				"       List<@Nullable X> ax = new ArrayList<@Nullable X>();\n" +
				"       ax.add(new X());\n" +
				"		List<@Nullable ? extends X> lx = ax;\n" +
				"		getAdd(lx);\n" +
				"	}\n" +
				"	static <@NonNull P>  void getAdd(List<P> lt) {\n" +
				"		lt.add(lt.get(0));\n" +
				"	}\n" +
				"}\n"
			}, 
			getCompilerOptions(), 
			"----------\n" + 
			"1. ERROR in X.java (at line 17)\n" + 
			"	getAdd(lx);\n" + 
			"	       ^^\n" + 
			"Null type mismatch (type annotations): required \'List<@NonNull capture#of ? extends X>\' but this expression has type \'List<@Nullable capture#of ? extends X>\'\n" + 
			"----------\n");		
	}
	public void testLocalArrays() {
		runNegativeTestWithLibs(
			new String[] {
				"X.java",
				"import java.lang.annotation.ElementType;\n" +
				"import java.lang.annotation.Target;\n" +
				"import org.eclipse.jdt.annotation.NonNull;\n" +
				"import org.eclipse.jdt.annotation.Nullable;\n" +
				"\n" +
				"@Target(ElementType.TYPE_USE)\n" +
				"@interface T {\n" +
				"}\n" +
				"\n" +
				"public class X {\n" +
				"	public static void main(String[] args) {\n" +
				"       class L {};\n" +
				"       L @NonNull [] @Nullable [] la = new L[5][];\n" +
				"       L @Nullable [] @NonNull [] la2 = new L[3][];\n" +
				"       la = la2;\n" +
				"   }\n" +
				"}\n"
			}, 
			getCompilerOptions(), 
			"----------\n" + 
			"1. WARNING in X.java (at line 13)\n" + 
			"	L @NonNull [] @Nullable [] la = new L[5][];\n" + 
			"	                                ^^^^^^^^^^\n" + 
			"Null type safety (type annotations): The expression of type \'L[][]\' needs unchecked conversion to conform to \'L @NonNull[] @Nullable[]\'\n" + 
			"----------\n" + 
			"2. WARNING in X.java (at line 14)\n" + 
			"	L @Nullable [] @NonNull [] la2 = new L[3][];\n" + 
			"	                                 ^^^^^^^^^^\n" + 
			"Null type safety (type annotations): The expression of type \'L[][]\' needs unchecked conversion to conform to \'L @Nullable[] @NonNull[]\'\n" + 
			"----------\n" + 
			"3. ERROR in X.java (at line 15)\n" + 
			"	la = la2;\n" + 
			"	     ^^^\n" + 
			"Null type mismatch (type annotations): required \'L @NonNull[] @Nullable[]\' but this expression has type \'L @Nullable[] @NonNull[]\'\n" + 
			"----------\n");
		
		// Without annotations.
		runConformTestWithLibs(
				new String[] {
					"X.java",
					"public class X {\n" +
					"	public static void main(String[] args) {\n" +
					"       class L {};\n" +
					"       L [] [] la = new L[5][];\n" +
					"       L []  [] la2 = new L[3][];\n" +
					"       la = la2;\n" +
					"       System.out.println(\"Done\");\n" +
					"   }\n" +
					"}\n"
				},
				getCompilerOptions(),
				"",
				"Done");
	}
	public void testRawType() {
		runNegativeTestWithLibs(
			new String[] {
				"X.java",
				"import org.eclipse.jdt.annotation.NonNull;\n" +
				"public class X<T> {\n" +
				"	class Y <P> {}\n" +
				"	public static void main(String[] args) {\n" +
				"		@NonNull X x = null;\n" +
				"		X.@NonNull Y xy = null;\n" +
				"	}\n" +
				"}\n"
			}, 
			getCompilerOptions(), 
			"----------\n" + 
			"1. WARNING in X.java (at line 5)\n" + 
			"	@NonNull X x = null;\n" + 
			"	         ^\n" + 
			"X is a raw type. References to generic type X<T> should be parameterized\n" + 
			"----------\n" + 
			"2. ERROR in X.java (at line 5)\n" + 
			"	@NonNull X x = null;\n" + 
			"	               ^^^^\n" + 
			"Null type mismatch: required \'@NonNull X\' but the provided value is null\n" + 
			"----------\n" + 
			"3. WARNING in X.java (at line 6)\n" + 
			"	X.@NonNull Y xy = null;\n" + 
			"	^^^^^^^^^^^^\n" + 
			"X.Y is a raw type. References to generic type X<T>.Y<P> should be parameterized\n" + 
			"----------\n" + 
			"4. ERROR in X.java (at line 6)\n" + 
			"	X.@NonNull Y xy = null;\n" + 
			"	                  ^^^^\n" + 
			"Null type mismatch: required \'X.@NonNull Y\' but the provided value is null\n" + 
			"----------\n");		
	}
	// https://bugs.eclipse.org/bugs/show_bug.cgi?id=420456, [1.8][null] AIOOB in null analysis code.
	public void test420456() {
		runConformTestWithLibs(
			new String[] {
				"X.java",
				"import java.util.Arrays;\n" +
				"public class X {\n" +
				"	public static void main(String [] args) {\n" +
				"		Integer [] array = new Integer[] { 1234, 5678, 789 };\n" +
				"		Arrays.sort(array, Integer::compare);\n" +
				"       System.out.println(\"\" + array[0] + array[1] + array[2]);\n" +
				"	}\n" +
				"}\n"
			}, 
			getCompilerOptions(),
			"",
			"78912345678");		
	}
	// https://bugs.eclipse.org/bugs/show_bug.cgi?id=422134, [1.8] NPE in NullAnnotationMatching with inlined lambda expression used with a raw type
	public void test422134() {
		runNegativeTestWithLibs(
			new String[] {
				"X.java",
				"import java.util.ArrayList;\n" +
				"import java.util.Collections;\n" +
				"public class X {\n" +
				"	public static void main(String args[]) {\n" +
				"		Collections.sort(new ArrayList(), (o1, o2) -> {\n" +
				"			return o1.compareToIgnoreCase(o1);\n" +
				"		});\n" +
				"	}\n" +
				"}\n"
			},
			getCompilerOptions(),
			"----------\n" + 
			"1. WARNING in X.java (at line 5)\n" + 
			"	Collections.sort(new ArrayList(), (o1, o2) -> {\n" + 
			"			return o1.compareToIgnoreCase(o1);\n" + 
			"		});\n" + 
			"	^^^^^^^^^^^^^^^^^^^^^^^^^^^^^^^^^^^^^^^^^^^^^^^^^^^^^^^^^^^^^^^^^^^^^^^^^^^^^^^^^^^^^^^^^^\n" + 
			"Type safety: Unchecked invocation sort(ArrayList, (<no type> o1, <no type> o2) -> {})" + 
			" of the generic method sort(List<T>, Comparator<? super T>) of type Collections\n" + 
			"----------\n" + 
			"2. WARNING in X.java (at line 5)\n" + 
			"	Collections.sort(new ArrayList(), (o1, o2) -> {\n" + 
			"	                 ^^^^^^^^^^^^^^^\n" + 
			"Type safety: The expression of type ArrayList needs unchecked conversion to conform to List<Object>\n" + 
			"----------\n" + 
			"3. WARNING in X.java (at line 5)\n" + 
			"	Collections.sort(new ArrayList(), (o1, o2) -> {\n" + 
			"	                     ^^^^^^^^^\n" + 
			"ArrayList is a raw type. References to generic type ArrayList<E> should be parameterized\n" + 
			"----------\n" + 
			"4. ERROR in X.java (at line 6)\n" + 
			"	return o1.compareToIgnoreCase(o1);\n" + 
			"	          ^^^^^^^^^^^^^^^^^^^\n" + 
			"The method compareToIgnoreCase(Object) is undefined for the type Object\n" + 
			"----------\n");		
	}

	// should not try to analyze arguments of a polymorphic method call
	public void testBug424725() {
		runConformTestWithLibs(
			new String[] {
				"AnnotatedRecordMapper.java",
				"import java.lang.invoke.MethodHandle;\n" + 
				"\n" + 
				"public final class AnnotatedRecordMapper<T> {\n" + 
				"  private MethodHandle afterLoadStore;\n" + 
				"\n" + 
				"  public void invokeAfterLoadStore(Object object, Object database) {\n" + 
				"    if(afterLoadStore != null) {\n" + 
				"      try {\n" + 
				"        afterLoadStore.invoke(object, database);\n" + 
				"      }\n" + 
				"      catch(Throwable e) {\n" + 
				"        throw new RuntimeException(e);\n" + 
				"      }\n" + 
				"    }\n" + 
				"  }\n" + 
				"}"
			},
			null,
			"");
	}

	public void testBug424727() {
		runNegativeTestWithLibs(
			new String[] {
				"X.java",
				"@org.eclipse.jdt.annotation.NonNull public class X {\n" +
				"	static X singleton = new X();\n" +
				"}\n"
			},
			getCompilerOptions(),
			"----------\n" + 
			"1. ERROR in X.java (at line 1)\n" + 
			"	@org.eclipse.jdt.annotation.NonNull public class X {\n" + 
			"	^^^^^^^^^^^^^^^^^^^^^^^^^^^^^^^^^^^\n" + 
			"The nullness annotation \'NonNull\' is not applicable at this location\n" + 
			"----------\n");
		// note: to be updated with https://bugs.eclipse.org/415918
	}

public void testBug424637() {
	runNegativeTestWithLibs(
		new String[] {
			"X.java",
			"import java.io.IOException;\n" + 
			"import java.nio.file.Files;\n" + 
			"import java.nio.file.Path;\n" + 
			"import java.util.function.Function;\n" + 
			"import java.util.stream.Stream;\n" + 
			"\n" + 
			"public class X {\n" + 
			"  public static void method() {\n" + 
			"    Function<Path, Stream<Path>> method = Files::walk;\n" + 
			"  }\n" + 
			"}"
		},
		"----------\n" + 
		"1. ERROR in X.java (at line 9)\n" + 
		"	Function<Path, Stream<Path>> method = Files::walk;\n" + 
		"	                                      ^^^^^^^^^^^\n" + 
		"Unhandled exception type IOException\n" + 
		"----------\n");
}

public void testBug424637a() {
	runNegativeTestWithLibs(
		new String[] {
			"X.java",
			"import java.nio.file.FileVisitOption;\n" + 
			"import java.nio.file.Path;\n" + 
			"import java.util.function.BiFunction;\n" + 
			"import java.util.stream.Stream;\n" +
			"import org.eclipse.jdt.annotation.*;\n" + 
			"\n" +
			"interface TriFunc<A,B,C,D> { D apply(A a, B b, C c); }\n" + 
			"public class X {\n" +
			"  public static Stream<Path> myWalk(Path p, @NonNull FileVisitOption ... options) { return null; }\n" + 
			"  public static void method() {\n" + 
			"    BiFunction<Path, @Nullable FileVisitOption, Stream<Path>> method1 = X::myWalk;\n" + // one element varargs - nullity mismatch
			"    BiFunction<Path, @Nullable FileVisitOption[], Stream<Path>> method2 = X::myWalk;\n" + // pass-through array varargs - nullity mismatch
			"    BiFunction<Path, FileVisitOption[], Stream<Path>> method3 = X::myWalk;\n" + // pass-through array varargs - unchecked
			" 	 TriFunc<Path, @NonNull FileVisitOption, @Nullable FileVisitOption, Stream<Path>> method4 = X::myWalk;\n" + // two-element varargs - nullity mismatch on one of them
			"  }\n" + 
			"}"
		},
		"----------\n" + 
		"1. ERROR in X.java (at line 11)\n" + 
		"	BiFunction<Path, @Nullable FileVisitOption, Stream<Path>> method1 = X::myWalk;\n" + 
		"	                                                                    ^^^^^^^^^\n" + 
		"Null type mismatch at parameter 2: required \'@NonNull FileVisitOption\' but provided \'@Nullable FileVisitOption\' via method descriptor BiFunction<Path,FileVisitOption,Stream<Path>>.apply(Path, FileVisitOption)\n" + 
		"----------\n" + 
		"2. ERROR in X.java (at line 12)\n" + 
		"	BiFunction<Path, @Nullable FileVisitOption[], Stream<Path>> method2 = X::myWalk;\n" + 
		"	                                                                      ^^^^^^^^^\n" + 
		"Null type mismatch at parameter 2: required \'@NonNull FileVisitOption []\' but provided \'@Nullable FileVisitOption []\' via method descriptor BiFunction<Path,FileVisitOption[],Stream<Path>>.apply(Path, FileVisitOption[])\n" + 
		"----------\n" + 
		"3. WARNING in X.java (at line 13)\n" + 
		"	BiFunction<Path, FileVisitOption[], Stream<Path>> method3 = X::myWalk;\n" + 
		"	                                                            ^^^^^^^^^\n" + 
		"Null type safety: parameter 2 provided via method descriptor BiFunction<Path,FileVisitOption[],Stream<Path>>.apply(Path, FileVisitOption[]) needs unchecked conversion to conform to \'@NonNull FileVisitOption []\'\n" + 
		"----------\n" + 
		"4. ERROR in X.java (at line 14)\n" + 
		"	TriFunc<Path, @NonNull FileVisitOption, @Nullable FileVisitOption, Stream<Path>> method4 = X::myWalk;\n" + 
		"	                                                                                           ^^^^^^^^^\n" + 
		"Null type mismatch at parameter 3: required \'@NonNull FileVisitOption\' but provided \'@Nullable FileVisitOption\' via method descriptor TriFunc<Path,FileVisitOption,FileVisitOption,Stream<Path>>.apply(Path, FileVisitOption, FileVisitOption)\n" + 
		"----------\n");
}

public void testBug424637_comment3() {
	runConformTestWithLibs(
		new String[] {
			"VarArgsMethodReferenceTest.java",
			"import java.util.function.Consumer;\n" + 
			"public class VarArgsMethodReferenceTest {\n" + 
			"  public static void main(String[] argv) {\n" + 
			"    Consumer<String> printffer;\n" + 
			"    printffer = System.out::printf;\n" + 
			"  }\n" + 
			"}"
		},
		null,
		"");
}
public void testBug427163() {
	runConformTestWithLibs(
		new String[] {
			"X.java",
			"import org.eclipse.jdt.annotation.*;\n" +
			"public class X {\n" +
			"	void consume(@NonNull String @Nullable... strings) {\n" + 
			"	}\n" +
			"}\n"
		},
		getCompilerOptions(),
		""
	);
}
public void testBug427163b() {
	runNegativeTestWithLibs(
		new String[] {
			"X.java",
			"import org.eclipse.jdt.annotation.*;\n" +
			"public class X {\n" +
			"	void consume1(@NonNull @Nullable String @Nullable[] strings) {}\n" + 
			"	void consume2(@Nullable String @NonNull @Nullable... strings) {}\n" +
			"	void consume3(@Nullable String[] @NonNull @Nullable[] strings) {}\n" +
			"}\n"
		},
		getCompilerOptions(),
		"----------\n" + 
		"1. ERROR in X.java (at line 3)\n" + 
		"	void consume1(@NonNull @Nullable String @Nullable[] strings) {}\n" + 
		"	                       ^^^^^^^^^\n" + 
		"Contradictory null specification; only one of @NonNull and @Nullable can be specified at any location\n" + 
		"----------\n" + 
		"2. ERROR in X.java (at line 4)\n" + 
		"	void consume2(@Nullable String @NonNull @Nullable... strings) {}\n" + 
		"	                               ^^^^^^^^^^^^^^^^^^\n" + 
		"Contradictory null specification; only one of @NonNull and @Nullable can be specified at any location\n" + 
		"----------\n" + 
		"3. ERROR in X.java (at line 5)\n" + 
		"	void consume3(@Nullable String[] @NonNull @Nullable[] strings) {}\n" + 
		"	                                 ^^^^^^^^^^^^^^^^^^\n" + 
		"Contradictory null specification; only one of @NonNull and @Nullable can be specified at any location\n" + 
		"----------\n"
	);
}
public void testBug427163c() {
	runNegativeTestWithLibs(
		new String[] {
			"X.java",
			"import org.eclipse.jdt.annotation.*;\n" +
			"public class X {\n" +
			"	String[][] strings0 = new @NonNull String @Nullable[] @Nullable[] {};\n" + 
			"	String[] strings1 = new String @NonNull @Nullable[] {};\n" + 
			"	Object[] objects2 = new Object @NonNull @Nullable[1];\n" +
			"	String[] strings3 = new @NonNull @Nullable String [1];\n" +
			"	String[] strings4 = new @NonNull String  @Nullable @NonNull[1];\n" +
			"	String[][] strings5 = new String[] @NonNull @Nullable[] {};\n" +
			"}\n"
		},
		getCompilerOptions(),
		"----------\n" + 
		"1. ERROR in X.java (at line 4)\n" + 
		"	String[] strings1 = new String @NonNull @Nullable[] {};\n" + 
		"	                               ^^^^^^^^^^^^^^^^^^\n" + 
		"Contradictory null specification; only one of @NonNull and @Nullable can be specified at any location\n" + 
		"----------\n" + 
		"2. ERROR in X.java (at line 5)\n" + 
		"	Object[] objects2 = new Object @NonNull @Nullable[1];\n" + 
		"	                               ^^^^^^^^^^^^^^^^^^\n" + 
		"Contradictory null specification; only one of @NonNull and @Nullable can be specified at any location\n" + 
		"----------\n" + 
		"3. ERROR in X.java (at line 6)\n" + 
		"	String[] strings3 = new @NonNull @Nullable String [1];\n" + 
		"	                        ^^^^^^^^^^^^^^^^^^\n" + 
		"Contradictory null specification; only one of @NonNull and @Nullable can be specified at any location\n" + 
		"----------\n" + 
		"4. ERROR in X.java (at line 7)\n" + 
		"	String[] strings4 = new @NonNull String  @Nullable @NonNull[1];\n" + 
		"	                                         ^^^^^^^^^^^^^^^^^^\n" + 
		"Contradictory null specification; only one of @NonNull and @Nullable can be specified at any location\n" + 
		"----------\n" + 
		"5. ERROR in X.java (at line 8)\n" + 
		"	String[][] strings5 = new String[] @NonNull @Nullable[] {};\n" + 
		"	                                   ^^^^^^^^^^^^^^^^^^\n" + 
		"Contradictory null specification; only one of @NonNull and @Nullable can be specified at any location\n" + 
		"----------\n"
	);
}
// assorted tests with upper-bounded wildcards with null annotations
public void testTypeBounds1() {
	runNegativeTestWithLibs(
		new String[] {
			"C.java",
			"import java.util.List;\n" + 
			"\n" + 
			"import org.eclipse.jdt.annotation.NonNull;\n" + 
			"import org.eclipse.jdt.annotation.Nullable;\n" + 
			"\n" + 
			"class A { }\n" + 
			"class B extends A {}\n" + 
			"public class C {\n" + 
			"	\n" + 
			"	@NonNull A testExtends(List<@NonNull B> lb1, List<@Nullable B> lb2, boolean f) {\n" + 
			"		List<? extends @NonNull A> la1 = lb1;\n" + 
			"		la1.add(null); // ERR1\n" + 
			"		if (la1.size() > 0)\n" + 
			"			return la1.get(0); // OK\n" +
			"		la1 = lb2; // ERR2\n" + 
			"		List<? extends @Nullable A> la2 = lb1; // OK\n" + 
			"		la2.add(null); // ERR3\n" + 
			"		if (la2.size() > 0)\n" + 
			"			return la2.get(0); // ERR4\n" +
			"		la2 = lb2; // OK\n" + 
			"		if (f)\n" + 
			"			return mExtends1(lb1); // OK, since we infer T to @NonNull B\n" + 
			"		return mExtends2(lb1);\n" + 
			"	}\n" + 
			"	<T extends @Nullable A> T mExtends1(List<T> t) { return null; /*ERR5*/ }\n" + 
			"	<T extends @NonNull A> T mExtends2(List<T> t) { return null; /*ERR6*/ }\n" + 
			"}\n"
		},
		getCompilerOptions(),
		"----------\n" + 
		"1. ERROR in C.java (at line 12)\n" + 
		"	la1.add(null); // ERR1\n" + 
		"	        ^^^^\n" + 
		"Null type mismatch: required \'? extends @NonNull A\' but the provided value is null\n" + 
		"----------\n" + 
		"2. ERROR in C.java (at line 15)\n" + 
		"	la1 = lb2; // ERR2\n" + 
		"	      ^^^\n" + 
		"Null type mismatch (type annotations): required \'List<? extends @NonNull A>\' but this expression has type \'List<@Nullable B>\'\n" + 
		"----------\n" + 
		"3. ERROR in C.java (at line 17)\n" + 
		"	la2.add(null); // ERR3\n" + 
		"	        ^^^^\n" + 
		"Null type mismatch: required \'? extends @Nullable A\' but the provided value is null\n" + 
		"----------\n" + 
		"4. ERROR in C.java (at line 19)\n" + 
		"	return la2.get(0); // ERR4\n" + 
		"	       ^^^^^^^^^^\n" + 
		"Null type mismatch (type annotations): required \'@NonNull A\' but this expression has type \'capture#of ? extends @Nullable A\'\n" + 
		"----------\n" + 
		"5. ERROR in C.java (at line 25)\n" + 
		"	<T extends @Nullable A> T mExtends1(List<T> t) { return null; /*ERR5*/ }\n" + 
		"	                                                        ^^^^\n" + 
		"Null type mismatch: required \'T extends @Nullable A\' but the provided value is null\n" + 
		"----------\n" + 
		"6. ERROR in C.java (at line 26)\n" + 
		"	<T extends @NonNull A> T mExtends2(List<T> t) { return null; /*ERR6*/ }\n" + 
		"	                                                       ^^^^\n" + 
		"Null type mismatch: required \'T extends @NonNull A\' but the provided value is null\n" + 
		"----------\n"
	);
}
// assorted tests with lower-bounded wildcards with null annotations
public void testTypeBounds2() {
	runNegativeTestWithLibs(
		new String[] {
			"C.java",
			"import java.util.List;\n" + 
			"\n" + 
			"import org.eclipse.jdt.annotation.NonNull;\n" + 
			"import org.eclipse.jdt.annotation.Nullable;\n" + 
			"\n" + 
			"class A { }\n" + 
			"class B extends A {}\n" + 
			"public class C {\n" + 
			"	\n" + 
			"	@NonNull Object testSuper(List<@Nullable A> la1, List<@NonNull A> la2, boolean f) {\n" + 
			"		List<? super @NonNull B> lb1 = la1; // OK\n" + 
			"		lb1.add(null); // ERR1\n" + 
			"		if (lb1.size() > 0)\n" + 
			"			return lb1.get(0); // ERR2\n" +
			"		lb1 = la2; // OK\n" + 
			"		List<? super @Nullable B> lb2 = la1;\n" + 
			"		lb2.add(null);\n" + 
			"		if (lb2.size() > 0)\n" + 
			"			return lb2.get(0); // ERR3\n" +
			"		lb2 = la2; // ERR4\n" + 
			"		if (f)\n" + 
			"			return mSuper1(la1); // ERR5\n" + 
			"		return mSuper2(la1); // ERR6 on arg\n" + 
			"	}\n" + 
			"	<T extends @Nullable A> T mSuper1(List<T> t) { return null; /*ERR7*/ }\n" + 
			"	<T extends @NonNull A> T mSuper2(List<T> t) { return null; /*ERR8*/ }\n" + 
			"}\n"
		},
		getCompilerOptions(),
		"----------\n" + 
		"1. ERROR in C.java (at line 12)\n" + 
		"	lb1.add(null); // ERR1\n" + 
		"	        ^^^^\n" + 
		"Null type mismatch: required \'? super @NonNull B\' but the provided value is null\n" + 
		"----------\n" + 
		"2. ERROR in C.java (at line 14)\n" + 
		"	return lb1.get(0); // ERR2\n" + 
		"	       ^^^^^^^^^^\n" + 
		"Null type mismatch (type annotations): required \'@NonNull Object\' but this expression has type \'capture#of ? super @NonNull B\'\n" + 
		"----------\n" + 
		"3. ERROR in C.java (at line 19)\n" + 
		"	return lb2.get(0); // ERR3\n" + 
		"	       ^^^^^^^^^^\n" + 
		"Null type mismatch (type annotations): required \'@NonNull Object\' but this expression has type \'capture#of ? super @Nullable B\'\n" + 
		"----------\n" + 
		"4. ERROR in C.java (at line 20)\n" + 
		"	lb2 = la2; // ERR4\n" + 
		"	      ^^^\n" + 
		"Null type mismatch (type annotations): required \'List<? super @Nullable B>\' but this expression has type \'List<@NonNull A>\'\n" + 
		"----------\n" + 
		"5. ERROR in C.java (at line 22)\n" + 
		"	return mSuper1(la1); // ERR5\n" + 
		"	       ^^^^^^^^^^^^\n" + 
		"Null type mismatch (type annotations): required \'@NonNull Object\' but this expression has type \'@Nullable A\'\n" + 
		"----------\n" + 
		"6. ERROR in C.java (at line 23)\n" + 
		"	return mSuper2(la1); // ERR6 on arg\n" + 
		"	               ^^^\n" + 
		"Null type mismatch (type annotations): required \'List<@NonNull A>\' but this expression has type \'List<@Nullable A>\'\n" + 
		"----------\n" + 
		"7. ERROR in C.java (at line 25)\n" + 
		"	<T extends @Nullable A> T mSuper1(List<T> t) { return null; /*ERR7*/ }\n" + 
		"	                                                      ^^^^\n" + 
		"Null type mismatch: required \'T extends @Nullable A\' but the provided value is null\n" + 
		"----------\n" + 
		"8. ERROR in C.java (at line 26)\n" + 
		"	<T extends @NonNull A> T mSuper2(List<T> t) { return null; /*ERR8*/ }\n" + 
		"	                                                     ^^^^\n" + 
		"Null type mismatch: required \'T extends @NonNull A\' but the provided value is null\n" + 
		"----------\n"
	);
}
// assigning values upper bounded wildcard types carrying null annotations
public void testTypeBounds3() {
	runNegativeTestWithLibs(
		new String[] {
			"C.java",
			"import java.util.List;\n" + 
			"\n" + 
			"import org.eclipse.jdt.annotation.NonNull;\n" + 
			"import org.eclipse.jdt.annotation.Nullable;\n" + 
			"\n" + 
			"class A { }\n" + 
			"class B extends A {}\n" + 
			"public class C {\n" + 
			"	\n" + 
			"	void testExtends(List<? extends @NonNull B> lb1, List<? extends @Nullable B> lb2) {\n" + 
			"		List<? extends @NonNull A> la1 = lb1;\n" + 
			"		la1 = lb2; // ERR\n" + 
			"		List<? extends @Nullable A> la2 = lb1;\n" + 
			"		la2 = lb2;\n" + 
			"	}\n" + 
			"}\n"
		},
		getCompilerOptions(),
		"----------\n" + 
		"1. ERROR in C.java (at line 12)\n" + 
		"	la1 = lb2; // ERR\n" + 
		"	      ^^^\n" + 
		"Null type mismatch (type annotations): required \'List<? extends @NonNull A>\' but this expression has type \'List<capture#of ? extends @Nullable B>\'\n" + 
		"----------\n"
	);
}
// assigning values lower bounded wildcard types carrying null annotations
public void testTypeBounds4() {
	runNegativeTestWithLibs(
		new String[] {
			"C.java",
			"import java.util.List;\n" + 
			"\n" + 
			"import org.eclipse.jdt.annotation.NonNull;\n" + 
			"import org.eclipse.jdt.annotation.Nullable;\n" + 
			"\n" + 
			"class A { }\n" + 
			"class B extends A {}\n" + 
			"public class C {\n" + 
			"	\n" + 
			"	void testSuper(List<? super @Nullable A> la1, List<? super @NonNull A> la2) {\n" + 
			"		List<? super @NonNull B> lb1 = la1; // OK\n" + 
			"		lb1 = la2; // OK\n" + 
			"		List<? super @Nullable B> lb2 = la1;\n" + 
			"		lb2 = la2; // ERR4\n" + 
			"	}\n" + 
			"}\n"
		},
		getCompilerOptions(),
		"----------\n" + 
		"1. ERROR in C.java (at line 14)\n" + 
		"	lb2 = la2; // ERR4\n" + 
		"	      ^^^\n" + 
		"Null type mismatch (type annotations): required \'List<? super @Nullable B>\' but this expression has type \'List<capture#of ? super @NonNull A>\'\n" + 
		"----------\n"
	);
}
// https://bugs.eclipse.org/bugs/show_bug.cgi?id=429387, [1.8][compiler] AIOOBE in AbstractMethodDeclaration.createArgumentBindings
public void test429387() {
	runNegativeTestWithLibs(
		new String[] {
			"X.java",
			"import java.util.function.BiFunction;\n" +
			"import java.util.function.Supplier;\n" +
			"import java.util.function.ToIntFunction;\n" +
			"import java.util.stream.IntStream;\n" +
			"import java.util.stream.Stream;\n" +
			"public interface X {\n" +
			"static <BT, T extends BT, IS extends IntStream, E extends Exception> IntStreamy<E>\n" +
			"internalFlatMapToInt(Functionish<BT, IS, E> mapper,\n" +
			"Class<E> classOfE,\n" +
			"Supplier<Stream<T>> maker) {\n" +
			"BiFunction<Stream<T>, ToIntFunction<BT>, IntStream> func = (Stream<T> t, ToIntFunction<BT, IS> m) -> t.flatmmapToInt(m);\n" +
			"return IntStreamy.fromFlatMap(func, mapper, classOfE, maker);\n" +
			"}\n" +
			"}\n"
		},
		getCompilerOptions(),
		"----------\n" + 
		"1. ERROR in X.java (at line 7)\n" + 
		"	static <BT, T extends BT, IS extends IntStream, E extends Exception> IntStreamy<E>\n" + 
		"	                                                                     ^^^^^^^^^^\n" + 
		"IntStreamy cannot be resolved to a type\n" + 
		"----------\n" + 
		"2. ERROR in X.java (at line 8)\n" + 
		"	internalFlatMapToInt(Functionish<BT, IS, E> mapper,\n" + 
		"	                     ^^^^^^^^^^^\n" + 
		"Functionish cannot be resolved to a type\n" + 
		"----------\n" + 
		"3. ERROR in X.java (at line 11)\n" + 
		"	BiFunction<Stream<T>, ToIntFunction<BT>, IntStream> func = (Stream<T> t, ToIntFunction<BT, IS> m) -> t.flatmmapToInt(m);\n" + 
		"	                                                                         ^^^^^^^^^^^^^\n" + 
		"Incorrect number of arguments for type ToIntFunction<T>; it cannot be parameterized with arguments <BT, IS>\n" + 
		"----------\n" + 
		"4. ERROR in X.java (at line 11)\n" + 
		"	BiFunction<Stream<T>, ToIntFunction<BT>, IntStream> func = (Stream<T> t, ToIntFunction<BT, IS> m) -> t.flatmmapToInt(m);\n" + 
		"	                                                                                                                     ^\n" + 
		"m cannot be resolved to a variable\n" + 
		"----------\n" + 
		"5. ERROR in X.java (at line 12)\n" + 
		"	return IntStreamy.fromFlatMap(func, mapper, classOfE, maker);\n" + 
		"	       ^^^^^^^^^^\n" + 
		"IntStreamy cannot be resolved\n" + 
		"----------\n");
}
public void testBug429403() {
	runNegativeTestWithLibs(
		new String[] {
			"X.java",
			"import java.util.*;\n" +
			"import org.eclipse.jdt.annotation.*;\n" +
			"class Person {}\n" +
			"public class X {\n" +
			"	List<@NonNull Person> l = new ArrayList<@Nullable Person>();" +
			"}\n"
		},
		"----------\n" + 
		"1. ERROR in X.java (at line 5)\n" + 
		"	List<@NonNull Person> l = new ArrayList<@Nullable Person>();}\n" + 
		"	                          ^^^^^^^^^^^^^^^^^^^^^^^^^^^^^^^^^\n" + 
		"Null type mismatch (type annotations): required \'List<@NonNull Person>\' but this expression has type \'ArrayList<@Nullable Person>\', corresponding supertype is \'List<@Nullable Person>\'\n" + 
		"----------\n");
}
public void testBug430219() {
    runNegativeTestWithLibs(
        new String[] {
            "X.java",
            "import org.eclipse.jdt.annotation.NonNullByDefault;\n" +
            "@NonNullByDefault\n" +
            "public class X {\n" +
            "       void foo(int @NonNull [] x) {}\n" +
            "}\n"
        },
        "----------\n" +
	   "1. ERROR in X.java (at line 4)\n" +
		"	void foo(int @NonNull [] x) {}\n" +
        "	              ^^^^^^^\n" +
	   "NonNull cannot be resolved to a type\n" +
	   "----------\n");
}
public void testBug430219a() {
    runConformTestWithLibs(
        new String[] {
            "X.java",
            "import org.eclipse.jdt.annotation.NonNullByDefault;\n" +
            "import java.lang.annotation.*;\n" +
            "@Target(ElementType.TYPE_USE) @interface Marker{}\n" +
            "@NonNullByDefault\n" +
            "public class X {\n" +
            "       void foo(int @Marker[] x) {}\n" +
            "}\n"
        },
        getCompilerOptions(),
        "");
}

// apply null default to type arguments:
public void testDefault01() {
	runNegativeTestWithLibs(
		new String[] {
			"X.java",
			"import org.eclipse.jdt.annotation.*;\n" +
			"import java.util.*;\n" +
			"@NonNullByDefault(DefaultLocation.TYPE_ARGUMENT)\n" +
			"public class X {\n" +
			"	List<Number> test1(List<Number> in) {\n" +
			"		in.add(null); // ERR\n" +
			"		return new ArrayList<@Nullable Number>(); // ERR\n" +
			"	}\n" +
			"	java.util.List<java.lang.Number> test2(java.util.List<java.lang.Number> in) {\n" +
			"		in.add(null); // ERR\n" +
			"		return new ArrayList<java.lang.@Nullable Number>(); // ERR\n" +
			"	}\n" +
			"}\n"
		},
		getCompilerOptions(),
		"----------\n" + 
		"1. ERROR in X.java (at line 6)\n" + 
		"	in.add(null); // ERR\n" + 
		"	       ^^^^\n" + 
		"Null type mismatch: required \'@NonNull Number\' but the provided value is null\n" + 
		"----------\n" + 
		"2. ERROR in X.java (at line 7)\n" + 
		"	return new ArrayList<@Nullable Number>(); // ERR\n" + 
		"	       ^^^^^^^^^^^^^^^^^^^^^^^^^^^^^^^^^\n" + 
		"Null type mismatch (type annotations): required \'List<@NonNull Number>\' but this expression has type \'ArrayList<@Nullable Number>\', corresponding supertype is \'List<@Nullable Number>\'\n" + 
		"----------\n" + 
		"3. ERROR in X.java (at line 10)\n" + 
		"	in.add(null); // ERR\n" + 
		"	       ^^^^\n" + 
		"Null type mismatch: required \'@NonNull Number\' but the provided value is null\n" + 
		"----------\n" + 
		"4. ERROR in X.java (at line 11)\n" + 
		"	return new ArrayList<java.lang.@Nullable Number>(); // ERR\n" + 
		"	       ^^^^^^^^^^^^^^^^^^^^^^^^^^^^^^^^^^^^^^^^^^^\n" + 
		"Null type mismatch (type annotations): required \'List<@NonNull Number>\' but this expression has type \'ArrayList<@Nullable Number>\', corresponding supertype is \'List<@Nullable Number>\'\n" + 
		"----------\n");
}

// apply null default to type arguments - no effect on type variable or wildcard, but apply strict checking assuming nothing
public void testDefault01b() {
	runNegativeTestWithLibs(
		new String[] {
			"X.java",
			"import org.eclipse.jdt.annotation.*;\n" +
			"import java.util.*;\n" +
			"@NonNullByDefault(DefaultLocation.TYPE_ARGUMENT)\n" +
			"public class X<T> {\n" +
			"	List<T> test(List<? extends Number> in) {\n" +
			"		in.add(null); // NOK, cannot assume nullable\n" +
			"		needNN(in.get(0)); // NOK, cannot assume nonnull\n" +
			"		return new ArrayList<@Nullable T>(); // NOK, cannot assume nullable for T in List<T>\n" +
			"	}\n" +
			"	void needNN(@NonNull Number n) {}\n" +
			"}\n"
		},
		getCompilerOptions(),
		"----------\n" + 
		"1. ERROR in X.java (at line 6)\n" + 
		"	in.add(null); // NOK, cannot assume nullable\n" + 
		"	       ^^^^\n" + 
		"Null type mismatch (type annotations): \'null\' is not compatible to the free type variable '? extends Number'\n" + 
		"----------\n" + 
		"2. WARNING in X.java (at line 7)\n" + 
		"	needNN(in.get(0)); // NOK, cannot assume nonnull\n" + 
		"	       ^^^^^^^^^\n" + 
		"Null type safety (type annotations): The expression of type \'capture#of ? extends Number\' needs unchecked conversion to conform to \'@NonNull Number\'\n" + 
		"----------\n" + 
		"3. ERROR in X.java (at line 8)\n" + 
		"	return new ArrayList<@Nullable T>(); // NOK, cannot assume nullable for T in List<T>\n" + 
		"	       ^^^^^^^^^^^^^^^^^^^^^^^^^^^^\n" + 
		"Null type mismatch (type annotations): required \'List<T>\' but this expression has type \'ArrayList<@Nullable T>\', corresponding supertype is \'List<@Nullable T>\'\n" + 
		"----------\n");
}

// apply null default to parameters:
public void testDefault02() {
	runNegativeTestWithLibs(
		new String[] {
			"X.java",
			"import org.eclipse.jdt.annotation.*;\n" +
			"@NonNullByDefault(DefaultLocation.PARAMETER)\n" +
			"public class X {\n" +
			"	Number test1(Number in) {\n" +
			"		System.out.print(in.intValue()); // OK\n" +
			"		test1(null); // ERR\n" +
			"		return null; // OK\n" +
			"	}\n" +
			"	java.lang.Number test2(java.lang.Number in) {\n" +
			"		System.out.print(in.intValue()); // OK\n" +
			"		test2(null); // ERR\n" +
			"		return null; // OK\n" +
			"	}\n" +
			"}\n"
		},
		getCompilerOptions(),
		"----------\n" + 
		"1. ERROR in X.java (at line 6)\n" + 
		"	test1(null); // ERR\n" + 
		"	      ^^^^\n" + 
		"Null type mismatch: required \'@NonNull Number\' but the provided value is null\n" + 
		"----------\n" + 
		"2. ERROR in X.java (at line 11)\n" + 
		"	test2(null); // ERR\n" + 
		"	      ^^^^\n" + 
		"Null type mismatch: required \'@NonNull Number\' but the provided value is null\n" + 
		"----------\n");
}

// apply null default to return type - annotation at method:
public void testDefault03() {
	runNegativeTestWithLibs(
		new String[] {
			"X.java",
			"import org.eclipse.jdt.annotation.*;\n" +
			"public class X {\n" +
			"	@NonNullByDefault(DefaultLocation.RETURN_TYPE)\n" +
			"	Number test(Number in) {\n" +
			"		System.out.print(in.intValue());\n" +
			"		test(null); // OK\n" +
			"		return null; // ERR\n" +
			"	}\n" +
			"}\n"
		},
		getCompilerOptions(),
		"----------\n" + 
		"1. ERROR in X.java (at line 7)\n" + 
		"	return null; // ERR\n" + 
		"	       ^^^^\n" + 
		"Null type mismatch: required \'@NonNull Number\' but the provided value is null\n" + 
		"----------\n");
}

// apply null default to field
public void testDefault04() {
	runNegativeTestWithLibs(
		new String[] {
			"X.java",
			"import org.eclipse.jdt.annotation.*;\n" +
			"@NonNullByDefault(DefaultLocation.FIELD)\n" +
			"public class X {\n" +
			"	Number field; // ERR since uninitialized\n" +
			"}\n"
		},
		getCompilerOptions(),
		"----------\n" + 
		"1. ERROR in X.java (at line 4)\n" + 
		"	Number field; // ERR since uninitialized\n" + 
		"	       ^^^^^\n" + 
		"The @NonNull field field may not have been initialized\n" + 
		"----------\n");
}

// default default
public void testDefault05() {
	runNegativeTestWithLibs(
		new String[] {
			"X.java",
			"import org.eclipse.jdt.annotation.*;\n" +
			"@NonNullByDefault\n" +
			"public class X {\n" +
			"	Number field; // ERR since uninitialized\n" +
			"	void test1(Number[] ns) {\n" +
			"		ns[0] = null; // OK since not affected by default\n" +
			"	}\n" +
			"	void test2(java.lang.Number[] ns) {\n" +
			"		ns[0] = null; // OK since not affected by default\n" +
			"	}\n" +
			"}\n"
		},
		getCompilerOptions(),
		"----------\n" + 
		"1. ERROR in X.java (at line 4)\n" + 
		"	Number field; // ERR since uninitialized\n" + 
		"	       ^^^^^\n" + 
		"The @NonNull field field may not have been initialized\n" + 
		"----------\n");
}

// apply default to type parameter - inner class
public void testDefault06() {
	runNegativeTestWithLibs(
		new String[] {
			"X.java",
			"import org.eclipse.jdt.annotation.*;\n" +
			"@NonNullByDefault(DefaultLocation.TYPE_PARAMETER)\n" +
			"public class X {\n" +
			"	class Inner<T> {\n" +
			"		T process(T t) {\n" +
			"			@NonNull T t2 = t; // OK\n" +
			"			return null; // ERR\n" +
			" 		}\n" +
			"	}\n" +
			"	void test(Inner<Number> inum) {\n" +
			"		@NonNull Number nnn = inum.process(null); // ERR on argument\n" +
			"	}\n" +
			"}\n"
		},
		getCompilerOptions(),
		"----------\n" + 
		"1. ERROR in X.java (at line 7)\n" + 
		"	return null; // ERR\n" + 
		"	       ^^^^\n" + 
		"Null type mismatch: required \'@NonNull T\' but the provided value is null\n" + 
		"----------\n" + 
		"2. ERROR in X.java (at line 11)\n" + 
		"	@NonNull Number nnn = inum.process(null); // ERR on argument\n" + 
		"	                                   ^^^^\n" + 
		"Null type mismatch: required \'@NonNull Number\' but the provided value is null\n" + 
		"----------\n");
}

//apply default to type parameter - class above
public void testDefault06_b() {
	runNegativeTestWithLibs(
		new String[] {
			"X.java",
			"import org.eclipse.jdt.annotation.*;\n" +
			"@NonNullByDefault({DefaultLocation.TYPE_PARAMETER, DefaultLocation.TYPE_ARGUMENT})\n" +
			"	class Inner<T> {\n" +
			"		T process(T t) {\n" +
			"			@NonNull T t2 = t; // OK\n" +
			"			return null; // ERR\n" +
			" 		}\n" +
			"	}\n" +
			"@NonNullByDefault({DefaultLocation.TYPE_PARAMETER, DefaultLocation.TYPE_ARGUMENT})\n" +
			"public class X {\n" +
			"	void test(Inner<Number> inum) {\n" +
			"		@NonNull Number nnn = inum.process(null); // ERR on argument\n" +
			"	}\n" +
			"}\n"
		},
		getCompilerOptions(),
		"----------\n" + 
		"1. ERROR in X.java (at line 6)\n" + 
		"	return null; // ERR\n" + 
		"	       ^^^^\n" + 
		"Null type mismatch: required \'@NonNull T\' but the provided value is null\n" + 
		"----------\n" + 
		"2. ERROR in X.java (at line 12)\n" + 
		"	@NonNull Number nnn = inum.process(null); // ERR on argument\n" + 
		"	                                   ^^^^\n" + 
		"Null type mismatch: required \'@NonNull Number\' but the provided value is null\n" + 
		"----------\n");
}

// apply default to type bound - method in inner class
public void testDefault07() {
	runNegativeTestWithLibs(
		new String[] {
			"X.java",
			"import org.eclipse.jdt.annotation.*;\n" +
			"import java.util.*;\n" +
			"@NonNullByDefault(DefaultLocation.TYPE_BOUND)\n" +
			"public class X {\n" +
			"	class Inner {\n" +
			"		<T extends Number> T process(T t, List<? extends Number> l) {\n" +
			"			@NonNull T t2 = t; // OK\n" +
			"			@NonNull Number n = l.get(0); // OK\n" +
			"			return null; // ERR\n" +
			" 		}\n" +
			"	}\n" +
			"	void test(Inner inner) {\n" +
			"		@NonNull Number nnn = inner.process(Integer.MAX_VALUE, new ArrayList<@Nullable Integer>()); // WARN on 1. arg; ERR on 2. arg\n" +
			"	}\n" +
			"}\n"
		},
		getCompilerOptions(),
		"----------\n" + 
		"1. ERROR in X.java (at line 9)\n" + 
		"	return null; // ERR\n" + 
		"	       ^^^^\n" + 
		"Null type mismatch: required \'T extends @NonNull Number\' but the provided value is null\n" + 
		"----------\n" + 
		"2. WARNING in X.java (at line 13)\n" + 
		"	@NonNull Number nnn = inner.process(Integer.MAX_VALUE, new ArrayList<@Nullable Integer>()); // WARN on 1. arg; ERR on 2. arg\n" + 
		"	                                    ^^^^^^^^^^^^^^^^^\n" + 
		"Null type safety (type annotations): The expression of type \'int\' needs unchecked conversion to conform to \'@NonNull Integer\'\n" + 
		"----------\n" + 
		"3. ERROR in X.java (at line 13)\n" + 
		"	@NonNull Number nnn = inner.process(Integer.MAX_VALUE, new ArrayList<@Nullable Integer>()); // WARN on 1. arg; ERR on 2. arg\n" + 
		"	                                                       ^^^^^^^^^^^^^^^^^^^^^^^^^^^^^^^^^^\n" + 
		"Null type mismatch (type annotations): required \'List<? extends @NonNull Number>\' but this expression has type \'ArrayList<@Nullable Integer>\', corresponding supertype is \'List<@Nullable Integer>\'\n" + 
		"----------\n");
}

//apply null default to type arguments:
public void testDefault01_bin() {
	runConformTestWithLibs(
			new String[] {
				"X.java",
				"import org.eclipse.jdt.annotation.*;\n" +
				"import java.util.*;\n" +
				"import java.lang.annotation.*;\n" +
				"\n" +
				"@Target(ElementType.TYPE_USE) @Retention(RetentionPolicy.CLASS) @interface Important {}\n" +
				"\n" +
				"@NonNullByDefault(DefaultLocation.TYPE_ARGUMENT)\n" +
				"public class X {\n" +
				"	List<Number> test1(List<@Important Number> in) {\n" +
				"		return new ArrayList<@NonNull Number>();\n" +
				"	}\n" +
				"}\n"
			},
			getCompilerOptions(),
			"");
	runNegativeTestWithLibs(
		new String[] {
			"Y.java",
			"import org.eclipse.jdt.annotation.*;\n" +
			"import java.util.*;\n" +
			"public class Y {\n" +
			"	void test(List<Number> in, X x) {\n" +
			"		x.test1(new ArrayList<@Nullable Number>()) // ERR at arg\n" +
			"			.add(null); // ERR\n" +
			"	}\n" +
			"}\n"
		},
		getCompilerOptions(),
		"----------\n" + 
		"1. ERROR in Y.java (at line 5)\n" + 
		"	x.test1(new ArrayList<@Nullable Number>()) // ERR at arg\n" + 
		"	        ^^^^^^^^^^^^^^^^^^^^^^^^^^^^^^^^^\n" + 
		"Null type mismatch (type annotations): required \'List<@NonNull Number>\' but this expression has type \'ArrayList<@Nullable Number>\', corresponding supertype is \'List<@Nullable Number>\'\n" + 
		"----------\n" + 
		"2. ERROR in Y.java (at line 6)\n" + 
		"	.add(null); // ERR\n" + 
		"	     ^^^^\n" + 
		"Null type mismatch: required \'@NonNull Number\' but the provided value is null\n" + 
		"----------\n");
}

//apply null default to parameters:
public void testDefault02_bin() {
	runConformTestWithLibs(
		new String[] {
			"X.java",
			"import org.eclipse.jdt.annotation.*;\n" +
			"@NonNullByDefault(DefaultLocation.PARAMETER)\n" +
			"public class X {\n" +
			"	Number test1(Number in) {\n" +
			"		return null; // OK\n" +
			"	}\n" +
			"}\n"
		},
		getCompilerOptions(),
		"");
	runNegativeTestWithLibs(
		new String[] {
			"Y.java",
			"import org.eclipse.jdt.annotation.*;\n" +
			"public class Y {\n" +
			"	@NonNull Number test(X x) {\n" +
			"		return x.test1(null); // error at arg, unchecked at return\n" +
			"	}\n" +
			"}\n"
		},
		getCompilerOptions(),
		"----------\n" + 
		"1. WARNING in Y.java (at line 4)\n" + 
		"	return x.test1(null); // error at arg, unchecked at return\n" + 
		"	       ^^^^^^^^^^^^^\n" + 
		"Null type safety (type annotations): The expression of type \'Number\' needs unchecked conversion to conform to \'@NonNull Number\'\n" + 
		"----------\n" + 
		"2. ERROR in Y.java (at line 4)\n" + 
		"	return x.test1(null); // error at arg, unchecked at return\n" + 
		"	               ^^^^\n" + 
		"Null type mismatch: required \'@NonNull Number\' but the provided value is null\n" + 
		"----------\n");
}

//apply null default to return type - annotation at method:
public void testDefault03_bin() {
	runConformTestWithLibs(
		new String[] {
			"X.java",
			"import org.eclipse.jdt.annotation.*;\n" +
			"public class X {\n" +
			"	@NonNullByDefault(DefaultLocation.RETURN_TYPE)\n" +
			"	Number test(Number in) {\n" +
			"		return new Integer(13);\n" +
			"	}\n" +
			"}\n"
		},
		getCompilerOptions(),
		"");
	runConformTestWithLibs(
		new String[] {
			"Y.java",
			"import org.eclipse.jdt.annotation.*;\n" +
			"public class Y {\n" +
			"	@NonNull Number test(X x) {\n" +
			"		return x.test(null); // both OK\n" +
			"	}\n" +
			"}\n"
		},
		getCompilerOptions(),
		"");
}

// apply null default to field - also test mixing of explicit annotation with default @NonNull (other annot is not rendered in error)
public void testDefault04_bin() {
	runConformTestWithLibs(
		new String[] {
			"X.java",
			"import org.eclipse.jdt.annotation.*;\n" +
			"import java.lang.annotation.*;\n" +
			"@Target(ElementType.TYPE_USE) @Retention(RetentionPolicy.CLASS) @interface Important {}\n" +
			"@NonNullByDefault(DefaultLocation.FIELD)\n" +
			"public class X {\n" +
			"	@Important Number field = new Double(1.1d);\n" +
			"}\n"
		},
		getCompilerOptions(),
		"");
	runNegativeTestWithLibs(
		new String[] {
			"Y.java",
			"public class Y {\n" +
			"	void test(X x) {\n" +
			"		x.field = null; // ERR\n" +
			"	}\n" +
			"}\n"
		},
		getCompilerOptions(),
		"----------\n" + 
		"1. ERROR in Y.java (at line 3)\n" + 
		"	x.field = null; // ERR\n" + 
		"	          ^^^^\n" + 
		"Null type mismatch: required \'@NonNull Number\' but the provided value is null\n" + 
		"----------\n");}

// default default
public void testDefault05_bin() {
	runConformTestWithLibs(
		new String[] {
			"X.java",
			"import org.eclipse.jdt.annotation.*;\n" +
			"@NonNullByDefault\n" +
			"public class X {\n" +
			"	Number field = new Long(13);\n" +
			"	void test1(Number[] ns) {\n" +
			"		ns[0] = null; // OK since not affected by default\n" +
			"	}\n" +
			"}\n"
		},
		getCompilerOptions(),
		"");
	runNegativeTestWithLibs(
		new String[] {
			"Y.java",
			"import org.eclipse.jdt.annotation.*;\n" +
			"public class Y {\n" +
			"	void test(X x, @Nullable Number @NonNull[] ns) {\n" +
			"		x.test1(ns); // OK since not affected by default\n" +
			"		x.field = null; // ERR\n" +
			"	}\n" +
			"}\n"
		},
		getCompilerOptions(),
		"----------\n" + 
		"1. ERROR in Y.java (at line 5)\n" + 
		"	x.field = null; // ERR\n" + 
		"	          ^^^^\n" + 
		"Null type mismatch: required \'@NonNull Number\' but the provided value is null\n" + 
		"----------\n");}

// apply default to type parameter - inner class
public void testDefault06_bin() {
	runConformTestWithLibs(
		new String[] {
			"X.java",
			"import org.eclipse.jdt.annotation.*;\n" +
			"@NonNullByDefault(DefaultLocation.TYPE_PARAMETER)\n" +
			"public class X {\n" +
			"	static class Inner<T> {\n" +
			"		T process(T t) {\n" +
			"			return t;\n" +
			" 		}\n" +
			"	}\n" +
			"}\n"
		},
		getCompilerOptions(),
		"");
	runNegativeTestWithLibs(
		new String[] {
			"Y.java",
			"import org.eclipse.jdt.annotation.*;\n" +
			"public class Y {\n" +
			"	void test(X.Inner<Number> inum) { // illegal substitution\n" +
			"		@NonNull Number nnn = inum.process(null); // ERR on argument\n" +
			"	}\n" +
			"}\n"
		},
		getCompilerOptions(),
		"----------\n" + 
		"1. ERROR in Y.java (at line 3)\n" + 
		"	void test(X.Inner<Number> inum) { // illegal substitution\n" + 
		"	                  ^^^^^^\n" + 
		"Null constraint mismatch: The type \'Number\' is not a valid substitute for the type parameter \'@NonNull T extends Object\'\n" + 
		"----------\n" + 
		"2. ERROR in Y.java (at line 4)\n" + 
		"	@NonNull Number nnn = inum.process(null); // ERR on argument\n" + 
		"	                                   ^^^^\n" + 
		"Null type mismatch: required \'@NonNull Number\' but the provided value is null\n" + 
		"----------\n");}

// apply default to type bound - method in inner class
public void testDefault07_bin() {
	runNegativeTestWithLibs(
		new String[] {
			"X.java",
			"import org.eclipse.jdt.annotation.*;\n" +
			"import java.util.*;\n" +
			"@NonNullByDefault(DefaultLocation.TYPE_BOUND)\n" +
			"public class X {\n" +
			"	static class Inner {\n" +
			"		<T extends Number> T process(T t, List<? extends Number> l) {\n" +
			"			return t;\n" +
			" 		}\n" +
			"	}\n" +
			"}\n"
		},
		getCompilerOptions(),
		"");
	runNegativeTestWithLibs(
		new String[] {
			"Y.java",
			"import org.eclipse.jdt.annotation.*;\n" +
			"import java.util.*;\n" +
			"public class Y {\n" +
			"	void test(X.Inner inner) {\n" +
			"		@NonNull Number nnn = inner.process(Integer.MAX_VALUE, new ArrayList<@Nullable Integer>()); // WARN on 1. arg; ERR on 2. arg\n" +
			"	}\n" +
			"}\n"
		},
		getCompilerOptions(),
		"----------\n" +  // FIXME: this should not be a warning, a case of unrecognized boxing
		"1. WARNING in Y.java (at line 5)\n" + 
		"	@NonNull Number nnn = inner.process(Integer.MAX_VALUE, new ArrayList<@Nullable Integer>()); // WARN on 1. arg; ERR on 2. arg\n" + 
		"	                                    ^^^^^^^^^^^^^^^^^\n" + 
		"Null type safety (type annotations): The expression of type \'int\' needs unchecked conversion to conform to \'@NonNull Integer\'\n" + 
		"----------\n");
}
public void testBug431269() {
	runNegativeTestWithLibs(
		new String[] {
			"p/QField.java",
			"package p;\n" + 
			"\n" + 
			"import org.eclipse.jdt.annotation.*;\n" + 
			"\n" + 
			"public class QField<R extends QField<R, ? >, T> {\n" + 
			"	@NonNull\n" + 
			"	protected R m_root;\n" + 
			"\n" + 
			"	public QField(@Nullable R root, @Nullable QField<R, ? > parent, @Nullable String propertyNameInParent) {\n" + 
			"		m_root = root;\n" + 
			"	}\n" + 
			"}\n",
			"p/PLogLine.java",
			"package p;\n" + 
			"\n" + 
			"import org.eclipse.jdt.annotation.*;\n" + 
			"\n" + 
			"public class PLogLine<R extends QField<R, ? >> extends QField<R, LogLine> {\n" + 
			"	public PLogLine(@Nullable R root, @Nullable QField<R, ? > parent, @Nullable String name) {\n" + 
			"		super(root, parent, name);\n" + 
			"	}\n" + 
			"\n" + 
			"	@NonNull\n" + 
			"	public final QField<R, java.lang.String> lastName() {\n" + 
			"		return new QField<R, java.lang.Long>(m_root, this, \"lastName\");\n" + 
			"	}\n" + 
			"\n" + 
			"}\n",
			"p/LogLine.java",
			"package p;\n" + 
			"\n" + 
			"public class LogLine {\n" + 
			"	private String m_lastName;\n" + 
			"\n" + 
			"	public String getLastName() {\n" + 
			"		return m_lastName;\n" + 
			"	}\n" + 
			"\n" + 
			"	public void setLastName(String property) {\n" + 
			"		m_lastName = property;\n" + 
			"	}\n" + 
			"}\n"
		},
		"----------\n" + 
		"1. ERROR in p\\QField.java (at line 10)\n" + 
		"	m_root = root;\n" + 
		"	         ^^^^\n" + 
		"Null type mismatch (type annotations): required \'@NonNull R extends QField<R extends QField<R,?>,?>\' but this expression has type \'@Nullable R extends QField<R extends QField<R,?>,?>\'\n" + 
		"----------\n" + 
		"----------\n" + 
		"1. ERROR in p\\PLogLine.java (at line 12)\n" + 
		"	return new QField<R, java.lang.Long>(m_root, this, \"lastName\");\n" + 
		"	       ^^^^^^^^^^^^^^^^^^^^^^^^^^^^^^^^^^^^^^^^^^^^^^^^^^^^^^^\n" + 
		"Type mismatch: cannot convert from QField<R,Long> to QField<R,String>\n" + 
		"----------\n");
}
// was inferring null type annotations too aggressively
public void testBug432223() {
	runConformTestWithLibs(
		new String[] {
			"X.java",
			"import org.eclipse.jdt.annotation.*;\n" +
			"public class X {\n" +
			"	String val;\n" +
			"	public static @NonNull <T> T assertNotNull(@Nullable T object) {\n" + 
			"		return assertNotNull(null, object);\n" + 
			"	}\n" + 
			"\n" + 
			"	public static @NonNull <T> T assertNotNull(@Nullable String message, @Nullable T object) {\n" + 
			"		if (object == null) {\n" + 
			"			throw new NullPointerException(message);\n" + 
			"		}\n" + 
			"		return object;\n" + 
			"	}\n" +
			"	void test(@Nullable X x) {\n" +
			"		@NonNull X safe = assertNotNull(x);\n" +
			"		System.out.println(safe.val);\n" +
			"	}\n" +
			"}\n"
		},
		getCompilerOptions(),
		"");
}
public void testBug432977() {
	runConformTestWithLibs(
		new String[] {
			"Bar.java",
			"import org.eclipse.jdt.annotation.*;\n" +
			"@NonNullByDefault\n" + 
			"public class Bar {\n" + 
			"	private String prop = \"\";\n" + 
			"\n" + 
			"	public String getProp() {\n" + 
			"		return prop;\n" + 
			"	}\n" + 
			"}\n"
		},
		getCompilerOptions(),
		"");
	runConformTestWithLibs(
		new String[] {
			"Fu.java",
			"public class Fu {\n" + 
			"	private Bar fubar = new Bar();\n" + 
			"	\n" + 
			"	public void method() {\n" + 
			"		fubar.getProp().equals(\"\");\n" + 
			"	}	\n" + 
			"}\n"
		},
		getCompilerOptions(),
		"");
}
public void testBug433586() {
	runConformTestWithLibs(
		new String[] {
			"NullConversionWarning.java",
			"import java.util.function.Consumer;\n" + 
			"public class NullConversionWarning<T> {\n" + 
			"\n" + 
			"	public Consumer<T> peek2(Consumer<? super T> action) {\n" + 
			"		// Null type safety: parameter 1 provided via\n" + 
			"		// method descriptor Consumer<T>.accept(T) needs\n" + 
			"		// unchecked conversion to conform to 'capture#of ? super T'\n" + 
			"		Consumer<T> action2 = action::accept;\n" + 
			"		return action2;\n" + 
			"	}\n" +
			"	void foo(Consumer<? super T> action, T t) {\n" + 
			"	  Consumer<T> action2 = t2 -> action.accept(t2);\n" + 
			"	  action.accept(t);\n" + 
			"	  action2.accept(t);\n" + 
			"	}\n" + 
			"}\n"
		},
		getCompilerOptions(),
		"");
}
// NPE without the fix.
public void testBug433478() {
	runNegativeTestWithLibs(
            new String[] {
                "X.java",
                "import org.eclipse.jdt.annotation.NonNullByDefault;\n" +
                "import org.eclipse.jdt.annotation.Nullable;\n" +
                "\n" +
                "@NonNullByDefault class Y { }\n" +
                "\n" +
                "interface I<T> {\n" +
                "       @Nullable T foo();\n" +
                "}\n" +
                "\n" +
                "@NonNullByDefault \n" +
                "class X implements I<Y> {\n" +
                "       @Override\n" +
                "       public Y foo() {\n" +
                "               return null;\n" +
                "       }\n" +
                "}\n"
            },
            "----------\n" + 
    		"1. ERROR in X.java (at line 14)\n" + 
    		"	return null;\n" + 
    		"	       ^^^^\n" + 
    		"Null type mismatch: required \'@NonNull Y\' but the provided value is null\n" + 
    		"----------\n");
}
// https://bugs.eclipse.org/434899
public void testTypeVariable6() {
	runNegativeTestWithLibs(
		new String[] {
			"Assert.java",
			"import org.eclipse.jdt.annotation.*;\n" +
			"public class Assert {\n" + 
			"	public static void caller() {\n" + 
			"		assertNotNull(\"not null\");	// Compiler error\n" + 
			"		assertNotNull(null);		// Compiler error\n" + 
			"	}\n" + 
			"	private static @NonNull <T> T assertNotNull(@Nullable T object) {\n" + 
			"		return object; // this IS bogus\n" + 
			"	}\n" + 
			"}\n"
		},
		getCompilerOptions(),
		"----------\n" + 
		"1. ERROR in Assert.java (at line 8)\n" + 
		"	return object; // this IS bogus\n" + 
		"	       ^^^^^^\n" + 
		"Null type mismatch (type annotations): required \'@NonNull T\' but this expression has type \'@Nullable T\'\n" + 
		"----------\n");
}
// https://bugs.eclipse.org/434899 - variant which has always worked
public void testTypeVariable6a() {
	runConformTestWithLibs(
		new String[] {
			"Assert.java",
			"import org.eclipse.jdt.annotation.*;\n" +
			"public class Assert {\n" + 
			"	public static Object caller() {\n" + 
			"		@NonNull Object result = assertNotNull(\"not null\");\n" + 
			"		result = assertNotNull(null);\n" +
			"		return result;\n" + 
			"	}\n" + 
			"	private static @NonNull <T> T assertNotNull(@Nullable T object) {\n" +
			"		if (object == null) throw new NullPointerException();\n" + 
			"		return object;\n" + 
			"	}\n" + 
			"}\n"
		},
		getCompilerOptions(),
		"");
}
// Bug 438458 - [1.8][null] clean up handling of null type annotations wrt type variables 
// - type parameter with explicit nullness, cannot infer otherwise
public void testTypeVariable7() {
	runNegativeTestWithLibs(
		new String[] {
			"X.java",
			"import org.eclipse.jdt.annotation.*;\n" +
			"interface I1 <@NonNull T> { T get(); }\n" +
			"public class X {\n" +
			"	<U> U m(I1<U> in) { return in.get(); }\n" +
			"	public void test(I1<@NonNull String> in) {\n" +
			"		@NonNull String s = m(in);\n" +
			"	}\n" +
			"}\n"
		},
		getCompilerOptions(),
		"----------\n" + 
		"1. ERROR in X.java (at line 4)\n" + 
		"	<U> U m(I1<U> in) { return in.get(); }\n" + 
		"	           ^\n" + 
		"Null constraint mismatch: The type \'U\' is not a valid substitute for the type parameter \'@NonNull T\'\n" + 
		"----------\n");
}
// Bug 438458 - [1.8][null] clean up handling of null type annotations wrt type variables 
// - type parameter with explicit nullness, nullness must not spoil inference
public void testTypeVariable7a() {
	Map compilerOptions = getCompilerOptions();
	compilerOptions.put(JavaCore.COMPILER_PB_NULL_SPECIFICATION_VIOLATION, JavaCore.WARNING); // allow ignoring bad substitution
	runConformTestWithLibs(
		new String[] {
			"X.java",
			"import org.eclipse.jdt.annotation.*;\n" +
			"interface I1 <@NonNull T> { T get(); }\n" +
			"public class X {\n" +
			"	<U> U m(I1<U> in) { return in.get(); }\n" +
			"	public void test1() {\n" +
			"		@Nullable String s = m(() -> \"OK\");\n" +
			"		System.out.println(s);\n" +
			"	}\n" +
			"	public static void main(String[] args) {\n" +
			"		new X().test1();\n" +
			"	}\n" +
			"}\n"
		},
		compilerOptions,
		"----------\n" + 
		"1. WARNING in X.java (at line 4)\n" + 
		"	<U> U m(I1<U> in) { return in.get(); }\n" + 
		"	           ^\n" + 
		"Null constraint mismatch: The type \'U\' is not a valid substitute for the type parameter \'@NonNull T\'\n" + 
		"----------\n",
		"OK");
}
// Bug 438458 - [1.8][null] clean up handling of null type annotations wrt type variables 
// - type parameter with explicit nullness, nullness must not spoil inference
public void testTypeVariable7err() {
	runNegativeTestWithLibs(
		new String[] {
			"X.java",
			"import org.eclipse.jdt.annotation.*;\n" +
			"interface I1 <@Nullable T> { T get(); }\n" +
			"public class X {\n" +
			"	<U> U m(I1<U> in) { return in.get(); }\n" +
			"	public void test1() {\n" +
			"		@NonNull String s = m(() -> \"\");\n" +
			"	}\n" +
			"}\n"
		},
		getCompilerOptions(),
		"----------\n" + 
		"1. ERROR in X.java (at line 4)\n" + 
		"	<U> U m(I1<U> in) { return in.get(); }\n" + 
		"	           ^\n" + 
		"Null constraint mismatch: The type \'U\' is not a valid substitute for the type parameter \'@Nullable T\'\n" + 
		"----------\n" + 
		"2. ERROR in X.java (at line 4)\n" + 
		"	<U> U m(I1<U> in) { return in.get(); }\n" + 
		"	                           ^^^^^^^^\n" + 
		"Null type mismatch (type annotations): required \'U\' but this expression has type \'@Nullable U\', where \'U\' is a free type variable\n" + 
		"----------\n" + 
		"3. WARNING in X.java (at line 6)\n" + 
		"	@NonNull String s = m(() -> \"\");\n" + 
		"	                    ^^^^^^^^^^^\n" + 
		"Null type safety (type annotations): The expression of type \'String\' needs unchecked conversion to conform to \'@NonNull String\'\n" + 
		"----------\n");
}
//Bug 435570 - [1.8][null] @NonNullByDefault illegally tries to affect "throws E"
public void testTypeVariable8() {
	runConformTestWithLibs(
		new String[] {
			"Test.java",
			"@org.eclipse.jdt.annotation.NonNullByDefault\n" + 
			"public class Test<E extends Exception> {\n" + 
			"	void test() throws E {}\n" + // was: Nullness annotations are not applicable at this location
			"}\n"
		},
		getCompilerOptions(),
		"");
}
// Bug 438012 - Bogus Warning: The nullness annotation is redundant with a default that applies to this location
public void testTypeVariable9() {
	runConformTestWithLibs(
		new String[] {
			"Bar.java",
			"import org.eclipse.jdt.annotation.NonNullByDefault;\n" + 
			"import static org.eclipse.jdt.annotation.DefaultLocation.*;\n" + 
			"\n" + 
			"@NonNullByDefault({ PARAMETER, RETURN_TYPE, FIELD, TYPE_BOUND, TYPE_ARGUMENT, TYPE_PARAMETER })\n" + 
			"interface Bar<V> {\n" + 
			"    V getV(V in);\n" + 
			"    void setV(V v);\n" + 
			"}"
		},
		getCompilerOptions(),
		"");
}
// Bug 439516 - [1.8][null] NonNullByDefault wrongly applied to implicit type bound of binary type
public void testTypeVariable10() {
	runConformTestWithLibs(
		new String[] {
			"X.java",
			"@org.eclipse.jdt.annotation.NonNullByDefault\n" +
			"public class X<T> {\n" +
			"	void test(T t) {}\n" +
			"}\n"
		},
		getCompilerOptions(),
		"");
	runConformTestWithLibs(
		false, 
		new String[] {
			"Y.java",
			"public class Y {\n" +
			"	void foo(X<@org.eclipse.jdt.annotation.Nullable String> xs) {\n" +
			"		xs.test(null);\n" +
			"	}\n" +
			"}\n"
		}, 
		getCompilerOptions(), 
		"");
}
// Bug 439516 - [1.8][null] NonNullByDefault wrongly applied to implicit type bound of binary type
// Problem 1 from: Bug 438971 - [1.8][null] @NonNullByDefault/@Nullable on parameter of generic interface
public void testTypeVariable10a() {
	runConformTestWithLibs(
		new String[] {
			"X.java",
			"import org.eclipse.jdt.annotation.*;\n" +
			"@NonNullByDefault\n" +
			"public class X<T> {\n" +
			"	void test(@Nullable T t) {}\n" +
			"}\n"
		},
		getCompilerOptions(),
		"");
	runConformTestWithLibs(
		false, 
		new String[] {
			"Y.java",
			"public class Y {\n" +
			"	void foo(X<String> xs) {\n" +
			"		xs.test(\"OK\");\n" + // was: Contradictory null annotations: method was inferred as  ...
			"		xs.test(null);\n" + // was: Contradictory null annotations: method was inferred as  ...
			"	}\n" +
			"}\n"
		}, 
		getCompilerOptions(), 
		"");
}
// Bug 439516 - [1.8][null] NonNullByDefault wrongly applied to implicit type bound of binary type
// warning for explicit "<T extends Object>"
public void testTypeVariable11() {
	runNegativeTestWithLibs(
		new String[] {
			"X.java",
			"import org.eclipse.jdt.annotation.DefaultLocation;\n" +
			"@org.eclipse.jdt.annotation.NonNullByDefault({DefaultLocation.TYPE_BOUND})\n" + // not: PARAMETER
			"public class X<T extends Object> {\n" +
			"	void test(T t) {}\n" +
			"}\n",
			"Y.java",
			"public class Y {\n" +
			"	void foo(X<@org.eclipse.jdt.annotation.Nullable String> xs) {\n" +
			"		xs.test(null);\n" +
			"	}\n" +
			"}\n"
		}, 
		getCompilerOptions(), 
		"----------\n" + 
		"1. WARNING in X.java (at line 3)\n" + 
		"	public class X<T extends Object> {\n" + 
		"	                         ^^^^^^\n" + 
		"The explicit type bound \'Object\' is not affected by the nullness default for DefaultLocation.TYPE_BOUND.\n" + 
		"----------\n");
}
// Bug 438179 - [1.8][null] 'Contradictory null annotations' error on type variable with explicit null-annotation.
public void testTypeVariable12() {
	runConformTestWithLibs(
		new String[] {
			"Test.java",
			"import org.eclipse.jdt.annotation.*;\n" +
			"@NonNullByDefault\n" + 
			"public class Test {\n" + 
			"	private Fu<String> fu = new Fu<>();\n" + 
			"	public void foo() {\n" + 
			"		fu.method();   // 'Contradictory null annotations' error\n" + 
			"	}\n" + 
			"}\n" + 
			"class Fu<T> {\n" + 
			"	@Nullable T method() {\n" + 
			"		return null;\n" + 
			"	}\n" + 
			"}\n"
		},
		getCompilerOptions(),
		"");
}
// Bug 438250 - [1.8][null] NPE trying to report bogus null annotation conflict
public void testTypeVariable13() {
	runConformTestWithLibs(
		new String[] {
			"FooBar.java",
			"@org.eclipse.jdt.annotation.NonNullByDefault(org.eclipse.jdt.annotation.DefaultLocation.TYPE_BOUND)\n" + 
			"public interface FooBar {\n" + 
			"    <@org.eclipse.jdt.annotation.Nullable R extends Runnable> R foobar(R r);\n" + 
			"}\n"
		},
		getCompilerOptions(),
		"");
}
// Bug 438469 - [null] How-to use null type annotations with generic methods from interfaces in some library you only have as binary JAR?
public void testTypeVariable14() {
	runConformTestWithLibs(
		new String[] {
			"ITest.java",
			"interface ITest {\n" + 
			"	<T> T foo(T arg); // or arg Class<T> or TypeToken<T> + return TypeAdapter<T>, etc.\n" + 
			"}"
		},
		getCompilerOptions(),
		"");
	Map options = getCompilerOptions();
	options.put(JavaCore.COMPILER_PB_SUPPRESS_OPTIONAL_ERRORS, JavaCore.ENABLED);
	runConformTestWithLibs(
		false,
		new String[] {
			"Test.java",
			"class Test implements ITest {\n" + 
			"	@Override\n" + 
			"	@SuppressWarnings(\"null\")\n" +
			"	public <T> @org.eclipse.jdt.annotation.Nullable T foo(T arg) {\n" + 
			"		return null;\n" + 
			"	}\n" + 
			"}\n"
		},
		options,
		"");
}
// Bug 438467 - [compiler][null] Better error position for "The method _ cannot implement the corresponding method _ due to incompatible nullness constraints"
public void testTypeVariable15() {
	runNegativeTestWithLibs(
		new String[] {
			"ITest.java",
			"interface ITest {\n" + 
			"	<T> T foo(T arg); // or arg Class<T> or TypeToken<T> + return TypeAdapter<T>, etc.\n" + 
			"}",
			"Test.java",
			"class Test implements ITest {\n" + 
			"	@Override\n" + 
			"	public <T> @org.eclipse.jdt.annotation.Nullable T foo(T arg) {\n" + 
			"		return null;\n" + 
			"	}\n" + 
			"}\n",
			"Test2.java",
			"class Test2 implements ITest {\n" + 
			"	@Override\n" + 
			"	public <T> T foo(@org.eclipse.jdt.annotation.NonNull T arg) {\n" + 
			"		return arg;\n" + 
			"	}\n" + 
			"}\n",
		},
		getCompilerOptions(),
		"----------\n" + 
		"1. ERROR in Test.java (at line 3)\n" + 
		"	public <T> @org.eclipse.jdt.annotation.Nullable T foo(T arg) {\n" + 
		"	           ^^^^^^^^^^^^^^^^^^^^^^^^^^^^^^^^^^^^^^\n" + 
		"The return type is incompatible with the free type variable 'T' returned from ITest.foo(T) (mismatching null constraints)\n" + 
		"----------\n" +
		"----------\n" + 
		"1. ERROR in Test2.java (at line 3)\n" + 
		"	public <T> T foo(@org.eclipse.jdt.annotation.NonNull T arg) {\n" + 
		"	                 ^^^^^^^^^^^^^^^^^^^^^^^^^^^^^^^^^^^^^\n" + 
		"Illegal redefinition of parameter arg, inherited method from ITest does not constrain this parameter\n" + 
		"----------\n");
}
// Bug 438467 - [compiler][null] Better error position for "The method _ cannot implement the corresponding method _ due to incompatible nullness constraints"
public void testTypeVariable15a() {
	runNegativeTestWithLibs(
		new String[] {
			"ITest.java",
			"import java.util.List;\n" +
			"interface ITest {\n" + 
			"	<T> T foo(List<T> arg); // or arg Class<T> or TypeToken<T> + return TypeAdapter<T>, etc.\n" + 
			"}",
			"Test.java",
			"import java.util.List;\n" +
			"class Test implements ITest {\n" + 
			"	@Override\n" + 
			"	public <T> T foo(List<@org.eclipse.jdt.annotation.NonNull T> arg) {\n" + 
			"		return arg.get(0);\n" + 
			"	}\n" + 
			"}\n",
		},
		getCompilerOptions(),
		"----------\n" + 
		"1. ERROR in Test.java (at line 4)\n" + 
		"	public <T> T foo(List<@org.eclipse.jdt.annotation.NonNull T> arg) {\n" + 
		"	                 ^^^^\n" + 
		"Illegal redefinition of parameter arg, inherited method from ITest declares this parameter as \'List<T>\' (mismatching null constraints)\n" + 
		"----------\n");
}
// https://bugs.eclipse.org/bugs/show_bug.cgi?id=434602
// Possible error with inferred null annotations leading to contradictory null annotations
public void testTypeVariable16() {
	runNegativeTestWithLibs(
			new String[] {
				"X.java",
				"import org.eclipse.jdt.annotation.NonNullByDefault;\n" +
				"import org.eclipse.jdt.annotation.Nullable;\n" +
				"\n" +
				"class Y { void doit() {} }\n" +
				"@NonNullByDefault\n" +
				"class X {\n" +
				"	void foo() {\n" +
				"		X x = new X();\n" +
				"		Y y = x.bar(); // Error: Contradictory null annotations before the fix\n" +
				"		y.doit(); // check that @Nullable from bar's declaration has effect on 'y'\n" +
				"	}\n" +
				"\n" +
				"	public <T extends Y> @Nullable T bar() {\n" +
				"		return null;\n" +
				"	}\n" +
				"}\n"
			},
			getCompilerOptions(),
			"----------\n" + 
			"1. ERROR in X.java (at line 10)\n" + 
			"	y.doit(); // check that @Nullable from bar's declaration has effect on 'y'\n" + 
			"	^\n" + 
			"Potential null pointer access: The variable y may be null at this location\n" + 
			"----------\n");
}
// https://bugs.eclipse.org/bugs/show_bug.cgi?id=434602
// Possible error with inferred null annotations leading to contradictory null annotations
// Method part of parameterized class.
public void testTypeVariable16a() {
	runConformTestWithLibs(
			new String[] {
				"X.java",
				"import org.eclipse.jdt.annotation.NonNullByDefault;\n" +
				"import org.eclipse.jdt.annotation.Nullable;\n" +
				"\n" +
				"class Y {}\n" +
				"@NonNullByDefault\n" +
				"public class X <T> {\n" +
				"	void foo() {\n" +
				"		X<Y> x = new X<Y>();\n" +
				"		x.bar(); // Error: Contradictory null annotations before the fix\n" +
				"	}\n" +
				"\n" +
				"	public @Nullable T bar() {\n" +
				"		return null;\n" +
				"	}\n" +
				"}\n"
			},
			getCompilerOptions(),
			"");
}
public void testTypeVariable16b() {
	runNegativeTestWithLibs(
			new String[] {
				"X.java",
				"import org.eclipse.jdt.annotation.Nullable;\n" +
				"import org.eclipse.jdt.annotation.NonNull;\n" +
				"\n" +
				"class Y {}\n" +
				"class Y2 extends Y {}\n" +
				"\n" +
				"class X {\n" +
				"	void foo() {\n" +
				"		X x = new X();\n" +
				"		x.bar(null); // null arg is illegal\n" +
				"	}\n" +
				"	public <T extends @NonNull Y> @Nullable T bar(T t) {\n" +
				"		return null; // OK\n" +
				"	}\n" +
				"}\n"
			},
			getCompilerOptions(),
			"----------\n" + 
			"1. ERROR in X.java (at line 10)\n" + 
			"	x.bar(null); // null arg is illegal\n" + 
			"	      ^^^^\n" + 
			"Null type mismatch: required \'@NonNull Y\' but the provided value is null\n" + 
			"----------\n");
}
// Bug 440143 - [1.8][null] one more case of contradictory null annotations regarding type variables
public void testTypeVariable17() {
	runNegativeTestWithLibs(
		new String[] {
			"Test7.java",
			"import org.eclipse.jdt.annotation.*;\n" + 
			"\n" + 
			"public class Test7<@Nullable E> {\n" + 
			"	E e;\n" + 
			"\n" + 
			"	@Nullable\n" + 
			"	E test() {\n" + 
			"		return null;\n" + 
			"	}\n" + 
			"\n" + 
			"	@NonNull\n" + 
			"	E getNotNull() {\n" + 
			"		if (e == null)\n" + 
			"			throw new NullPointerException();\n" + 
			"		return e;\n" + 
			"	}\n" + 
			"}\n"
		},
		getCompilerOptions(),
		"----------\n" + 
		"1. ERROR in Test7.java (at line 15)\n" + 
		"	return e;\n" + 
		"	       ^\n" + 
		"Null type mismatch (type annotations): required \'@NonNull E\' but this expression has type \'@Nullable E\'\n" + 
		"----------\n");
}
// Bug 440143 - [1.8][null] one more case of contradictory null annotations regarding type variables
// use local variable to avoid the null type mismatch
public void testTypeVariable17a() {
	runConformTestWithLibs(
		new String[] {
			"Test7.java",
			"import org.eclipse.jdt.annotation.*;\n" + 
			"\n" + 
			"public class Test7<@Nullable E> {\n" + 
			"	E e;\n" + 
			"\n" + 
			"	@Nullable\n" + 
			"	E test() {\n" + 
			"		return null;\n" + 
			"	}\n" + 
			"\n" + 
			"	@NonNull\n" + 
			"	E getNotNull() {\n" +
			"		E el = e;\n" + 
			"		if (el == null)\n" + 
			"			throw new NullPointerException();\n" + 
			"		return el;\n" + 
			"	}\n" + 
			"}\n"
		},
		getCompilerOptions(),
		"");
}
// NPE reported in https://bugs.eclipse.org/bugs/show_bug.cgi?id=438458#c5
public void testTypeVariable18() {
	runNegativeTestWithLibs(
		new String[] {
			"Test.java",
			"import java.util.*;\n" + 
			"import org.eclipse.jdt.annotation.*;\n" + 
			"\n" + 
			"interface Lib1 {\n" + 
			"    <T extends Collection<?>> T constrainedTypeParameter(@NonNull T in);\n" + 
			"}\n" + 
			"\n" + 
			"public class Test {\n" + 
			"  @NonNull Collection<?> test4(Lib1 lib, @Nullable Collection<String> in) {\n" + 
			"    return lib.constrainedTypeParameter(in);\n" + 
			"  }\n" + 
			"}\n"
		},
		getCompilerOptions(),
		"----------\n" + 
		"1. WARNING in Test.java (at line 10)\n" + 
		"	return lib.constrainedTypeParameter(in);\n" + 
		"	       ^^^^^^^^^^^^^^^^^^^^^^^^^^^^^^^^\n" + 
		"Null type safety (type annotations): The expression of type \'Collection<String>\' needs unchecked conversion to conform to \'@NonNull Collection<?>\'\n" + 
		"----------\n" + 
		"2. ERROR in Test.java (at line 10)\n" + 
		"	return lib.constrainedTypeParameter(in);\n" + 
		"	                                    ^^\n" + 
		"Null type mismatch (type annotations): required \'@NonNull Collection<String>\' but this expression has type \'@Nullable Collection<String>\'\n" + 
		"----------\n");
}
public void testTypeVariable18raw() {
	runNegativeTestWithLibs(
		new String[] {
			"Test.java",
			"import java.util.*;\n" + 
			"import org.eclipse.jdt.annotation.*;\n" + 
			"\n" + 
			"interface Lib1 {\n" + 
			"    <T extends Collection<?>> T constrainedTypeParameter(@NonNull T in);\n" + 
			"}\n" + 
			"\n" + 
			"public class Test {\n" +
			"  @SuppressWarnings(\"rawtypes\")\n" + 
			"  @NonNull Collection test4(Lib1 lib, @Nullable Collection in) {\n" + 
			"    return lib.constrainedTypeParameter(in);\n" + 
			"  }\n" + 
			"}\n"
		},
		getCompilerOptions(),
		"----------\n" + 
		"1. WARNING in Test.java (at line 11)\n" + 
		"	return lib.constrainedTypeParameter(in);\n" + 
		"	       ^^^^^^^^^^^^^^^^^^^^^^^^^^^^^^^^\n" + 
		"Null type safety (type annotations): The expression of type \'Collection\' needs unchecked conversion to conform to \'@NonNull Collection\'\n" + 
		"----------\n" + 
		"2. ERROR in Test.java (at line 11)\n" + 
		"	return lib.constrainedTypeParameter(in);\n" + 
		"	                                    ^^\n" + 
		"Null type mismatch (type annotations): required \'@NonNull Collection\' but this expression has type \'@Nullable Collection\'\n" + 
		"----------\n");
}
// top-level annotation is overridden at use-site, details remain - parameterized type
public void testTypeVariable19() {
	runNegativeTestWithLibs(
		new String[] {
			"X.java",
			"import java.util.ArrayList;\n" + 
			"import java.util.List;\n" + 
			"\n" + 
			"import org.eclipse.jdt.annotation.NonNull;\n" + 
			"import org.eclipse.jdt.annotation.Nullable;\n" +
			"interface I<T,U extends List<T>> {\n" +
			"	U get0();\n" +
			"	@Nullable U get1();\n" + 
			"	@NonNull U get2();\n" + 
			"}\n" + 
			"class X {\n" + 
			"	static String test (I<@Nullable String, @NonNull ArrayList<@Nullable String>> i1,\n" +
			"						I<@NonNull String, @Nullable ArrayList<@NonNull String>> i2, int s) {\n" +
			"		switch(s) {\n" +
			"			case 0 : return i1.get0().get(0).toUpperCase(); // problem at detail\n" + 
			"			case 1 : return i1.get1().get(0).toUpperCase(); // 2 problems\n" + 
			"			case 2 : return i1.get2().get(0).toUpperCase(); // problem at detail\n" + 
			"			case 3 : return i2.get0().get(0).toUpperCase(); // problem at top\n" + 
			"			case 4 : return i2.get1().get(0).toUpperCase(); // problem at top\n" + 
			"			case 5 : return i2.get2().get(0).toUpperCase(); // OK\n" +
			"			default : return \"\";" +
			"		}\n" + 
			"	}\n" + 
			"}\n"
		},
		getCompilerOptions(),
		"----------\n" + 
		"1. ERROR in X.java (at line 15)\n" + 
		"	case 0 : return i1.get0().get(0).toUpperCase(); // problem at detail\n" + 
		"	                ^^^^^^^^^^^^^^^^\n" + 
		"Potential null pointer access: The method get(int) may return null\n" + 
		"----------\n" + 
		"2. ERROR in X.java (at line 16)\n" + 
		"	case 1 : return i1.get1().get(0).toUpperCase(); // 2 problems\n" + 
		"	                ^^^^^^^^^\n" + 
		"Potential null pointer access: The method get1() may return null\n" + 
		"----------\n" + 
		"3. ERROR in X.java (at line 16)\n" + 
		"	case 1 : return i1.get1().get(0).toUpperCase(); // 2 problems\n" + 
		"	                ^^^^^^^^^^^^^^^^\n" + 
		"Potential null pointer access: The method get(int) may return null\n" + 
		"----------\n" + 
		"4. ERROR in X.java (at line 17)\n" + 
		"	case 2 : return i1.get2().get(0).toUpperCase(); // problem at detail\n" + 
		"	                ^^^^^^^^^^^^^^^^\n" + 
		"Potential null pointer access: The method get(int) may return null\n" + 
		"----------\n" + 
		"5. ERROR in X.java (at line 18)\n" + 
		"	case 3 : return i2.get0().get(0).toUpperCase(); // problem at top\n" + 
		"	                ^^^^^^^^^\n" + 
		"Potential null pointer access: The method get0() may return null\n" + 
		"----------\n" + 
		"6. ERROR in X.java (at line 19)\n" + 
		"	case 4 : return i2.get1().get(0).toUpperCase(); // problem at top\n" + 
		"	                ^^^^^^^^^\n" + 
		"Potential null pointer access: The method get1() may return null\n" + 
		"----------\n");
}
// top-level annotation is overridden at use-site, array with anotations on dimensions
public void testTypeVariable19a() {
	runNegativeTestWithLibs(
		new String[] {
			"X.java",
			"import org.eclipse.jdt.annotation.NonNull;\n" + 
			"import org.eclipse.jdt.annotation.Nullable;\n" +
			"interface I1<T> {\n" + 
			"	T @Nullable[] get0();\n" + 
			"	@Nullable T @NonNull[] get1();\n" + 
			"	@Nullable T @Nullable[] get2();\n" + 
			"}\n" + 
			"interface I2<T> {\n" + 
			"	T @NonNull[] get0();\n" + 
			"	@NonNull T @NonNull[] get1();\n" + 
			"	@NonNull T @Nullable[] get2();\n" + 
			"}\n" + 
			"class X {\n" + 
			"	static String test (I1<@NonNull String> i1, I2<@Nullable String> i2, int s) {\n" +
			"		switch (s) {\n" + 
			"			case 0: return i1.get0()[0].toUpperCase(); // problem on array\n" + 
			"			case 1: return i1.get1()[0].toUpperCase(); // problem on element\n" + 
			"			case 2: return i1.get2()[0].toUpperCase(); // 2 problems\n" +
			"			case 3: return i2.get0()[0].toUpperCase(); // problem on element\n" + 
			"			case 4: return i2.get1()[0].toUpperCase(); // OK\n" + 
			"			case 5: return i2.get2()[0].toUpperCase(); // problem on array\n" +
			"			default: return \"\";\n" +
			"		}\n" + 
			"	}\n" + 
			"}\n"
		},
		getCompilerOptions(),
		"----------\n" + 
		"1. ERROR in X.java (at line 16)\n" + 
		"	case 0: return i1.get0()[0].toUpperCase(); // problem on array\n" + 
		"	               ^^^^^^^^^\n" + 
		"Potential null pointer access: The method get0() may return null\n" + 
		"----------\n" + 
		"2. ERROR in X.java (at line 17)\n" + 
		"	case 1: return i1.get1()[0].toUpperCase(); // problem on element\n" + 
		"	               ^^^^^^^^^^^^\n" + 
		"Potential null pointer access: array element may be null\n" + 
		"----------\n" + 
		"3. ERROR in X.java (at line 18)\n" + 
		"	case 2: return i1.get2()[0].toUpperCase(); // 2 problems\n" + 
		"	               ^^^^^^^^^\n" + 
		"Potential null pointer access: The method get2() may return null\n" + 
		"----------\n" + 
		"4. ERROR in X.java (at line 18)\n" + 
		"	case 2: return i1.get2()[0].toUpperCase(); // 2 problems\n" + 
		"	               ^^^^^^^^^^^^\n" + 
		"Potential null pointer access: array element may be null\n" + 
		"----------\n" + 
		"5. ERROR in X.java (at line 19)\n" + 
		"	case 3: return i2.get0()[0].toUpperCase(); // problem on element\n" + 
		"	               ^^^^^^^^^^^^\n" + 
		"Potential null pointer access: array element may be null\n" + 
		"----------\n" + 
		"6. ERROR in X.java (at line 21)\n" + 
		"	case 5: return i2.get2()[0].toUpperCase(); // problem on array\n" + 
		"	               ^^^^^^^^^\n" + 
		"Potential null pointer access: The method get2() may return null\n" + 
		"----------\n");
}
public void testBug434600() {
	runConformTestWithLibs(
		new String[] {
			"bug/Main.java",
			"package bug;\n" +
			"public class Main {\n" + 
			"	public static void main(final String[] args) {\n" + 
			"		System.out.println(\"Hello World\");\n" + 
			"	}\n" + 
			"}\n",
			"bug/package-info.java",
			"@org.eclipse.jdt.annotation.NonNullByDefault\n" + 
			"package bug;\n",
			"bug/ExpressionNode.java",
			"package bug;\n" + 
			"\n" + 
			"public interface ExpressionNode extends CopyableNode<ExpressionNode> {\n" + 
			"	\n" + 
			"}\n",
			"bug/ExtendedNode.java",
			"package bug;\n" + 
			"\n" + 
			"public interface ExtendedNode {\n" + 
			"	\n" + 
			"}\n",
			"bug/CopyableNode.java",
			"package bug;\n" + 
			"\n" + 
			"public interface CopyableNode<T extends ExtendedNode> extends ExtendedNode {\n" + 
			"	\n" + 
			"}\n"
		},
		getCompilerOptions(),
		"",
		"Hello World");
}
public void testBug434600a() {
	runConformTestWithLibs(
		new String[] {
			"I.java",
			"import java.util.*;\n" +
			"import org.eclipse.jdt.annotation.*;\n" +
			"interface I<S, T extends @Nullable List<@NonNull List<S>>> {\n" +
			"}\n",
			"C.java",
			"import java.util.*;\n" +
			"import org.eclipse.jdt.annotation.*;\n" +
			"public class C implements I<@Nullable String, @Nullable ArrayList<@NonNull List<@Nullable String>>> {}\n"
		},
		getCompilerOptions(),
		"");
}
public void testBug434600a_qualified() {
	runConformTestWithLibs(
		new String[] {
			"p/I.java",
			"package p;\n" +
			"import java.util.*;\n" +
			"import org.eclipse.jdt.annotation.*;\n" +
			"public interface I<S, T extends @Nullable List<@NonNull List<S>>> {\n" +
			"}\n",
			"C.java",
			"import org.eclipse.jdt.annotation.*;\n" +
			"public class C implements p.I<java.lang.@Nullable String, java.util.@Nullable ArrayList<java.util.@NonNull List<java.lang.@Nullable String>>> {}\n"
		},
		getCompilerOptions(),
		"");
}
public void testBug434600b() {
	runNegativeTestWithLibs(
		new String[] {
			"I.java",
			"import java.util.*;\n" +
			"import org.eclipse.jdt.annotation.*;\n" +
			"interface I<S, T extends @Nullable List<@NonNull List<S>>> {\n" +
			"}\n",
			"C.java",
			"import java.util.*;\n" +
			"import org.eclipse.jdt.annotation.*;\n" +
			"public class C implements I<@Nullable String, ArrayList<@NonNull List<@Nullable String>>> {}\n" +
			"class C1 {\n" +
			"	I<String, @Nullable ArrayList<@Nullable List<String>>> field;\n" +
			"}\n" +
			"class C2 implements I<@NonNull String, @Nullable ArrayList<@NonNull List<@Nullable String>>> {}\n" // FIXME: cross checking for contradictory substitution for 'S' NYI
		},
		getCompilerOptions(),
		"----------\n" + 
		"1. ERROR in C.java (at line 3)\n" + 
		"	public class C implements I<@Nullable String, ArrayList<@NonNull List<@Nullable String>>> {}\n" + 
		"	                                              ^^^^^^^^^\n" + 
		"Null constraint mismatch: The type \'ArrayList<@NonNull List<@Nullable String>>\' is not a valid substitute for the type parameter \'T extends @Nullable List<@NonNull List<S>>\'\n" + 
		"----------\n" + 
		"2. ERROR in C.java (at line 5)\n" + 
		"	I<String, @Nullable ArrayList<@Nullable List<String>>> field;\n" + 
		"	          ^^^^^^^^^^^^^^^^^^^\n" + 
		"Null constraint mismatch: The type \'@Nullable ArrayList<@Nullable List<String>>\' is not a valid substitute for the type parameter \'T extends @Nullable List<@NonNull List<S>>\'\n" + 
		"----------\n");
}
public void testBug434600b_qualified() {
	runNegativeTestWithLibs(
		new String[] {
			"p/I.java",
			"package p;\n" +
			"import java.util.*;\n" +
			"import org.eclipse.jdt.annotation.*;\n" +
			"public interface I<S, T extends @Nullable List<@NonNull List<S>>> {\n" +
			"}\n",
			"C.java",
			"import java.util.*;\n" +
			"import org.eclipse.jdt.annotation.*;\n" +
			"public class C implements p.I<@Nullable String, ArrayList<@NonNull List<@Nullable String>>> {}\n" +
			"class C1 {\n" +
			"	p.I<String, @Nullable ArrayList<@Nullable List<String>>> field;\n" +
			"}\n" +
			"class C2 implements p.I<@NonNull String, @Nullable ArrayList<@NonNull List<@Nullable String>>> {}\n" // FIXME: cross checking for contradictory substitution for 'S' NYI
		},
		getCompilerOptions(),
		"----------\n" + 
		"1. ERROR in C.java (at line 3)\n" + 
		"	public class C implements p.I<@Nullable String, ArrayList<@NonNull List<@Nullable String>>> {}\n" + 
		"	                                                ^^^^^^^^^\n" + 
		"Null constraint mismatch: The type \'ArrayList<@NonNull List<@Nullable String>>\' is not a valid substitute for the type parameter \'T extends @Nullable List<@NonNull List<S>>\'\n" + 
		"----------\n" + 
		"2. ERROR in C.java (at line 5)\n" + 
		"	p.I<String, @Nullable ArrayList<@Nullable List<String>>> field;\n" + 
		"	            ^^^^^^^^^^^^^^^^^^^\n" + 
		"Null constraint mismatch: The type \'@Nullable ArrayList<@Nullable List<String>>\' is not a valid substitute for the type parameter \'T extends @Nullable List<@NonNull List<S>>\'\n" + 
		"----------\n");
}
public void testBug435399() {
	runConformTestWithLibs(
		new String[] {
			"bug/Bug1.java",
			"package bug;\n" + 
			"\n" + 
			"import org.eclipse.jdt.annotation.Nullable;\n" + 
			"\n" + 
			"public class Bug1 {\n" + 
			"    public static <T> void method(@Nullable T value, T defaultValue) {\n" + 
			"    }\n" + 
			"    public void invoke() {\n" + 
			"        method(Integer.valueOf(1), Boolean.TRUE);\n" + 
			"    }\n" + 
			"}\n"
		},
		getCompilerOptions(),
		"");
}
public void testBug435962() {
	runConformTestWithLibs(
		new String[] {
			"interfaces/CopyableNode.java",
			"package interfaces;\n" + 
			"public interface CopyableNode<T extends ExtendedNode> extends ExtendedNode {\n" + 
			"	public T deepCopy();\n" + 
			"}\n",
			"interfaces/package-info.java",
			"@org.eclipse.jdt.annotation.NonNullByDefault\n" + 
			"package interfaces;\n",
			"interfaces/ExtendedNode.java",
			"package interfaces;\n" + 
			"import java.util.ArrayList;\n" + 
			"import org.eclipse.jdt.annotation.Nullable;\n" + 
			"public interface ExtendedNode {\n" + 
			"	ExtendedNode getParent();\n" + 
			"	void setParent(ExtendedNode newParent);\n" + 
			"	int numChildren();\n" + 
			"	void mutateNode(ExtendedNode root);\n" + 
			"	void getAllNodes(ArrayList<ExtendedNode> array);\n" + 
			"	ExtendedNode getNode(int nodeIndex);\n" + 
			"	<N extends ExtendedNode> void getNodesOfType(Class<N> desiredType,\n" + 
			"			ArrayList<N> array);\n" + 
			"	<N extends ExtendedNode> @Nullable N getRandomNodeOfType(\n" + 
			"			Class<N> desiredType, ExtendedNode root, ExtendedNode caller);\n" + 
			"}\n",
			"interfaces/ValueNode.java",
			"package interfaces;\n" + 
			"public interface ValueNode extends ExtendedNode {\n" + 
			"}\n",
			"framework/package-info.java",
			"@org.eclipse.jdt.annotation.NonNullByDefault\n" + 
			"package framework;\n",
			"framework/BinaryOpNode.java",
			"package framework;\n" + 
			"\n" + 
			"import interfaces.CopyableNode;\n" + 
			"import interfaces.ValueNode;\n" + 
			"public abstract class BinaryOpNode<T extends ValueNode & CopyableNode<T>, O>\n" + 
			"		extends EqualBinaryNode<T> implements ValueNode {\n" + 
			"	@SuppressWarnings(\"unused\") private O op;\n" + 
			"	\n" + 
			"	protected BinaryOpNode(final T left, @org.eclipse.jdt.annotation.NonNull final O op, final T right) {\n" + 
			"		super(left, right);\n" + 
			"		this.op = op;\n" + 
			"	}\n" + 
			"}\n",
			"framework/EqualBinaryNode.java",
			"package framework;\n" + 
			"\n" + 
			"import interfaces.CopyableNode;\n" + 
			"import interfaces.ExtendedNode;\n" + 
			"public abstract class EqualBinaryNode<T extends ExtendedNode & CopyableNode<T>>\n" + 
			"		implements ExtendedNode {\n" + 
			"	protected T left;\n" + 
			"	protected T right;\n" + 
			"	\n" + 
			"	protected EqualBinaryNode(final T left, final T right) {\n" + 
			"		this.left = left;\n" + 
			"		this.right = right;\n" + 
			"	}\n" + 
			"}\n"
		},
		getCompilerOptions(),
		"");
}
public void testBug440462() {
	runConformTestWithLibs(
		new String[]{
			"CompilerError.java",
			"import org.eclipse.jdt.annotation.NonNullByDefault;\n" + 
			"import org.eclipse.jdt.annotation.Nullable;\n" + 
			"import java.util.*;\n" + 
			"@NonNullByDefault\n" + 
			"public class CompilerError {\n" + 
			"\n" + 
			"    List<@Nullable ? extends Integer> list = new ArrayList<@Nullable Integer>();\n" + // FIXME: should be able to use diamond!
			"\n" + 
			"}\n"
		},
		getCompilerOptions(),
		"");
}
public void testBug440773() {
	runConformTestWithLibs(
		new String[] {
			"CountingComparator.java",
			"import java.util.Comparator;\n" + 
			"\n" + 
			"import org.eclipse.jdt.annotation.*;\n" + 
			"\n" + 
			"\n" + 
			"@NonNullByDefault\n" + 
			"public class CountingComparator<T> implements Comparator<T> {\n" + 
			"\n" + 
			"    private int m_accessCount = 0;\n" + 
			"\n" + 
			"    private final Comparator<T> m_wrapped;\n" + 
			"\n" + 
			"    public CountingComparator(final Comparator<T> wrapped) {\n" + 
			"        m_wrapped = wrapped;\n" + 
			"    }\n" + 
			"\n" + 
			"    @Override\n" + 
			"    @NonNullByDefault(DefaultLocation.RETURN_TYPE)\n" + 
			"    public int compare(final T element1, final T element2) {\n" + 
			"        m_accessCount++;\n" + 
			"        return m_wrapped.compare(element1, element2);\n" + 
			"    }\n" + 
			"}\n"
		},
		getCompilerOptions(),
		"");
}
public void testBug439298_comment2() {
	runConformTestWithLibs(
		new String[] {
			"Extract.java",
			"import org.eclipse.jdt.annotation.*;\n" + 
			"\n" + 
			"class R<T> {\n" + 
			"	R(@Nullable T t) {}\n" + 
			"}\n" + 
			"class A {}\n" + 
			"@NonNullByDefault\n" + 
			"public class Extract {\n" + 
			"	R<A> test() {\n" + 
			"		return new R<A>(null);\n" + 
			"	}\n" + 
			"}\n"
		},
		getCompilerOptions(),
		"");
}
public void testBug439298_comment3() {
	runConformTestWithLibs(
		new String[] {
			"Extract.java",
			"import org.eclipse.jdt.annotation.*;\n" + 
			"\n" + 
			"class R<T> {\n" + 
			"	R(@Nullable T t) {}\n" + 
			"}\n" + 
			"class A {}\n" + 
			"public class Extract {\n" + 
			"	R<A> test() {\n" + 
			"		return new R<@NonNull A>(null);\n" + 
			"	}\n" + 
			"}\n"
		},
		getCompilerOptions(),
		"");
}
public void testBug439298_comment4() {
	runConformTestWithLibs(
		new String[] {
			"Extract.java",
			"import org.eclipse.jdt.annotation.*;\n" + 
			"\n" + 
			"class R<T> {\n" + 
			"    R(@Nullable T t) {}\n" + 
			"}\n" + 
			"class A {}\n" + 
			"public class Extract {\n" + 
			"    R<@NonNull A> test() {\n" + 
			"        return new R<>(null);\n" + 
			"    }\n" + 
			"}\n"
		},
		getCompilerOptions(),
		"");
}
// this code raised: java.lang.IllegalArgumentException: Type doesn't have its own method?
// at org.eclipse.jdt.internal.compiler.lookup.SyntheticFactoryMethodBinding.applyTypeArgumentsOnConstructor(SyntheticFactoryMethodBinding.java:40)
public void testBug440764() {
	runNegativeTestWithLibs(
		new String[] {
			"Extract.java",
			"import java.util.Comparator;\n" + 
			"\n" + 
			"import org.eclipse.jdt.annotation.*;\n" + 
			"\n" + 
			"@NonNullByDefault({ DefaultLocation.TYPE_PARAMETER })\n" + 
			"public class Extract<T> implements Comparator<@NonNull T>  {\n" + // FIXME: annot on 'T' shouldn't be needed
			"	public Extract(Comparator<T> wrapped) {\n" + 
			"	}\n" + 
			"\n" + 
			"	@Override\n" + 
			"	public int compare(T o1, T o2) {\n" + 
			"		return 0;\n" + 
			"	}\n" + 
			"	\n" + 
			"	void test(final Comparator<@Nullable Integer> c) {\n" + 
			"		new Extract<>(c).compare(1, null);\n" + 
			"	}\n" + 
			"}\n"
		},
		getCompilerOptions(),
		"----------\n" + 
		"1. ERROR in Extract.java (at line 16)\n" + 
		"	new Extract<>(c).compare(1, null);\n" + 
		"	              ^\n" + 
		"Null type mismatch (type annotations): required \'Comparator<@NonNull Integer>\' but this expression has type \'Comparator<@Nullable Integer>\'\n" + 
		"----------\n" + 
		"2. ERROR in Extract.java (at line 16)\n" + 
		"	new Extract<>(c).compare(1, null);\n" + 
		"	                            ^^^^\n" + 
		"Null type mismatch: required \'@NonNull Integer\' but the provided value is null\n" + 
		"----------\n");
}
public void testBug440759a() {
	runNegativeTestWithLibs(
		new String[] {
			"X.java",
			"import org.eclipse.jdt.annotation.*;\n" +
			"@NonNullByDefault\n" +
			"public class X<T> {\n" +
			"	T test(T t) {\n" +
			"		@NonNull T localT = t; // err#1\n" +
			"		return null; // err must mention free type variable, not @NonNull\n" +
			"	}\n" +
			"}\n"
		},
		getCompilerOptions(),
		"----------\n" + 
		"1. WARNING in X.java (at line 5)\n" + 
		"	@NonNull T localT = t; // err#1\n" + 
		"	                    ^\n" + 
		"Null type safety (type annotations): The expression of type \'T\' needs unchecked conversion to conform to \'@NonNull T\'\n" + 
		"----------\n" + 
		"2. ERROR in X.java (at line 6)\n" + 
		"	return null; // err must mention free type variable, not @NonNull\n" + 
		"	       ^^^^\n" + 
		"Null type mismatch (type annotations): \'null\' is not compatible to the free type variable \'T\'\n" + 
		"----------\n");
}
// involves overriding, work done in ImplicitNullAnnotationVerifier.checkNullSpecInheritance()
public void testBug440759b() {
	runNegativeTestWithLibs(
		new String[] {
			"X.java",
			"import org.eclipse.jdt.annotation.*;\n" +
			"interface Y<T> {\n" +
			"	T test(T t);\n" +
			"}\n" +
			"@NonNullByDefault\n" +
			"public class X<T> implements Y<T> {\n" +
			"	public T test(T t) {\n" +
			"		@NonNull T localT = t; // err#1\n" +
			"		return null; // err must mention free type variable, not @NonNull\n" +
			"	}\n" +
			"}\n"
		},
		getCompilerOptions(),
		"----------\n" + 
		"1. WARNING in X.java (at line 8)\n" + 
		"	@NonNull T localT = t; // err#1\n" + 
		"	                    ^\n" + 
		"Null type safety (type annotations): The expression of type \'T\' needs unchecked conversion to conform to \'@NonNull T\'\n" + 
		"----------\n" + 
		"2. ERROR in X.java (at line 9)\n" + 
		"	return null; // err must mention free type variable, not @NonNull\n" + 
		"	       ^^^^\n" + 
		"Null type mismatch (type annotations): \'null\' is not compatible to the free type variable \'T\'\n" + 
		"----------\n");
}
public void testBug438383() {
	runConformTestWithLibs(
		new String[] {
			"Foo.java",
			"import java.util.*;\n" + 
			"import java.util.function.Supplier;\n" + 
			"import org.eclipse.jdt.annotation.NonNullByDefault;\n" + 
			"\n" + 
			"@NonNullByDefault public class Foo {\n" + 
			"    static void foo(Supplier<List<?>> f) { }\n" + 
			"    \n" + 
			"    static void test() {\n" + 
			"        foo(ArrayList::new);\n" + 
			"    }\n" + 
			"}\n"
		},
		getCompilerOptions(),
		"");
}
public void testBug437270() {
	runConformTestWithLibs(
		new String[] {
			"Foo.java",
			"import org.eclipse.jdt.annotation.*;\n" +
			"public class Foo {\n" +
			"	void test(String[] arguments) {\n" + 
			"		if (arguments != null) {\n" + 
			"			String @NonNull [] temp = arguments;\n" + 
			"		}\n" +
			"	}\n" +
			"}\n"
		},
		getCompilerOptions(),
		"");
}
public void testBug437270_comment3() {
	runConformTestWithLibs(
		new String[] {
			"Foo.java",
			"import org.eclipse.jdt.annotation.*;\n" +
			"public class Foo {\n" +
			"    void test()  {\n" + 
			"        @NonNull Object b = new Object();\n" + 
			"        Object @NonNull[] c = { new Object() };\n" + 
			"        \n" + 
			"        test2( b );\n" + 
			"        test3( c );\n" + 
			"    }\n" + 
			"    \n" + 
			"    void test2(@Nullable Object z)  {  }\n" + 
			"    \n" + 
			"    void test3(Object @Nullable[] z)  {  }\n" +
			"}\n"
		},
		getCompilerOptions(),
		"");
}
public void testBug435841() {
	runConformTestWithLibs(
		new String[] {
			"ArrayProblem.java",
			"import org.eclipse.jdt.annotation.*;\n" +
			"@NonNullByDefault\n" + 
			"public class ArrayProblem {\n" + 
			"	private String[] data = new String[0];\n" + 
			"	\n" + 
			"	void error1() {\n" + 
			"		foo(data);  // Compiler error: required 'String @Nullable[]', but this expression has type 'String @NonNull[]'\n" + 
			"	}\n" + 
			"	\n" + 
			"	private String[] foo(String @Nullable[] input) {\n" + 
			"		return new String[0];\n" + 
			"	}\n" + 
			"	\n" + 
			"	String @Nullable[] error2() {\n" + 
			"		String @NonNull[] nonnull = new String[0];\n" + 
			"		return nonnull;  // Compiler error: required 'String @Nullable[]' but this expression has type 'String @NonNull[]'\n" + 
			"	}\n" + 
			"}\n"
		},
		getCompilerOptions(),
		"");
}
public void testBug441693() {
	runConformTestWithLibs(
		new String[] {
			"Foo.java",
			"import org.eclipse.jdt.annotation.NonNull;\n" + 
			"import org.eclipse.jdt.annotation.NonNullByDefault;\n" + 
			"import org.eclipse.jdt.annotation.Nullable;\n" + 
			"\n" + 
			"@NonNullByDefault({})\n" + 
			"public abstract class Foo {\n" + 
			"    \n" + 
			"    abstract <T> @NonNull T requireNonNull(@Nullable T obj);\n" + 
			"    \n" + 
			"    @NonNull Iterable<@NonNull String> iterable;\n" + 
			"    \n" + 
			"    Foo(@Nullable Iterable<@NonNull String> iterable) {\n" + 
			"        this.iterable = requireNonNull(iterable); // (*)\n" + 
			"    }\n" + 
			"}\n"
		},
		getCompilerOptions(),
		"");
}
public void testBug441693other() {
	runNegativeTestWithLibs(
		new String[] {
			"Foo.java",
			"import org.eclipse.jdt.annotation.NonNull;\n" + 
			"import org.eclipse.jdt.annotation.NonNullByDefault;\n" + 
			"import org.eclipse.jdt.annotation.Nullable;\n" +
			"import java.util.*;\n" + 
			"\n" + 
			"@NonNullByDefault({})\n" + 
			"public abstract class Foo {\n" + 
			"    \n" + 
			"    abstract <T> @NonNull T requireNonNull(@Nullable T obj);\n" + 
			"    \n" + 
			"    @NonNull String @NonNull[] array;\n" + 
			"    \n" + 
			"    Foo(@NonNull String @Nullable[] arr) {\n" + 
			"        this.array = requireNonNull(arr); // (*)\n" + 
			"    }\n" +
			"    @NonNull Foo testWild1(@Nullable List<? extends @NonNull Foo> foos) {\n" +
			"        return requireNonNull(foos).get(0);\n" +
			"    }\n" + 
			"    @NonNull Foo testWild2(@Nullable List<@Nullable ? extends List<@NonNull Foo>> foos) {\n" +
			"        return requireNonNull(foos.get(0)).get(0);\n" +
			"    }\n" + 
			"}\n"
		},
		getCompilerOptions(),
		"----------\n" + 
		"1. ERROR in Foo.java (at line 20)\n" + 
		"	return requireNonNull(foos.get(0)).get(0);\n" + 
		"	                      ^^^^\n" + 
		"Potential null pointer access: this expression has a \'@Nullable\' type\n" + 
		"----------\n");
}
// https://bugs.eclipse.org/bugs/show_bug.cgi?id=439158, [1.8][compiler][null] Adding null annotation to return type causes IllegalStateException and sometimes InvocationTargetException
public void testBug439158() {
	runConformTestWithLibs(
		new String[] {
			"Test.java",
			"import java.util.Collection;\n" + 
			"import java.util.List;\n" + 
			"import java.util.Set;\n" +
			"import org.eclipse.jdt.annotation.*;\n" + 
			"\n" + 
			"public class Test {\n" + 
			"	class X {\n" + 
			"		\n" + 
			"	}\n" + 
			"	\n" + 
			"	public static <C extends Collection<?>, A extends C, B extends C>\n" + 
			"			@Nullable A transform(B arg) {\n" + 
			"		return null;\n" + 
			"	}\n" + 
			"	\n" + 
			"	public static void main(String[] args) {\n" + 
			"		List<X> list = null;\n" + 
			"		Set<X> result = transform(list);\n" + 
			"	}\n" + 
			"}\n"
		},
		getCompilerOptions(),
		"");
}
// https://bugs.eclipse.org/bugs/show_bug.cgi?id=434579, [1.8][compiler][null] Annotation-based null analysis causes incorrect type errors
public void testBug434579() {
	Map options = getCompilerOptions();
	runConformTestWithLibs(
		new String[] {
			"AbstractNode.java",
			"import org.eclipse.jdt.annotation.NonNullByDefault;\n" +
		    "@NonNullByDefault\n" +
			"interface ExtendedNode {\n" +
			"	ExtendedNode getParent();\n" +
			"	void setParent(ExtendedNode newParent);\n" +
			"}\n" +
			"@NonNullByDefault\n" +
			"public class AbstractNode implements ExtendedNode {\n" +
			"	private ExtendedNode parent;\n" +
			"	protected AbstractNode() {\n" +
			"		parent = this;\n" +
			"	}\n" +
			"	@Override\n" +
			"	public ExtendedNode getParent() {\n" +
			"		return parent;\n" +
			"	}\n" +
			"	@Override\n" +
			"	public void setParent(final ExtendedNode newParent) {\n" +
			"		parent = newParent;\n" +
			"	}\n" +
			"}\n"
		},
		options,
		"");
	runConformTestWithLibs(
		new String[] {
			"UnequalBinaryNode.java",
			"public class UnequalBinaryNode<L extends ExtendedNode, R extends ExtendedNode>\n" +
			"		extends AbstractNode {\n" +
			"	private L left;\n" +
			"	private R right;\n" +
			"	public UnequalBinaryNode(final L initialLeft, final R initialRight) {\n" +
			"		left = initialLeft;\n" +
			"		right = initialRight;\n" +
			"		left.setParent(this);\n" +
			"		right.setParent(this); // error on this line without fix\n" +
			"	}\n" +
			"}\n"
		},
		options,
		"");
}
//https://bugs.eclipse.org/bugs/show_bug.cgi?id=434582,
//[1.8][compiler][null] @Nullable annotation in type parameter causes NullPointerException in JDT core
public void testBug434582() {
	runNegativeTestWithLibs(
			new String[] {
				"X.java",
				"import org.eclipse.jdt.annotation.Nullable;\n" +
				"import org.eclipse.jdt.annotation.NonNullByDefault;\n" +
				"@NonNullByDefault\n" +
				"class ProgramNode {}\n" +
				"@NonNullByDefault\n" +
				"interface ConcreteNodeVisitor<R, P> {\n" +
				"	R visit(ProgramNode node, P extraParameter);\n" +
				"}\n" +
				"public class X implements\n" +
				"		ConcreteNodeVisitor<Boolean, @Nullable Object> {\n" +
				"	public Boolean visit(ProgramNode node, Object extraParameter) {\n" +
				"		return Boolean.FALSE;\n" +
				"	}\n" +
				"}\n"
			},
			"----------\n" +
			"1. WARNING in X.java (at line 11)\n" +
			"	public Boolean visit(ProgramNode node, Object extraParameter) {\n" +
			"	                     ^^^^^^^^^^^\n" +
			"Missing non-null annotation: inherited method from ConcreteNodeVisitor<Boolean,Object> specifies this parameter as @NonNull\n" +
			"----------\n" +
			"2. ERROR in X.java (at line 11)\n" +
			"	public Boolean visit(ProgramNode node, Object extraParameter) {\n" +
			"	                                       ^^^^^^\n" +
			"Missing nullable annotation: inherited method from ConcreteNodeVisitor<Boolean,Object> specifies this parameter as @Nullable\n" +
			"----------\n");
}
//https://bugs.eclipse.org/bugs/show_bug.cgi?id=434582,
//[1.8][compiler][null] @Nullable annotation in type parameter causes NullPointerException in JDT core
public void testBug434582a() {
	runNegativeTestWithLibs(
		new String[] {
				"X.java",
				"import org.eclipse.jdt.annotation.Nullable;\n" +
				"import org.eclipse.jdt.annotation.NonNullByDefault;\n" +
				"@NonNullByDefault\n" +
				"class ProgramNode {}\n" +
				"@NonNullByDefault\n" +
				"interface ConcreteNodeVisitor<R, P> {\n" +
				"	void visit(ProgramNode node, P extraParameter);\n" +
				"}\n" +
				"public class X implements\n" +
				"		ConcreteNodeVisitor<Boolean, @Nullable Object> {\n" +
				"	public void visit(ProgramNode node, Object extraParameter) {}\n" +
				"}\n"
			},
			"----------\n" +
			"1. WARNING in X.java (at line 11)\n" +
			"	public void visit(ProgramNode node, Object extraParameter) {}\n" +
			"	                  ^^^^^^^^^^^\n" +
			"Missing non-null annotation: inherited method from ConcreteNodeVisitor<Boolean,Object> specifies this parameter as @NonNull\n" +
			"----------\n" +
			"2. ERROR in X.java (at line 11)\n" +
			"	public void visit(ProgramNode node, Object extraParameter) {}\n" +
			"	                                    ^^^^^^\n" +
			"Missing nullable annotation: inherited method from ConcreteNodeVisitor<Boolean,Object> specifies this parameter as @Nullable\n" +
			"----------\n");
}
// https://bugs.eclipse.org/bugs/show_bug.cgi?id=443467, [1.8][null]InternalError: Unexpected binding type
public void test443467() throws Exception {
	if (isJRE9) return;
	String jreDirectory = Util.getJREDirectory();
	String jfxJar = Util.toNativePath(jreDirectory + "/lib/ext/jfxrt.jar");
	this.runNegativeTestWithExtraLibs(
		new String[] {
			"BuildIdeMain.java",
			"import java.nio.file.Path;\n" +
			"import java.time.Instant;\n" +
			"import java.util.HashMap;\n" +
			"import java.util.stream.Stream;\n" +
			"import javafx.util.Pair;\n" +
			"\n" +
			"public class BuildIdeMain {\n" +
			"static void writeUpdates(Stream<Path> filter2, HashMap<Path, Pair<byte[], Instant>> ideFiles, HashMap<Path, Path> updateToFile) {\n" +
			"   filter2.map(p -> new Pair<>(updateToFile.get(p), p->ideFiles.get(p)));\n" +
			"}\n" +
			"}\n",
		},
		"----------\n" + 
		"1. ERROR in BuildIdeMain.java (at line 9)\n" + 
		"	filter2.map(p -> new Pair<>(updateToFile.get(p), p->ideFiles.get(p)));\n" + 
		"	                                                 ^^^^^^^^^^^^^^^^^^\n" + 
		"The target type of this expression must be a functional interface\n" + 
		"----------\n",
		new String[]{jfxJar});
}
public void testBug445227() {
	runConformTestWithLibs(
		new String[] {
			"Bar.java",
			"@org.eclipse.jdt.annotation.NonNullByDefault\n" + 
			"class Bar<E extends Bar.Foo<E>> {\n" + 
			"    final Iterable<E> list;\n" + 
			"\n" + 
			"    Bar() {\n" + 
			"        this((Iterable<E>) emptyList());\n" + 
			"    }\n" + 
			"\n" + 
			"    Bar(Iterable<E> list) { this.list = list; }\n" + 
			"\n" + 
			"    private static <X extends Foo<X>> Iterable<X> emptyList() { throw new UnsupportedOperationException(); }\n" + 
			"\n" + 
			"    interface Foo<F extends Foo<F>> { }\n" + 
			"}\n"
		}, 
		getCompilerOptions(), 
		"----------\n" + 
		"1. WARNING in Bar.java (at line 6)\n" + 
		"	this((Iterable<E>) emptyList());\n" + 
		"	     ^^^^^^^^^^^^^^^^^^^^^^^^^\n" + 
		"Type safety: Unchecked cast from Iterable<Bar.Foo<Bar.Foo<X>>> to Iterable<E>\n" + 
		"----------\n");
}
// https://bugs.eclipse.org/bugs/show_bug.cgi?id=446715, [compiler] org.eclipse.jdt.internal.compiler.lookup.TypeSystem.cacheDerivedType
public void test446715() {
	Map options = getCompilerOptions();
	runConformTestWithLibs(
		new String[] {
			"Y.java",
			"import org.eclipse.jdt.annotation.NonNull;\n" +
			"public class Y {\n" +
			"	public Z.ZI @NonNull [] zz = new Z.ZI[0];\n" +
			"}\n",
			"Z.java",
			"public class Z {\n" +
			"	public class ZI {\n" +
			"	}\n" +
			"}\n"
		},
		options,
		"");
	runNegativeTestWithLibs(
		new String[] {
			"X.java",
			"public class X {\n" +
			"	public static void main(String[] args) {\n" +
			"		Y y = new Y();\n" +
			"		y.zz = null;\n" +
			"	}\n" +
			"}\n"
		},
		options,
		"----------\n" + 
		"1. ERROR in X.java (at line 4)\n" + 
		"	y.zz = null;\n" + 
		"	       ^^^^\n" + 
		"Null type mismatch: required \'Z.ZI @NonNull[]\' but the provided value is null\n" + 
		"----------\n");
}
// https://bugs.eclipse.org/bugs/show_bug.cgi?id=445669, java.lang.IllegalStateException at org.eclipse.jdt.internal.compiler.lookup.UnresolvedReferenceBinding.clone
public void test445669() {
	Map options = getCompilerOptions();
	runConformTestWithLibs(
		new String[] {
			"Y.java",
			"import org.eclipse.jdt.annotation.*;\n" +
			"@NonNullByDefault(DefaultLocation.FIELD)\n" +
			"public class Y {\n" +
			"	public Z.ZI zzi = new Z().new ZI();\n" +
			"	public Z z = new Z();\n" +
			"}\n",
			"Z.java",
			"public class Z {\n" +
			"	public class ZI {\n" +
			"	}\n" +
			"}\n"
		},
		options,
		"");
	runNegativeTestWithLibs(
		new String[] {
			"X.java",
			"public class X {\n" +
			"	public static void main(String[] args) {\n" +
			"		Y y = new Y();\n" +
			"		y.zzi = null;\n" +
			"       y.z = null;\n" +
			"	}\n" +
			"}\n"
		},
		options,
		"----------\n" + 
		"1. ERROR in X.java (at line 4)\n" + 
		"	y.zzi = null;\n" + 
		"	        ^^^^\n" + 
		"Null type mismatch: required \'Z.@NonNull ZI\' but the provided value is null\n" + 
		"----------\n" + 
		"2. ERROR in X.java (at line 5)\n" + 
		"	y.z = null;\n" + 
		"	      ^^^^\n" + 
		"Null type mismatch: required \'@NonNull Z\' but the provided value is null\n" + 
		"----------\n");
}
public void testArrayOfArrays() {
	this.runNegativeTestWithLibs(
		new String[] {
			"X.java",
			"import java.util.ArrayList;\n" +
			"import java.util.Arrays;\n" +
			"import org.eclipse.jdt.annotation.*;\n" +
			"public class X {\n" +
			"   public static void main(String[] args) {\n" +
			"      String [] @Nullable [] @NonNull [] arr = new String[][][] {};\n" +
			"      ArrayList<String[][]> al = new ArrayList<String [][]>(Arrays.asList(arr));\n" +
			"   }\n" +
			"}\n",
		},
		"----------\n" + 
		"1. WARNING in X.java (at line 6)\n" + 
		"	String [] @Nullable [] @NonNull [] arr = new String[][][] {};\n" + 
		"	                                         ^^^^^^^^^^^^^^^^^^^\n" + 
		"Null type safety (type annotations): The expression of type \'String[][][]\' needs unchecked conversion to conform to \'String [] @Nullable[] @NonNull[]\'\n" + 
		"----------\n");
}
public void testBug447088() {
	runConformTestWithLibs(
		new String[] {
			"FullyQualifiedNullable.java",
			"import org.eclipse.jdt.annotation.*;\n" +
			"@NonNullByDefault\n" +
			"public class FullyQualifiedNullable {\n" +
			"	java.lang.@Nullable String text;\n" +
			"	java.lang.@Nullable String getText() {\n" +
			"		return text;\n" +
			"	}\n" +
			"}\n"
		},
		null,
		"");
}
public void testBug448777() {
	runNegativeTestWithLibs(
		new String[] {
			"DoubleInference.java",
			"import org.eclipse.jdt.annotation.*;\n" + 
			"\n" + 
			"public class DoubleInference {\n" + 
			"\n" + 
			"	@FunctionalInterface\n" + 
			"	interface Func<@Nullable T>  {\n" + 
			"		T a(T i);\n" + 
			"	}\n" + 
			"\n" + 
			"	<X> X applyWith(Func<X> f, X x) { return x; }\n" + 
			"\n" + 
			"	@NonNull String test1() {\n" + 
			"		return applyWith(i -> i, \"hallo\");\n" + 
			"	}\n" +
			"	void test2(Func<String> f1, Func<@NonNull String> f2) {\n" + 
			"		f1.a(null);\n" + 
			"		f2.a(null);\n" + 
			"	}\n" + 
			"}\n"
		},
		"----------\n" + 
		"1. ERROR in DoubleInference.java (at line 10)\n" + 
		"	<X> X applyWith(Func<X> f, X x) { return x; }\n" + 
		"	                     ^\n" + 
		"Null constraint mismatch: The type \'X\' is not a valid substitute for the type parameter \'@Nullable T\'\n" + 
		"----------\n" + 
		"2. ERROR in DoubleInference.java (at line 13)\n" + 
		"	return applyWith(i -> i, \"hallo\");\n" + 
		"	                 ^^^^^^\n" + 
		"The target type of this expression must be a functional interface\n" + 
		"----------\n" + 
		"3. ERROR in DoubleInference.java (at line 15)\n" + 
		"	void test2(Func<String> f1, Func<@NonNull String> f2) {\n" + 
		"	                ^^^^^^\n" + 
		"Null constraint mismatch: The type \'String\' is not a valid substitute for the type parameter \'@Nullable T\'\n" + 
		"----------\n" + 
		"4. ERROR in DoubleInference.java (at line 15)\n" + 
		"	void test2(Func<String> f1, Func<@NonNull String> f2) {\n" + 
		"	                                 ^^^^^^^^^^^^^^^\n" + 
		"Null constraint mismatch: The type \'@NonNull String\' is not a valid substitute for the type parameter \'@Nullable T\'\n" + 
		"----------\n" + 
		"5. ERROR in DoubleInference.java (at line 17)\n" + 
		"	f2.a(null);\n" + 
		"	^^^^^^^^^^\n" + 
		"Contradictory null annotations: method was inferred as \'@NonNull @Nullable String a(@NonNull @Nullable String)\', but only one of \'@NonNull\' and \'@Nullable\' can be effective at any location\n" + 
		"----------\n");
}
public void testBug446442_comment2a() {
	runNegativeTestWithLibs(
		new String[] {
			"Test.java",
			"import org.eclipse.jdt.annotation.*;\n" +
			"interface Foo<T, N extends Number> {\n" + 
			"	void m(@NonNull N arg2);\n" + 
			"\n" + 
			"	void m(@Nullable T arg1);\n" + 
			"}\n" + 
			"\n" + 
			"interface Baz extends Foo<Integer, Integer> {}\n" + 
			"\n" +
			"class Impl implements Baz {\n" + 
			"  public void m(@NonNull Integer i) {}\n" + 
			"}\n" +
			"\n" + 
			"public class Test {\n" + 
			"	Baz baz= x -> {\n" + 
			"		x= null;\n" + 
			"	}; \n" + 
			"}\n"
		},
		"----------\n" + 
		"1. ERROR in Test.java (at line 11)\n" + 
		"	public void m(@NonNull Integer i) {}\n" + 
		"	              ^^^^^^^^^^^^^^^^\n" + 
		"Illegal redefinition of parameter i, inherited method from Foo<Integer,Integer> declares this parameter as @Nullable\n" + 
		"----------\n");
}
// swapped order of method declarations
public void testBug446442_comment2b() {
	runNegativeTestWithLibs(
		new String[] {
			"Test.java",
			"import org.eclipse.jdt.annotation.*;\n" +
			"interface Foo<T, N extends Number> {\n" + 
			"	void m(@Nullable T arg1);\n" + 
			"\n" + 
			"	void m(@NonNull N arg2);\n" + 
			"}\n" + 
			"\n" + 
			"interface Baz extends Foo<Integer, Integer> {}\n" + 
			"\n" +
			"class Impl implements Baz {\n" + 
			"  public void m(@NonNull Integer i) {}\n" + 
			"}\n" +
			"\n" + 
			"public class Test {\n" + 
			"	Baz baz= x -> {\n" + 
			"		x= null;\n" + 
			"	}; \n" + 
			"}\n"
		},
		"----------\n" + 
		"1. ERROR in Test.java (at line 11)\n" + 
		"	public void m(@NonNull Integer i) {}\n" + 
		"	              ^^^^^^^^^^^^^^^^\n" + 
		"Illegal redefinition of parameter i, inherited method from Foo<Integer,Integer> declares this parameter as @Nullable\n" + 
		"----------\n");
}
// inherit from two different supers
public void testBug446442_comment2c() {
	runNegativeTestWithLibs(
		new String[] {
			"Test.java",
			"import org.eclipse.jdt.annotation.*;\n" +
			"interface Foo0<T, N extends Number> {\n" + 
			"	void m(@Nullable T arg1);\n" + 
			"}\n" + 
			"\n" + 
			"interface Foo1<T, N extends Number> {\n" + 
			"	void m(@NonNull N arg2);\n" + 
			"}\n" + 
			"\n" + 
			"interface Baz extends Foo1<Integer, Integer>,  Foo0<Integer, Integer> {}\n" + 
			"\n" +
			"class Impl implements Baz {\n" + 
			"  public void m(@NonNull Integer i) {}\n" + 
			"}\n" +
			"\n" + 
			"public class Test {\n" + 
			"	Baz baz= x -> {\n" + 
			"		x= null;\n" + 
			"	}; \n" + 
			"}\n"
		},
		"----------\n" + 
		"1. ERROR in Test.java (at line 13)\n" + 
		"	public void m(@NonNull Integer i) {}\n" + 
		"	              ^^^^^^^^^^^^^^^^\n" + 
		"Illegal redefinition of parameter i, inherited method from Foo0<Integer,Integer> declares this parameter as @Nullable\n" + 
		"----------\n");
}
// merging @NonNull & unannotated in arg-position must answer unannotated
public void testBug446442_2a() {
	runNegativeTestWithLibs(
		new String[] {
			"Test.java",
			"import org.eclipse.jdt.annotation.*;\n" +
			"interface Foo<T, N extends Number> {\n" + 
			"	void m(@NonNull N arg2);\n" + 
			"\n" + 
			"	void m(T arg1);\n" + 
			"}\n" + 
			"\n" + 
			"interface Baz extends Foo<Integer, Integer> {}\n" + 
			"\n" + 
			"public class Test {\n" + 
			"	Baz baz= x -> {\n" + 
			"		@NonNull Object o = x;\n" + 
			"	}; \n" + 
			"}\n"
		},
		"----------\n" + 
		"1. WARNING in Test.java (at line 12)\n" + 
		"	@NonNull Object o = x;\n" + 
		"	                    ^\n" + 
		"Null type safety (type annotations): The expression of type \'Integer\' needs unchecked conversion to conform to \'@NonNull Object\'\n" + 
		"----------\n");
}
// merging @NonNull & unannotated in arg-position must answer unannotated - swapped order
public void testBug446442_2b() {
	runNegativeTestWithLibs(
		new String[] {
			"Test.java",
			"import org.eclipse.jdt.annotation.*;\n" +
			"interface Foo<T, N extends Number> {\n" + 
			"	void m(T arg1);\n" + 
			"\n" + 
			"	void m(@NonNull N arg2);\n" + 
			"}\n" + 
			"\n" + 
			"interface Baz extends Foo<Integer, Integer> {}\n" + 
			"\n" + 
			"public class Test {\n" + 
			"	Baz baz= x -> {\n" + 
			"		@NonNull Object o = x;\n" + 
			"	}; \n" + 
			"}\n"
		},
		"----------\n" + 
		"1. WARNING in Test.java (at line 12)\n" + 
		"	@NonNull Object o = x;\n" + 
		"	                    ^\n" + 
		"Null type safety (type annotations): The expression of type \'Integer\' needs unchecked conversion to conform to \'@NonNull Object\'\n" + 
		"----------\n");
}
// using inherited implementation to fulfill both contracts
public void testBug446442_3() {
	runConformTestWithLibs(
		new String[] {
			"Test.java",
			"import org.eclipse.jdt.annotation.*;\n" + 
			"interface Foo<T, N extends Number> {\n" + 
			"	void m(@NonNull N arg2);\n" + 
			"\n" + 
			"	void m(T arg1);\n" + 
			"}\n" + 
			"\n" + 
			"interface Baz extends Foo<Integer, Integer> {}\n" + 
			"class Impl {\n" + 
			"  public void m(Integer a) {}\n" + 
			"}\n" + 
			"class BazImpl extends Impl implements Baz {}\n" + 
			"\n" + 
			"public class Test {\n" + 
			"	void test(BazImpl b) {\n" + 
			"		b.m(null);\n" + 
			"	}\n" + 
			"}\n"
		},
		getCompilerOptions(),
		"");
}
// unsuccessful attempt to trigger use of MostSpecificExceptionMethodBinding
public void testBug446442_4() {
	runConformTestWithLibs(
		new String[] {
			"Test.java",
			"import org.eclipse.jdt.annotation.*;\n" + 
			"interface Foo<T, N extends Number> {\n" + 
			"	abstract void m(@NonNull N arg2) throws Exception;\n" + 
			"\n" + 
			"	default void m(T arg1) throws java.io.IOException {}\n" + 
			"}\n" + 
			"\n" + 
			"interface Baz extends Foo<Integer, Integer> {}\n" + 
			"abstract class Impl {\n" + 
			"  public void m(Integer a) throws java.io.IOException {}\n" + 
			"}\n" + 
			"class BazImpl extends Impl implements Baz {}\n" + 
			"\n" + 
			"public class Test {\n" + 
			"	void test(BazImpl b) throws java.io.IOException {\n" + 
			"		b.m(null);\n" + 
			"	}\n" + 
			"}\n"
		},
		getCompilerOptions(),
		"");
}
// annotated return types
public void testBug446442_5() {
	runNegativeTestWithLibs(
		new String[] {
			"Test.java",
			"import org.eclipse.jdt.annotation.*;\n" +
			"interface Foo<T, N extends Number> {\n" + 
			"	T m(T t);\n" + 
			"\n" + 
			"	@NonNull N m(N n);\n" + 
			"}\n" + 
			"\n" + 
			"interface Baz extends Foo<Integer, Integer> {}\n" + 
			"\n" +
			"class Impl implements Baz {\n" + 
			"  public Integer m(Integer i) { return new Integer(0); }\n" + 
			"}\n" +
			"\n" + 
			"public class Test {\n" + 
			"	Baz baz= x -> null;\n" + 
			"}\n"
		},
		"----------\n" + 
		"1. ERROR in Test.java (at line 11)\n" + 
		"	public Integer m(Integer i) { return new Integer(0); }\n" + 
		"	       ^^^^^^^\n" + 
		"The return type is incompatible with \'@NonNull Integer\' returned from Foo<Integer,Integer>.m(Integer) (mismatching null constraints)\n" + 
		"----------\n" + 
		"2. ERROR in Test.java (at line 15)\n" + 
		"	Baz baz= x -> null;\n" + 
		"	              ^^^^\n" + 
		"Null type mismatch: required \'@NonNull Integer\' but the provided value is null\n" + 
		"----------\n");
}
// conflicting annotations on type arguments
public void testBug446442_6a() {
	runNegativeTestWithLibs(
		new String[] {
			"Test.java",
			"import org.eclipse.jdt.annotation.*;\n" +
			"import java.util.*;\n" +
			"interface Foo<T,C1 extends Collection<T>, C2 extends List<T>> {\n" + 
			"	void m(C1 a1);\n" + 
			"\n" + 
			"	void m(C2 a2);\n" + 
			"}\n" + 
			"\n" + 
			"interface Baz extends Foo<Integer, ArrayList<@NonNull Integer>, ArrayList<@Nullable Integer>> {}\n" + 
			"\n" +
			"class Impl implements Baz {\n" + 
			"  public void m(ArrayList<@NonNull Integer> i) {} // contradictory type cannot be implemented\n" +
			"}\n" +
			"\n" + 
			"public class Test {\n" + 
			"	Baz baz= x -> { // contradictory type cannot be used as SAM\n" +
			"		x.add(null); // contradictory type cause errors at call sites\n" +
			"	}; \n" + 
			"}\n"
		},
		"----------\n" + 
		"1. ERROR in Test.java (at line 12)\n" + 
		"	public void m(ArrayList<@NonNull Integer> i) {} // contradictory type cannot be implemented\n" + 
		"	              ^^^^^^^^^\n" + 
		"Illegal redefinition of parameter i, inherited method from Foo<Integer,ArrayList<Integer>,ArrayList<Integer>> declares this parameter as \'ArrayList<@Nullable Integer>\' (mismatching null constraints)\n" + 
		"----------\n" + 
		"2. ERROR in Test.java (at line 16)\n" + 
		"	Baz baz= x -> { // contradictory type cannot be used as SAM\n" + 
		"		x.add(null); // contradictory type cause errors at call sites\n" + 
		"	}; \n" + 
		"	         ^^^^^^^^^^^^^^^^^^^^^^^^^^^^^^^^^^^^^^^^^^^^^^^^^^^^^^^^^^^^^^^^^^^^^^^^^^^^^^^^^^^^^^^^^^^^^^^^^^^^^^^^^^^^^^^^^^^^^\n" + 
		"Contradictory null annotations: function type was inferred as \'void (ArrayList<@NonNull @Nullable Integer>)\', but only one of \'@NonNull\' and \'@Nullable\' can be effective at any location\n" + 
		"----------\n" + 
		"3. ERROR in Test.java (at line 17)\n" + 
		"	x.add(null); // contradictory type cause errors at call sites\n" + 
		"	^^^^^^^^^^^\n" + 
		"Contradictory null annotations: method was inferred as \'boolean add(@NonNull @Nullable Integer)\', but only one of \'@NonNull\' and \'@Nullable\' can be effective at any location\n" + 
		"----------\n");
}
// swapped order of method declarations + added return type
public void testBug446442_6b() {
	runNegativeTestWithLibs(
		new String[] {
			"Test.java",
			"import org.eclipse.jdt.annotation.*;\n" +
			"import java.util.*;\n" +
			"interface Foo<T,C1 extends Collection<T>, C2 extends List<T>> {\n" + 
			"	C2 m(C2 a2);\n" + 
			"\n" + 
			"	C1 m(C1 a1);\n" + 
			"}\n" + 
			"\n" + 
			"interface Baz extends Foo<Integer, ArrayList<@NonNull Integer>, ArrayList<@Nullable Integer>> {}\n" + 
			"\n" +
			"class Impl implements Baz {\n" + 
			"  public ArrayList<@NonNull Integer> m(ArrayList<@Nullable Integer> i) { return i; }\n" + 
			"}\n" +
			"\n" + 
			"public class Test {\n" + 
			"	Baz baz= x -> {\n" + 
			"		x.add(null);\n" +
			"		x.get(0);\n" +
			"		return x;\n" + 
			"	};\n" + 
			"}\n"
		},
		"----------\n" + 
		"1. ERROR in Test.java (at line 12)\n" + 
		"	public ArrayList<@NonNull Integer> m(ArrayList<@Nullable Integer> i) { return i; }\n" + 
		"	       ^^^^^^^^^\n" + 
		"The return type is incompatible with \'ArrayList<@Nullable Integer>\' returned from Foo<Integer,ArrayList<Integer>,ArrayList<Integer>>.m(ArrayList<Integer>) (mismatching null constraints)\n" + 
		"----------\n" + 
		"2. ERROR in Test.java (at line 12)\n" + 
		"	public ArrayList<@NonNull Integer> m(ArrayList<@Nullable Integer> i) { return i; }\n" + 
		"	                                     ^^^^^^^^^\n" + 
		"Illegal redefinition of parameter i, inherited method from Foo<Integer,ArrayList<Integer>,ArrayList<Integer>> declares this parameter as \'ArrayList<@NonNull Integer>\' (mismatching null constraints)\n" + 
		"----------\n" + 
		"3. ERROR in Test.java (at line 16)\n" + 
		"	Baz baz= x -> {\n" + 
		"		x.add(null);\n" + 
		"		x.get(0);\n" + 
		"		return x;\n" + 
		"	};\n" + 
		"	         ^^^^^^^^^^^^^^^^^^^^^^^^^^^^^^^^^^^^^^^^^^^^^^^^\n" + 
		"Contradictory null annotations: function type was inferred as \'ArrayList<@NonNull @Nullable Integer> (ArrayList<@NonNull @Nullable Integer>)\', but only one of \'@NonNull\' and \'@Nullable\' can be effective at any location\n" + 
		"----------\n" + 
		"4. ERROR in Test.java (at line 17)\n" + 
		"	x.add(null);\n" + 
		"	^^^^^^^^^^^\n" + 
		"Contradictory null annotations: method was inferred as \'boolean add(@NonNull @Nullable Integer)\', but only one of \'@NonNull\' and \'@Nullable\' can be effective at any location\n" + 
		"----------\n" + 
		"5. ERROR in Test.java (at line 18)\n" + 
		"	x.get(0);\n" + 
		"	^^^^^^^^\n" + 
		"Contradictory null annotations: method was inferred as \'@NonNull @Nullable Integer get(int)\', but only one of \'@NonNull\' and \'@Nullable\' can be effective at any location\n" + 
		"----------\n");
}
public void testBug453475() {
	runConformTestWithLibs(
		new String[] {
			"TestMap.java",
			"import java.util.*;\n" + 
			"import org.eclipse.jdt.annotation.*;\n" + 
			"\n" + 
			"@NonNullByDefault\n" + 
			"public abstract class TestMap extends AbstractMap<String,@Nullable String> {\n" + 
			"\n" + 
			"}\n"
		}, null, "");
	runConformTestWithLibs(
			new String[] {
			"Test.java",
			"import java.util.*;\n" + 
			"import org.eclipse.jdt.annotation.*;\n" + 
			"\n" + 
			"@NonNullByDefault\n" + 
			"public class Test {\n" + 
			"\n" + 
			"  public static final void test(TestMap testMap) {\n" + 
			"    testMap.putAll(new HashMap<String,@Nullable String>()); // Error: Contradictory null annotations: method was inferred as 'void putAll(Map<? extends @NonNull String,? extends @NonNull @Nullable String>)', but only one of '@NonNull' and '@Nullable' can be effective at any location\n" + 
			"  }\n" + 
			"\n" + 
			"}\n"
		}, null, "");
}
// also: don't apply default to use of type variable
public void testBug453475a() {
	runConformTestWithLibs(
		new String[] {
			"NamespaceStorage.java",
			"import java.util.*;\n" +
			"@org.eclipse.jdt.annotation.NonNullByDefault\n" + 
			"public interface NamespaceStorage<T> \n" + 
			"{\n" + 
			"\n" + 
			"	Set<T> getObjects(); \n" + // here <T> was wrongly read from .class as <@NonNull T>
			"	T getObject(T in);\n" + 
			"}\n"
		}, null, "");
	runConformTestWithLibs(
		new String[] {
			"NamespaceStorageImpl.java",
			"import java.util.*;\n" +
			"@org.eclipse.jdt.annotation.NonNullByDefault\n" + 
			"public class NamespaceStorageImpl<T> implements NamespaceStorage<T>\n" + 
			"{\n" + 
			"	@Override\n" + 
			"	public  Set<T> getObjects() \n" + 
			"	{\n" + 
			"		return new TreeSet<T>();\n" + 
			"	}\n" + 
			"	@Override\n" + 
			"	public T getObject(T in)\n" + 
			"	{\n" + 
			"		return in;\n" + 
			"	}\n" + 
			"}\n"
		},
		null, "");
}
// also: don't apply default to wildcard
public void testBug453475b() {
	runConformTestWithLibs(
		new String[] {
			"X.java",
			"import java.util.*;\n" +
			"@org.eclipse.jdt.annotation.NonNullByDefault\n" + 
			"public interface X {\n" + 
			"\n" + 
			"	void test(List<?> list);\n" +  // here <?> was wrongly read from .class as <@NonNull ?>
			"	\n" + 
			"}\n"
		}, null, "");
	runConformTestWithLibs(
		new String[] {
			"Y.java",
			"import java.util.*;\n" +
			"import org.eclipse.jdt.annotation.*;\n" +
			"public class Y {\n" + 
			"	public void run(X x, @NonNull List<@Nullable String> s) \n" + 
			"	{\n" + 
			"		x.test(s);\n" + 
			"	}\n" + 
			"}\n"
		},
		null, "");
}
public void testBug456236() {
	runConformTestWithLibs(
		new String[] {
			"Nullsafe.java",
			"import org.eclipse.jdt.annotation.*;\n" +
			"class Nullsafe<T> {\n" + 
			"	final @Nullable T t;\n" + 
			"\n" + 
			"	Nullsafe(@Nullable T t) {\n" + 
			"		this.t = t;\n" + 
			"	}\n" + 
			"	public static <U> Nullsafe<U> of(@Nullable U u) {\n" + 
			"		return new Nullsafe<>(u); // compile error\n" + 
			"	}\n" + 
			"}\n"
		},
		null,
		"");
}

public void testBug456497() throws Exception {
	runConformTestWithLibs(
		new String[] {
			"libs/Lib1.java",
			"package libs;\n" + 
			"\n" + 
			"import java.util.Collection;\n" + 
			"import java.util.Iterator;\n" + 
			"import org.eclipse.jdt.annotation.*;\n" +
			"\n" + 
			"public interface Lib1 {\n" + 
			"	<T> Iterator<T> unconstrainedTypeArguments1(Collection<@Nullable T> in);\n" + 
			"	Iterator<@NonNull String> unconstrainedTypeArguments2(Collection<String> in);\n" + 
			"}\n",
			"tests/Test1.java",
			"package tests;\n" + 
			"import org.eclipse.jdt.annotation.*;\n" + 
			"\n" + 
			"import java.util.Collection;\n" + 
			"import java.util.Iterator;\n" + 
			"\n" + 
			"import libs.Lib1;\n" + 
			"\n" + 
			"public class Test1 {\n" + 
			"	Iterator<@NonNull String> test1(Lib1 lib, Collection<@Nullable String> coll) {\n" + 
			"		return lib.unconstrainedTypeArguments1(coll);\n" + 
			"	}\n" + 
			"	Iterator<@NonNull String> test2(Lib1 lib, Collection<@Nullable String> coll) {\n" + 
			"		return lib.unconstrainedTypeArguments2(coll);\n" + 
			"	}\n" +
			"}\n"
		},	
		null,
		"");
}
// original case
public void testBug456487a() {
	runConformTestWithLibs(
		new String[]{
			"Optional.java",
			"import org.eclipse.jdt.annotation.*;\n" +
			"public class Optional<@NonNull T> {\n" + 
			"  @Nullable T value;\n" + 
			"  private Optional(T value) { this.value = value; }\n" + 
			"  public static <@NonNull T> Optional<T> of(T value) { return new Optional<T>(value); }\n" + 
			"  public T get() { \n" + 
			"    @Nullable T t = this.value;\n" + 
			"    if (t != null) return t; \n" + 
			"    throw new RuntimeException(\"No value present\");\n" + 
			"  }\n" + 
			"  public @Nullable T orElse(@Nullable T other) { return (this.value != null) ? this.value : other; }\n" + 
			"}\n"
		},
		null,
		"");
}
// witness for NPE in NullAnnotationMatching.providedNullTagBits:
public void testBug456487b() {
	runNegativeTestWithLibs(
		new String[]{
			"Optional.java",
			"import org.eclipse.jdt.annotation.*;\n" +
			"public class Optional<@Nullable T> {\n" + 
			"  @Nullable T value;\n" + 
			"  private Optional(T value) { this.value = value; }\n" + 
			"  public static <@NonNull T> Optional<T> of(T value) { return new Optional<T>(value); }\n" + 
			"  public T get() { \n" + 
			"    @Nullable T t = this.value;\n" + 
			"    if (t != null) return t; \n" + 
			"    throw new RuntimeException(\"No value present\");\n" + 
			"  }\n" + 
			"  public @Nullable T orElse(@Nullable T other) { return (this.value != null) ? this.value : other; }\n" + 
			"}\n",
			"OTest.java",
			"import org.eclipse.jdt.annotation.*;\n" +
			"@NonNullByDefault\n" + 
			"class OTest {\n" + 
			"  public static void good() {\n" + 
			"    Optional<String> os1 = Optional.of(\"yes\");\n" + 
			"    @NonNull String s = os1.get();\n" + 
			"    @Nullable String ns = os1.orElse(null);\n" + 
			"  }\n" + 
			"  public static void bad() {\n" + 
			"    Optional<String> os = Optional.of(null);\n" + 
			"    @NonNull String s = os.orElse(null);\n" + 
			"  }\n" + 
			"}\n"
		},
		"----------\n" + 
		"1. ERROR in Optional.java (at line 5)\n" + 
		"	public static <@NonNull T> Optional<T> of(T value) { return new Optional<T>(value); }\n" + 
		"	                                    ^\n" + 
		"Null constraint mismatch: The type \'@NonNull T\' is not a valid substitute for the type parameter \'@Nullable T\'\n" + 
		"----------\n" + 
		"2. ERROR in Optional.java (at line 5)\n" + 
		"	public static <@NonNull T> Optional<T> of(T value) { return new Optional<T>(value); }\n" + 
		"	                                                            ^^^^^^^^^^^^^^^^^^^^^^\n" + 
		"Contradictory null annotations: method was inferred as \'void <init>(@NonNull @Nullable T)\', but only one of \'@NonNull\' and \'@Nullable\' can be effective at any location\n" + 
		"----------\n" + 
		"3. ERROR in Optional.java (at line 5)\n" + 
		"	public static <@NonNull T> Optional<T> of(T value) { return new Optional<T>(value); }\n" + 
		"	                                                                         ^\n" + 
		"Null constraint mismatch: The type \'@NonNull T\' is not a valid substitute for the type parameter \'@Nullable T\'\n" + 
		"----------\n" + 
		"----------\n" + 
		"1. ERROR in OTest.java (at line 5)\n" + 
		"	Optional<String> os1 = Optional.of(\"yes\");\n" + 
		"	         ^^^^^^\n" + 
		"Null constraint mismatch: The type \'@NonNull String\' is not a valid substitute for the type parameter \'@Nullable T\'\n" + 
		"----------\n" + 
		"2. ERROR in OTest.java (at line 6)\n" + 
		"	@NonNull String s = os1.get();\n" + 
		"	                    ^^^^^^^^^\n" + 
		"Contradictory null annotations: method was inferred as \'@NonNull @Nullable String get()\', but only one of \'@NonNull\' and \'@Nullable\' can be effective at any location\n" + 
		"----------\n" + 
		"3. ERROR in OTest.java (at line 7)\n" + 
		"	@Nullable String ns = os1.orElse(null);\n" + 
		"	                      ^^^^^^^^^^^^^^^^\n" + 
		"Contradictory null annotations: method was inferred as \'@NonNull @Nullable String orElse(@NonNull @Nullable String)\', but only one of \'@NonNull\' and \'@Nullable\' can be effective at any location\n" + 
		"----------\n" + 
		"4. ERROR in OTest.java (at line 10)\n" + 
		"	Optional<String> os = Optional.of(null);\n" + 
		"	         ^^^^^^\n" + 
		"Null constraint mismatch: The type \'@NonNull String\' is not a valid substitute for the type parameter \'@Nullable T\'\n" + 
		"----------\n" + 
		"5. ERROR in OTest.java (at line 10)\n" + 
		"	Optional<String> os = Optional.of(null);\n" + 
		"	                                  ^^^^\n" + 
		"Null type mismatch: required \'@NonNull String\' but the provided value is null\n" + 
		"----------\n" + 
		"6. ERROR in OTest.java (at line 11)\n" + 
		"	@NonNull String s = os.orElse(null);\n" + 
		"	                    ^^^^^^^^^^^^^^^\n" + 
		"Contradictory null annotations: method was inferred as \'@NonNull @Nullable String orElse(@NonNull @Nullable String)\', but only one of \'@NonNull\' and \'@Nullable\' can be effective at any location\n" + 
		"----------\n");
}
public void testBug454182() {
	
	Map options = getCompilerOptions();
	options.put(JavaCore.COMPILER_NONNULL_BY_DEFAULT_ANNOTATION_NAME, "annot.NonNullByDefault");
	String[] libs = this.LIBS.clone();
	libs[libs.length-1] = this.getCompilerTestsPluginDirectoryPath() + File.separator + "workspace" + File.separator + "Test454182.jar";
	runConformTest(
		new String[] {
			"p/package-info.java",
			"@annot.NonNullByDefault package p;\n"
		},
		"",
		libs,
		false,
		null,
		options,
		null);
}
public void testBug443870() {
	runConformTestWithLibs(
		new String[] {
			"X.java",
			"import org.eclipse.jdt.annotation.*;\n" +
			"interface Listener<T> {}\n" +
			"interface I0<T,U extends Listener<T>> {}\n" +
			"interface I1<T> extends I0<T,Listener<T>> {}\n" +
			"class Y<S> {\n" +
			"	private @NonNull I0<S,Listener<S>> f;\n" +
			"	Y (@NonNull I0<S,Listener<S>> in) { this.f = in; }\n" +
			"	@NonNull I0<S,Listener<S>> getI() { return f; }\n" +
			"}\n" +
			"public class X<V> extends Y<V> {\n" +
			"	private @NonNull I1<V> f;\n" +
			"	X (@NonNull I1<V> in) { super(in); this.f = in; }\n" +
			"	@Override\n" +
			"	@NonNull I1<V> getI() { return f; }\n" +
			"}\n"
		},
		null,
		"");
}
public void testBug437072() {
	runNegativeTestWithLibs(
		new String[] {
			"X.java",
			"import org.eclipse.jdt.annotation.*;\n" +
			"import java.util.List;\n" +
			"public class X {\n" +
			"	@NonNull int[][] ints = new int[3][4];\n" +
			"	@NonNull int[][] test1() { return new int[3][4]; }\n" +
			"	void test2(@NonNull boolean[][] bools) {\n" +
			"		@NonNull boolean[][] bools2 = bools;\n" +
			"	}\n" +
			"	List<@NonNull int[]> intslist;\n" +
			"	List<@NonNull int> intlist;\n" +
			"}\n"
		},
		"----------\n" + 
		"1. ERROR in X.java (at line 4)\n" + 
		"	@NonNull int[][] ints = new int[3][4];\n" + 
		"	^^^^^^^^\n" + 
		"The nullness annotation @NonNull is not applicable for the primitive type int\n" + 
		"----------\n" + 
		"2. ERROR in X.java (at line 5)\n" + 
		"	@NonNull int[][] test1() { return new int[3][4]; }\n" + 
		"	^^^^^^^^\n" + 
		"The nullness annotation @NonNull is not applicable for the primitive type int\n" + 
		"----------\n" + 
		"3. ERROR in X.java (at line 6)\n" + 
		"	void test2(@NonNull boolean[][] bools) {\n" + 
		"	           ^^^^^^^^\n" + 
		"The nullness annotation @NonNull is not applicable for the primitive type boolean\n" + 
		"----------\n" + 
		"4. ERROR in X.java (at line 7)\n" + 
		"	@NonNull boolean[][] bools2 = bools;\n" + 
		"	^^^^^^^^\n" + 
		"The nullness annotation @NonNull is not applicable for the primitive type boolean\n" + 
		"----------\n" + 
		"5. ERROR in X.java (at line 9)\n" + 
		"	List<@NonNull int[]> intslist;\n" + 
		"	     ^^^^^^^^\n" + 
		"The nullness annotation @Nullable is not applicable for the primitive type int\n" + 
		"----------\n" + 
		"6. ERROR in X.java (at line 10)\n" + 
		"	List<@NonNull int> intlist;\n" + 
		"	              ^^^\n" + 
		"Syntax error, insert \"Dimensions\" to complete ReferenceType\n" + 
		"----------\n");
}
public void testBug448709() {
	Map compilerOptions = getCompilerOptions();
	compilerOptions.put(JavaCore.COMPILER_PB_NULL_SPECIFICATION_VIOLATION, JavaCore.WARNING); // ensure program is runnable
	runConformTestWithLibs(
		new String[] {
			"Test.java",
			"import java.util.*;\n" + 
			"import java.util.function.*;\n" + 
			"import org.eclipse.jdt.annotation.*;\n" + 
			"\n" + 
			"public class Test {\n" + 
			"\n" + 
			"  /**\n" + 
			"   * A null-annotated version of {@link Objects#requireNonNull(Object)}.\n" + 
			"   */\n" + 
			"  public static final <T> @NonNull T requireNonNull(final @Nullable T obj) {\n" + 
			"    if (obj == null) throw new NullPointerException();\n" + 
			"    return obj;\n" + 
			"  }\n" + 
			"\n" + 
			"  /**\n" + 
			"   * A null-annotated version of {@link Optional#map(Function)}.\n" + 
			"   */\n" + 
			"  public static final <T,U> @NonNull Optional<U> map(final @NonNull Optional<T> optional, final Function<@NonNull ? super T,? extends U> mapper) {\n" + 
			"    if (!optional.isPresent()) return requireNonNull(Optional.empty());\n" + 
			"    final T source = optional.get();\n" + 
			"    final U result = mapper.apply(source);\n" +
			"    System.out.println(source+\"->\"+result);\n" + 
			"    return requireNonNull(Optional.<U> ofNullable(result));\n" + 
			"  }\n" + 
			"\n" + 
			"  /**\n" + 
			"   * A method with a {@link NonNull} {@link DefaultLocation#PARAMETER} and {@link DefaultLocation#RETURN_TYPE}.\n" + 
			"   */\n" + 
			"  public static final @NonNull Integer testMethod(final @NonNull String s) {\n" + 
			"    final Integer r = Integer.valueOf(s);\n" + 
			"    if (r == null) throw new NullPointerException();\n" + 
			"    return r+1;\n" + 
			"  }\n" + 
			"\n" + 
			"  public static void main(final String[] args) {\n" + 
			"    final @NonNull Optional<@Nullable String> optNullableString = requireNonNull(Optional.ofNullable(\"1\"));\n" + 
			"\n" + 
			"    final Function<@NonNull String,@NonNull Integer> testMethodRef = Test::testMethod;\n" + 
			"    map(optNullableString, testMethodRef);\n" + 
			"\n" + 
			"    map(optNullableString, Test::testMethod); // Error: Null type mismatch at parameter 1: required '@NonNull String' but provided '@Nullable String' via method descriptor Function<String,Integer>.apply(String)\n" +
			"\n" +
			"    map(optNullableString, (s) -> Test.testMethod(s));\n" + 
			"  }\n" + 
			"\n" + 
			"}\n"
		},
		compilerOptions,
		"----------\n" + 
		"1. WARNING in Test.java (at line 39)\n" + 
		"	map(optNullableString, testMethodRef);\n" + 
		"	                       ^^^^^^^^^^^^^\n" + 
		"Contradictory null annotations: method was inferred as \'@NonNull Optional<@NonNull Integer> map(@NonNull Optional<@Nullable String>, Function<@NonNull ? super @Nullable String,? extends @NonNull Integer>)\', but only one of \'@NonNull\' and \'@Nullable\' can be effective at any location\n" + 
		"----------\n" + 
		"2. WARNING in Test.java (at line 41)\n" + 
		"	map(optNullableString, Test::testMethod); // Error: Null type mismatch at parameter 1: required \'@NonNull String\' but provided \'@Nullable String\' via method descriptor Function<String,Integer>.apply(String)\n" + 
		"	                       ^^^^^^^^^^^^^^^^\n" + 
		"Contradictory null annotations: method was inferred as \'@NonNull Optional<@NonNull Integer> map(@NonNull Optional<@Nullable String>, Function<@NonNull ? super @Nullable String,? extends @NonNull Integer>)\', but only one of \'@NonNull\' and \'@Nullable\' can be effective at any location\n" + 
		"----------\n" + 
		"3. WARNING in Test.java (at line 43)\n" + 
		"	map(optNullableString, (s) -> Test.testMethod(s));\n" + 
		"	                       ^^^^^^^^^^^^^^^^^^^^^^^^^\n" + 
		"Contradictory null annotations: method was inferred as \'@NonNull Optional<@NonNull Integer> map(@NonNull Optional<@Nullable String>, Function<@NonNull ? super @Nullable String,? extends @NonNull Integer>)\', but only one of \'@NonNull\' and \'@Nullable\' can be effective at any location\n" + 
		"----------\n" + 
		"4. WARNING in Test.java (at line 43)\n" + 
		"	map(optNullableString, (s) -> Test.testMethod(s));\n" + 
		"	                                              ^\n" + 
		"Null type mismatch (type annotations): required \'@NonNull String\' but this expression has type \'@Nullable String\'\n" + 
		"----------\n",
		"1->2\n" +
		"1->2\n" +
		"1->2");
}
}
=======
/*******************************************************************************
 * Copyright (c) 2012, 2015 GK Software AG and others.
 * All rights reserved. This program and the accompanying materials
 * are made available under the terms of the Eclipse Public License v1.0
 * which accompanies this distribution, and is available at
 * http://www.eclipse.org/legal/epl-v10.html
 *
 * Contributors:
 *     Stephan Herrmann - initial API and implementation
 *     IBM Corporation
 *     Till Brychcy - Contribution for
 *								Bug 467032 - TYPE_USE Null Annotations: IllegalStateException with annotated arrays of Enum when accessed via BinaryTypeBinding
 *******************************************************************************/
package org.eclipse.jdt.core.tests.compiler.regression;

import java.io.File;
import java.util.Map;

import junit.framework.Test;

import org.eclipse.jdt.core.JavaCore;
import org.eclipse.jdt.core.tests.util.Util;

@SuppressWarnings({ "unchecked", "rawtypes" })
public class NullTypeAnnotationTest extends AbstractNullAnnotationTest {

	public NullTypeAnnotationTest(String name) {
		super(name);
	}

	// Static initializer to specify tests subset using TESTS_* static variables
	// All specified tests which do not belong to the class are skipped...
	static {
//			TESTS_NAMES = new String[] { "testBug456497" };
//			TESTS_NUMBERS = new int[] { 561 };
//			TESTS_RANGE = new int[] { 1, 2049 };
	}

	public static Test suite() {
		return buildMinimalComplianceTestSuite(testClass(), F_1_8);
	}

	public static Class testClass() {
		return NullTypeAnnotationTest.class;
	}

	// a list with nullable elements is used
	public void test_nonnull_list_elements_01() {
		runNegativeTestWithLibs(
			new String[] {
				"X.java",
				  "import org.eclipse.jdt.annotation.*;\n" +
				  "import java.util.List;\n" +
				  "public class X {\n" +
				  "    void foo(List<@Nullable Object> l) {\n" +
				  "        System.out.print(l.get(0).toString()); // problem: retrieved element can be null\n" +
				  "        l.add(null);\n" +
				  "    }\n" +
				  "    void bar(java.util.List<@Nullable Object> l) {\n" +
				  "        System.out.print(l.get(1).toString()); // problem: retrieved element can be null\n" +
				  "        l.add(null);\n" +
				  "    }\n" +
				  "}\n"},
			"----------\n" + 
			"1. ERROR in X.java (at line 5)\n" + 
			"	System.out.print(l.get(0).toString()); // problem: retrieved element can be null\n" + 
			"	                 ^^^^^^^^\n" + 
			"Potential null pointer access: The method get(int) may return null\n" + 
			"----------\n" + 
			"2. ERROR in X.java (at line 9)\n" + 
			"	System.out.print(l.get(1).toString()); // problem: retrieved element can be null\n" + 
			"	                 ^^^^^^^^\n" + 
			"Potential null pointer access: The method get(int) may return null\n" + 
			"----------\n");
	}

	// a list with nullable elements is used, custom annotations
	public void test_nonnull_list_elements_01a() {
		Map customOptions = getCompilerOptions();
		customOptions.put(JavaCore.COMPILER_NULLABLE_ANNOTATION_NAME, "org.foo.Nullable");
		customOptions.put(JavaCore.COMPILER_NONNULL_ANNOTATION_NAME, "org.foo.NonNull");
		runNegativeTest(
			new String[] {
				CUSTOM_NULLABLE_NAME,
				CUSTOM_NULLABLE_CONTENT_JSR308,
				CUSTOM_NONNULL_NAME,
				CUSTOM_NONNULL_CONTENT_JSR308,
				"X.java",
				  "import org.foo.*;\n" +
				  "import java.util.List;\n" +
				  "public class X {\n" +
				  "    void foo(List<@Nullable Object> l) {\n" +
				  "        System.out.print(l.get(0).toString()); // problem: retrieved element can be null\n" +
				  "        l.add(null);\n" +
				  "    }\n" +
				  "    void bar(java.util.List<@Nullable Object> l) {\n" +
				  "        System.out.print(l.get(1).toString()); // problem: retrieved element can be null\n" +
				  "        l.add(null);\n" +
				  "    }\n" +
				  "}\n"},
			"----------\n" + 
			"1. ERROR in X.java (at line 5)\n" + 
			"	System.out.print(l.get(0).toString()); // problem: retrieved element can be null\n" + 
			"	                 ^^^^^^^^\n" + 
			"Potential null pointer access: The method get(int) may return null\n" + 
			"----------\n" + 
			"2. ERROR in X.java (at line 9)\n" + 
			"	System.out.print(l.get(1).toString()); // problem: retrieved element can be null\n" + 
			"	                 ^^^^^^^^\n" + 
			"Potential null pointer access: The method get(int) may return null\n" + 
			"----------\n",
			null,
			true, /* shouldFlush*/
			customOptions);
	}

	// a list with nullable elements is used, @Nullable is second annotation
	public void test_nonnull_list_elements_02() {
		runNegativeTestWithLibs(
			new String[] {
				"Dummy.java",
				"import static java.lang.annotation.ElementType.*;\n" +
				"import java.lang.annotation.*;\n" +
				"@Retention(RetentionPolicy.CLASS)\n" +
				"@Target({METHOD,PARAMETER,LOCAL_VARIABLE,TYPE_USE})\n" +
				"public @interface Dummy {\n" +
				"}\n",
				"X.java",
				  "import org.eclipse.jdt.annotation.*;\n" +
				  "import java.util.List;\n" +
				  "public class X {\n" +
				  "    void foo(List<@Dummy @Nullable Object> l) {\n" +
				  "        System.out.print(l.get(0).toString()); // problem: retrieved element can be null\n" +
				  "        l.add(null);\n" +
				  "    }\n" +
				  "    void bar(java.util.List<@Dummy @Nullable Object> l) {\n" +
				  "        System.out.print(l.get(1).toString()); // problem: retrieved element can be null\n" +
				  "        l.add(null);\n" +
				  "    }\n" +
				  "    void bar2(java.util.List<java.lang.@Dummy @Nullable Object> l2) {\n" +
				  "        System.out.print(l2.get(1).toString()); // problem: retrieved element can be null\n" +
				  "        l2.add(null);\n" +
				  "    }\n" +
				  "}\n"},
			"----------\n" + 
			"1. ERROR in X.java (at line 5)\n" + 
			"	System.out.print(l.get(0).toString()); // problem: retrieved element can be null\n" + 
			"	                 ^^^^^^^^\n" + 
			"Potential null pointer access: The method get(int) may return null\n" + 
			"----------\n" + 
			"2. ERROR in X.java (at line 9)\n" + 
			"	System.out.print(l.get(1).toString()); // problem: retrieved element can be null\n" + 
			"	                 ^^^^^^^^\n" + 
			"Potential null pointer access: The method get(int) may return null\n" + 
			"----------\n" + 
			"3. ERROR in X.java (at line 13)\n" + 
			"	System.out.print(l2.get(1).toString()); // problem: retrieved element can be null\n" + 
			"	                 ^^^^^^^^^\n" + 
			"Potential null pointer access: The method get(int) may return null\n" + 
			"----------\n");
	}

	// a list with non-null elements is used, list itself is nullable
	public void test_nonnull_list_elements_03() {
		runNegativeTestWithLibs(
			new String[] {
				"Dummy.java",
				  "import static java.lang.annotation.ElementType.*;\n" +
				  "import java.lang.annotation.*;\n" +
				  "@Retention(RetentionPolicy.CLASS)\n" +
				  "@Target({METHOD,PARAMETER,LOCAL_VARIABLE,TYPE_USE})\n" +
				  "public @interface Dummy {\n" +
				  "}\n",
				"X.java",
				  "import org.eclipse.jdt.annotation.*;\n" +
				  "import java.util.List;\n" +
				  "public class X {\n" +
				  "    void foo(@Nullable List<@NonNull Object> l) {\n" +
				  "        System.out.print(l.get(0).toString()); // problem: l may be null\n" +
				  "        l.add(null); // problem: cannot insert 'null' into this list\n" +
				  "    }\n" +
				  "    void bar(@Nullable List<java.lang.@NonNull Object> l) {\n" +
				  "        System.out.print(l.get(0).toString()); // problem: l may be null\n" +
				  "        l.add(0, null); // problem: cannot insert 'null' into this list\n" +
				  "    }\n" +
				  "    void bar2(@Dummy java.util.@Nullable List<java.lang.@NonNull Object> l2) {\n" +
				  "        System.out.print(l2.get(0).toString()); // problem: l2 may be null\n" +
				  "        l2.add(0, null); // problem: cannot insert 'null' into this list\n" +
				  "    }\n" +
				  "}\n"},
			"----------\n" + 
			"1. ERROR in X.java (at line 5)\n" + 
			"	System.out.print(l.get(0).toString()); // problem: l may be null\n" + 
			"	                 ^\n" + 
			"Potential null pointer access: this expression has a '@Nullable' type\n" + 
			"----------\n" + 
			"2. ERROR in X.java (at line 6)\n" + 
			"	l.add(null); // problem: cannot insert \'null\' into this list\n" + 
			"	      ^^^^\n" + 
			"Null type mismatch: required \'@NonNull Object\' but the provided value is null\n" + 
			"----------\n" + 
			"3. ERROR in X.java (at line 9)\n" + 
			"	System.out.print(l.get(0).toString()); // problem: l may be null\n" + 
			"	                 ^\n" + 
			"Potential null pointer access: this expression has a '@Nullable' type\n" + 
			"----------\n" + 
			"4. ERROR in X.java (at line 10)\n" + 
			"	l.add(0, null); // problem: cannot insert \'null\' into this list\n" + 
			"	         ^^^^\n" + 
			"Null type mismatch: required \'@NonNull Object\' but the provided value is null\n" + 
			"----------\n" + 
			"5. ERROR in X.java (at line 13)\n" + 
			"	System.out.print(l2.get(0).toString()); // problem: l2 may be null\n" + 
			"	                 ^^\n" + 
			"Potential null pointer access: this expression has a '@Nullable' type\n" + 
			"----------\n" + 
			"6. ERROR in X.java (at line 14)\n" + 
			"	l2.add(0, null); // problem: cannot insert \'null\' into this list\n" + 
			"	          ^^^^\n" + 
			"Null type mismatch: required \'@NonNull Object\' but the provided value is null\n" + 
			"----------\n");
	}

	// an outer and inner class both have a type parameter,
	// client instantiates with nullable/nonnull actual type arguments
	public void test_nestedType_01() {
		runNegativeTestWithLibs(
			new String[] {
				"A.java",
				  "import org.eclipse.jdt.annotation.*;\n" +
				  "public class A<X> {\n" +
				  "    public class I<Y> {\n" +
				  "        X anX;\n" +
				  "        public X foo(Y l) {\n" +
				  "            return anX;\n" +
				  "        }\n" +
				  "    }\n" +
				  "    void bar(A<@Nullable Object>.I<@NonNull Object> i) {\n" + // legal instantiation
				  "        @NonNull Object o = i.foo(null); // problems: argument and assignment violate null contracts\n" +
				  "    }\n" +
				  "}\n"},
			"----------\n" + 
			"1. ERROR in A.java (at line 10)\n" + 
			"	@NonNull Object o = i.foo(null); // problems: argument and assignment violate null contracts\n" + 
			"	                    ^^^^^^^^^^^\n" + 
			"Null type mismatch (type annotations): required '@NonNull Object' but this expression has type '@Nullable Object'\n" + 
			"----------\n" + 
			"2. ERROR in A.java (at line 10)\n" + 
			"	@NonNull Object o = i.foo(null); // problems: argument and assignment violate null contracts\n" + 
			"	                          ^^^^\n" + 
			"Null type mismatch: required \'@NonNull Object\' but the provided value is null\n" + 
			"----------\n");
	}

	// an outer and inner class both have a type parameter,
	// a subclass instantiates with nullable/nonnull actual type arguments
	// and correctly implements an abstract inherited method
	// compile errors only inside that method
	public void test_nestedType_02() {
		runNegativeTestWithLibs(
			new String[] {
				"A.java",
				  "public class A<X> {\n" +
				  "    public abstract class I<Y> {\n" +
				  "        public abstract X foo(Y l);\n" +
				  "        public X idX(X in) { return in; }\n" +
				  "        public Y idY(Y in) { return in; }\n" +
				  "    }\n" +
				  "}\n",
				"B.java",
				  "import org.eclipse.jdt.annotation.*;\n" +
				  "public class B extends A<@NonNull Object> {\n" +
				  "    public class J extends I<@Nullable String> {\n" +
				  "        @Override\n" +
				  "        public @NonNull Object foo(@Nullable String l) {\n" +
				  "            System.out.print(idX(null));\n" +
				  "            return idY(null);\n" +
				  "        }\n" +
				  "    }\n" +
				  "}\n"},
			"----------\n" + 
			"1. ERROR in B.java (at line 6)\n" + 
			"	System.out.print(idX(null));\n" + 
			"	                     ^^^^\n" + 
			"Null type mismatch: required \'@NonNull Object\' but the provided value is null\n" + 
			"----------\n" + 
			"2. ERROR in B.java (at line 7)\n" + 
			"	return idY(null);\n" + 
			"	       ^^^^^^^^^\n" + 
			"Null type mismatch (type annotations): required '@NonNull Object' but this expression has type '@Nullable String'\n" + 
			"----------\n");
	}

	// an outer and inner class both have a type parameter,
	// a subclass instantiates with nullable/nonnull actual type arguments
	// and incorrectly implements an abstract inherited method
	public void test_nestedType_03() {
		runNegativeTestWithLibs(
			new String[] {
				"A.java",
				  "public class A<X> {\n" +
				  "    public abstract class I<Y> {\n" +
				  "        public abstract X foo(Y l);\n" +
				  "    }\n" +
				  "}\n",
				"B.java",
				  "import org.eclipse.jdt.annotation.*;\n" +
				  "public class B extends A<@NonNull Object> {\n" +
				  "    public class J extends I<@Nullable String> {\n" +
				  "        @Override\n" +
				  "        public @Nullable Object foo(@NonNull String l) {\n" +
				  "            return null;\n" +
				  "        }\n" +
				  "    }\n" +
				  "}\n"},
			"----------\n" + 
			"1. ERROR in B.java (at line 5)\n" + 
			"	public @Nullable Object foo(@NonNull String l) {\n" + 
			"	       ^^^^^^^^^^^^^^^^\n" + 
			"The return type is incompatible with '@NonNull Object' returned from A<Object>.I<String>.foo(String) (mismatching null constraints)\n" + 
			"----------\n" + 
			"2. ERROR in B.java (at line 5)\n" + 
			"	public @Nullable Object foo(@NonNull String l) {\n" + 
			"	                            ^^^^^^^^^^^^^^^\n" + 
			"Illegal redefinition of parameter l, inherited method from A<Object>.I<String> declares this parameter as @Nullable\n" + 
			"----------\n");
	}

	// a reference to a nested type has annotations for both types
	public void test_nestedType_04() {
		runNegativeTestWithLibs(
			new String[] {
				"A.java",
				  "public class A<X> {\n" +
				  "    public abstract class I<Y> {\n" +
				  "        public abstract X foo(Y l);\n" +
				  "    }\n" +
				  "}\n",
				"B.java",
				  "import org.eclipse.jdt.annotation.*;\n" +
				  "public class B {\n" +
				  "    public void foo(A<Object>.@Nullable I<@NonNull String> ai) {\n" +
				  "            ai.foo(null); // problems: ai can be null, arg must not be null\n" +
				  "    }\n" +
				  "}\n"},
			"----------\n" + 
			"1. ERROR in B.java (at line 4)\n" + 
			"	ai.foo(null); // problems: ai can be null, arg must not be null\n" + 
			"	^^\n" + 
			"Potential null pointer access: this expression has a '@Nullable' type\n" + 
			"----------\n" + 
			"2. ERROR in B.java (at line 4)\n" + 
			"	ai.foo(null); // problems: ai can be null, arg must not be null\n" + 
			"	       ^^^^\n" + 
			"Null type mismatch: required \'@NonNull String\' but the provided value is null\n" + 
			"----------\n");
	}

	// a reference to a nested type has annotations for both types, mismatch in detail of outer
	public void test_nestedType_05() {
		runNegativeTestWithLibs(
			new String[] {
				"A.java",
				  "public class A<X> {\n" +
				  "    public abstract class I<Y> {\n" +
				  "        public abstract X foo(Y l);\n" +
				  "    }\n" +
				  "}\n",
				"B.java",
				  "import org.eclipse.jdt.annotation.*;\n" +
				  "public class B {\n" +
				  "    public void foo(A<@NonNull Object>.@Nullable I<@NonNull String> ai1) {\n" +
				  "		A<@Nullable Object>.@Nullable I<@NonNull String> ai2 = ai1;\n" +
				  "    }\n" +
				  "}\n"},
			"----------\n" + 
			"1. ERROR in B.java (at line 4)\n" + 
			"	A<@Nullable Object>.@Nullable I<@NonNull String> ai2 = ai1;\n" + 
			"	                                                       ^^^\n" + 
			"Null type mismatch (type annotations): required \'A<@Nullable Object>.@Nullable I<@NonNull String>\' but this expression has type \'A<@NonNull Object>.@Nullable I<@NonNull String>\'\n" + 
			"----------\n");
	}

	public void testMissingAnnotationTypes_01() {
		runNegativeTestWithLibs(
			new String[] {
				"X.java",
				"public class X {\n" +
				"	public class U {}\n" +
				"   @Missing1 X.@Missing2 U fU;\n" +
				"}\n"
			},
			"----------\n" + 
			"1. ERROR in X.java (at line 3)\n" + 
			"	@Missing1 X.@Missing2 U fU;\n" + 
			"	 ^^^^^^^^\n" + 
			"Missing1 cannot be resolved to a type\n" + 
			"----------\n" + 
			"2. ERROR in X.java (at line 3)\n" + 
			"	@Missing1 X.@Missing2 U fU;\n" + 
			"	             ^^^^^^^^\n" + 
			"Missing2 cannot be resolved to a type\n" + 
			"----------\n");
	}

	// bug 392862 - [1.8][compiler][null] Evaluate null annotations on array types
	// annotation on leaf type in 1-dim array
	public void testArrayType_01() {
		runNegativeTestWithLibs(
			new String[] {
				"Wrapper.java",
				  "public class Wrapper<T> {\n" +
				  "	T content;" +
				  "	public T content() { return content; }\n" +
				  "}\n",
				"A.java",
				  "import org.eclipse.jdt.annotation.*;\n" +
				  "public class A {\n" +
// Using Wrapper is a workaround until bug 391331 is fixed (to force the interesting annotation to be consumed as a type annotation):
				  "    void bar(Wrapper<@NonNull String[]> realStrings, Wrapper<@Nullable String[]> maybeStrings) {\n" +
				  "        System.out.println(realStrings.content()[0].toUpperCase()); // no problem\n" +
				  "        realStrings.content()[0] = null; // problem: cannot assign null as @NonNull element\n" +
				  "        System.out.println(maybeStrings.content()[0].toUpperCase()); // problem: element can be null\n" +
				  "        maybeStrings.content()[0] = null; // no problem\n" +
				  "    }\n" +
				  "}\n"},
		    "----------\n" + 
			"1. ERROR in A.java (at line 5)\n" + 
			"	realStrings.content()[0] = null; // problem: cannot assign null as @NonNull element\n" + 
			"	^^^^^^^^^^^^^^^^^^^^^^^^\n" + 
			"Null type mismatch: required \'@NonNull String\' but the provided value is null\n" + 
			"----------\n" + 
			"2. ERROR in A.java (at line 6)\n" + 
			"	System.out.println(maybeStrings.content()[0].toUpperCase()); // problem: element can be null\n" + 
			"	                   ^^^^^^^^^^^^^^^^^^^^^^^^^\n" + 
			"Potential null pointer access: array element may be null\n" + 
			"----------\n");
	}

	// bug 392862 - [1.8][compiler][null] Evaluate null annotations on array types
	// annotation on leaf type in 2-dim array
	public void testArrayType_02() {
		runNegativeTestWithLibs(
			new String[] {
				"Wrapper.java",
				  "public class Wrapper<T> {\n" +
				  "	T content;" +
				  "	public T content() { return content; }\n" +
				  "}\n",
				"A.java",
				  "import org.eclipse.jdt.annotation.*;\n" +
				  "public class A {\n" +
// Using Wrapper is a workaround until bug 391331 is fixed (to force the interesting annotation to be consumed as a type annotation):
				  "    void bar(Wrapper<@NonNull String[][]> realStrings, Wrapper<@Nullable String[][]> maybeStrings) {\n" +
				  "        System.out.println(realStrings.content()[0][0].toUpperCase()); // no problem\n" +
				  "        realStrings.content()[0][0] = null; // problem: cannot assign null as @NonNull element\n" +
				  "        System.out.println(maybeStrings.content()[0][0].toUpperCase()); // problem: element can be null\n" +
				  "        maybeStrings.content()[0][0] = null; // no problem\n" +
				  "    }\n" +
				  "}\n"},
		    "----------\n" + 
			"1. ERROR in A.java (at line 5)\n" + 
			"	realStrings.content()[0][0] = null; // problem: cannot assign null as @NonNull element\n" + 
			"	^^^^^^^^^^^^^^^^^^^^^^^^^^^\n" + 
			"Null type mismatch: required \'@NonNull String\' but the provided value is null\n" + 
			"----------\n" + 
			"2. ERROR in A.java (at line 6)\n" + 
			"	System.out.println(maybeStrings.content()[0][0].toUpperCase()); // problem: element can be null\n" + 
			"	                   ^^^^^^^^^^^^^^^^^^^^^^^^^^^^\n" + 
			"Potential null pointer access: array element may be null\n" + 
			"----------\n");
	}

	// bug 392862 - [1.8][compiler][null] Evaluate null annotations on array types
	// annotation on array type (1-dim array)
	public void testArrayType_03() {
		runNegativeTestWithLibs(
			new String[] {
				"A.java",
				  "import org.eclipse.jdt.annotation.*;\n" +
				  "public class A {\n" +
				  "    void array(String @NonNull[] realStringArray, String @Nullable[] maybeStringArray) {\n" +
				  "        @NonNull Object array;\n" +
				  "        array = realStringArray;  // no problem\n" +
				  "        realStringArray = null; 	 // problem: cannot assign null as @NonNull array\n" +
				  "        array = maybeStringArray; // problem: array can be null\n" +
				  "        maybeStringArray = null;  // no problem\n" +
				  "    }\n" +
				  "    void leaf(String @NonNull[] realStringArray, String @Nullable[] maybeStringArray, boolean b) {\n" +
				  "        @NonNull String string;\n" +
				  "        string = realStringArray[0];  // problem: unchecked conversion\n" +
				  "        realStringArray[0] = null; 	 // no problem\n" +
				  "        if (b)\n" +
				  "            string = maybeStringArray[0]; // problems: indexing nullable array & unchecked conversion\n" +
				  "        else\n" +
				  "            maybeStringArray[0] = null; 	 // problem: indexing nullable array\n" +
				  "        maybeStringArray[0] = null; 	 // problem protected by previous dereference\n" +
				  "    }\n" +
				  "}\n"},
		    "----------\n" + 
    		"1. ERROR in A.java (at line 6)\n" + 
    		"	realStringArray = null; 	 // problem: cannot assign null as @NonNull array\n" + 
    		"	                  ^^^^\n" + 
    		"Null type mismatch: required \'String @NonNull[]\' but the provided value is null\n" + 
		    "----------\n" + 
    		"2. ERROR in A.java (at line 7)\n" + 
    		"	array = maybeStringArray; // problem: array can be null\n" + 
    		"	        ^^^^^^^^^^^^^^^^\n" + 
    		"Null type mismatch (type annotations): required '@NonNull Object' but this expression has type 'String @Nullable[]'\n" + 
    		"----------\n" + 
    		"3. WARNING in A.java (at line 12)\n" + 
    		"	string = realStringArray[0];  // problem: unchecked conversion\n" + 
    		"	         ^^^^^^^^^^^^^^^^^^\n" + 
    		"Null type safety (type annotations): The expression of type 'String' needs unchecked conversion to conform to \'@NonNull String\'\n" + 
    		"----------\n" + 
    		"4. ERROR in A.java (at line 15)\n" + 
    		"	string = maybeStringArray[0]; // problems: indexing nullable array & unchecked conversion\n" + 
    		"	         ^^^^^^^^^^^^^^^^\n" + 
    		"Potential null pointer access: this expression has a '@Nullable' type\n" + 
    		"----------\n" + 
    		"5. WARNING in A.java (at line 15)\n" + 
    		"	string = maybeStringArray[0]; // problems: indexing nullable array & unchecked conversion\n" + 
    		"	         ^^^^^^^^^^^^^^^^^^^\n" + 
    		"Null type safety (type annotations): The expression of type 'String' needs unchecked conversion to conform to \'@NonNull String\'\n" + 
    		"----------\n" + 
    		"6. ERROR in A.java (at line 17)\n" + 
    		"	maybeStringArray[0] = null; 	 // problem: indexing nullable array\n" + 
    		"	^^^^^^^^^^^^^^^^\n" + 
    		"Potential null pointer access: this expression has a '@Nullable' type\n" + 
			"----------\n");
	}

	// bug 392862 - [1.8][compiler][null] Evaluate null annotations on array types
	// annotation on intermediate type in 2-dim array
	public void testArrayType_04() {
		runNegativeTestWithLibs(
			new String[] {
				"A.java",
				  "import org.eclipse.jdt.annotation.*;\n" +
				  "public class A {\n" +
				  "    void outer(String [] @NonNull[] realArrays, String [] @Nullable[] maybeArrays) {\n" +
				  "        @NonNull Object array;\n" +
				  "        array = realArrays; 		// problem: unchecked conversion\n" +
				  "        realArrays = null; 		// no problem, outer array is unspecified\n" +
				  "        array = maybeArrays; 	// problem: unchecked conversion\n" +
				  "        maybeArrays = null; 		// no problem\n" +
				  "    }\n" +
				  "    void inner(String [] @NonNull[] realArrays, String [] @Nullable[] maybeArrays) {\n" +
				  "        @NonNull Object array;\n" +
				  "        array = realArrays[0]; 	// no problem\n" +
				  "        realArrays[0] = null; 	// problem: cannot assign null to @NonNull array\n" +
				  "        array = maybeArrays[0]; 	// problem: element can be null\n" +
				  "        maybeArrays[0] = null; 	// no problem\n" +
				  "    }\n" +
				  "    void leaf(String [] @NonNull[] realArrays, String [] @Nullable[] maybeArrays) {\n" +
				  "        @NonNull Object array;\n" +
				  "        array = realArrays[0][0]; // problem: unchecked conversion\n" +
				  "        realArrays[0][0] = null;  // no problem, element type is unspecified\n" +
				  "        array = maybeArrays[0][0]; // problems: indexing nullable array & unchecked conversion\n" +
				  "        maybeArrays[0][0] = null; // problem: indexing nullable array\n" +
				  "    }\n" +
				  "}\n"},
		    "----------\n" + 
    		"1. WARNING in A.java (at line 5)\n" + 
    		"	array = realArrays; 		// problem: unchecked conversion\n" + 
    		"	        ^^^^^^^^^^\n" + 
    		"Null type safety (type annotations): The expression of type 'String [] @NonNull[]' needs unchecked conversion to conform to \'@NonNull Object\'\n" + 
		    "----------\n" + 
			"2. WARNING in A.java (at line 7)\n" + 
    		"	array = maybeArrays; 	// problem: unchecked conversion\n" + 
    		"	        ^^^^^^^^^^^\n" + 
    		"Null type safety (type annotations): The expression of type 'String [] @Nullable[]' needs unchecked conversion to conform to \'@NonNull Object\'\n" + 
			"----------\n" + 
			"3. ERROR in A.java (at line 13)\n" + 
			"	realArrays[0] = null; 	// problem: cannot assign null to @NonNull array\n" + 
			"	^^^^^^^^^^^^^\n" + 
			"Null type mismatch: required \'String @NonNull[]\' but the provided value is null\n" + 
			"----------\n" + 
			"4. ERROR in A.java (at line 14)\n" +
			"	array = maybeArrays[0]; 	// problem: element can be null\n" +
			"	        ^^^^^^^^^^^^^^\n" + 
			"Null type mismatch (type annotations): required '@NonNull Object' but this expression has type 'String @Nullable[]'\n" + 
			"----------\n" + 
			"5. WARNING in A.java (at line 19)\n" +
			"	array = realArrays[0][0]; // problem: unchecked conversion\n" +
			"	        ^^^^^^^^^^^^^^^^\n" +
    		"Null type safety (type annotations): The expression of type 'String' needs unchecked conversion to conform to \'@NonNull Object\'\n" + 
			"----------\n" + 
			"6. ERROR in A.java (at line 21)\n" +
			"	array = maybeArrays[0][0]; // problems: indexing nullable array & unchecked conversion\n" +
			"	        ^^^^^^^^^^^^^^\n" +
    		"Potential null pointer access: array element may be null\n" + 
			"----------\n" + 
			"7. WARNING in A.java (at line 21)\n" +
			"	array = maybeArrays[0][0]; // problems: indexing nullable array & unchecked conversion\n" +
			"	        ^^^^^^^^^^^^^^^^^\n" +
			"Null type safety (type annotations): The expression of type 'String' needs unchecked conversion to conform to \'@NonNull Object\'\n" +
			"----------\n" + 
			"8. ERROR in A.java (at line 22)\n" + 
			"	maybeArrays[0][0] = null; // problem: indexing nullable array\n" + 
			"	^^^^^^^^^^^^^^\n" + 
			"Potential null pointer access: array element may be null\n" + 
			"----------\n");
	}

	// bug 392862 - [1.8][compiler][null] Evaluate null annotations on array types
	// mismatches against outer array type, test display of type annotation in error messages
	public void testArrayType_05() {
		runNegativeTestWithLibs(
			new String[] {
				"A.java",
				  "import org.eclipse.jdt.annotation.*;\n" +
				  "public class A {\n" +
				  "    void outer(String @NonNull[] @NonNull[] realArrays, String @NonNull[] @Nullable[] maybeArrays, String @Nullable[][] unknownArrays) {\n" +
				  "        realArrays[0] = maybeArrays[0];		// problem: inner array can be null\n" +
				  "        realArrays[0] = unknownArrays[0];	// problems: inner array is unspecified, outer can be null\n" +
				  "    }\n" +
				  "    void oneDim(String @Nullable[] maybeStrings, String[] unknownStrings) {\n" +
				  "        String @NonNull[] s = maybeStrings;\n" +
				  "        s = unknownStrings;\n" +
				  "        consume(maybeStrings);\n" +
				  "        consume(unknownStrings);\n" +
				  "    }\n" +
				  "    void consume(String @NonNull[] s) {};\n" +
				  "}\n"},
			"----------\n" + 
			"1. ERROR in A.java (at line 4)\n" + 
			"	realArrays[0] = maybeArrays[0];		// problem: inner array can be null\n" + 
			"	^^^^^^^^^^^^^\n" + 
			"Null type mismatch: required \'String @NonNull[]\' but the provided value is inferred as @Nullable\n" + 
			"----------\n" + 
			"2. WARNING in A.java (at line 5)\n" + 
			"	realArrays[0] = unknownArrays[0];	// problems: inner array is unspecified, outer can be null\n" + 
			"	^^^^^^^^^^^^^\n" + 
			"Null type safety (type annotations): The expression of type 'String[]' needs unchecked conversion to conform to \'String @NonNull[]\'\n" + 
			"----------\n" + 
			"3. ERROR in A.java (at line 5)\n" + 
			"	realArrays[0] = unknownArrays[0];	// problems: inner array is unspecified, outer can be null\n" + 
			"	                ^^^^^^^^^^^^^\n" + 
			"Potential null pointer access: this expression has a \'@Nullable\' type\n" + 
			"----------\n" + 
			"4. ERROR in A.java (at line 8)\n" + 
			"	String @NonNull[] s = maybeStrings;\n" + 
			"	                      ^^^^^^^^^^^^\n" + 
			"Null type mismatch (type annotations): required \'String @NonNull[]\' but this expression has type \'String @Nullable[]\'\n" + 
			"----------\n" + 
			"5. WARNING in A.java (at line 9)\n" + 
			"	s = unknownStrings;\n" + 
			"	    ^^^^^^^^^^^^^^\n" + 
			"Null type safety (type annotations): The expression of type \'String[]\' needs unchecked conversion to conform to \'String @NonNull[]\'\n" + 
			"----------\n" + 
			"6. ERROR in A.java (at line 10)\n" + 
			"	consume(maybeStrings);\n" + 
			"	        ^^^^^^^^^^^^\n" + 
			"Null type mismatch (type annotations): required \'String @NonNull[]\' but this expression has type \'String @Nullable[]\'\n" + 
			"----------\n" + 
			"7. WARNING in A.java (at line 11)\n" + 
			"	consume(unknownStrings);\n" + 
			"	        ^^^^^^^^^^^^^^\n" + 
			"Null type safety (type annotations): The expression of type \'String[]\' needs unchecked conversion to conform to \'String @NonNull[]\'\n" + 
			"----------\n");
	}

	// bug 392862 - [1.8][compiler][null] Evaluate null annotations on array types
	// more compiler messages
	public void testArrayType_10() {
		runNegativeTestWithLibs(
			new String[] {
				"A.java",
				  "import org.eclipse.jdt.annotation.*;\n" +
				  "public class A {\n" +
				  "    void outer(String @NonNull[] @NonNull[] realArrays, String @NonNull[] @Nullable[] maybeArrays, String @Nullable[][] unknownArrays, String @NonNull[][] mixedArrays) {\n" +
				  "        realArrays = maybeArrays;			// problem on inner dimension!\n" +
				  "        realArrays = unknownArrays; 			// problems on both dimensions\n" +
				  "        maybeArrays = realArrays;			// problem on inner dimension\n" +
				  "        unknownArrays = maybeArrays;			// no problem: outer @NonNull is compatible to expected @Nullable, inner @Nullable is compatible to inner unspecified\n" +
				  "        realArrays = mixedArrays;			// problem on inner\n" +
				  "        maybeArrays = mixedArrays;			// problem on inner\n" +
				  "        consume(maybeArrays, mixedArrays, maybeArrays);\n" +
				  "    }\n" +
				  "    void consume(String @NonNull[] @NonNull[] realStrings, String @NonNull[] @Nullable[] maybeArrays, String @Nullable[][] unknownArrays) {\n" +
				  "    }\n" +
				  "}\n"},
			"----------\n" + 
			"1. ERROR in A.java (at line 4)\n" + 
			"	realArrays = maybeArrays;			// problem on inner dimension!\n" + 
			"	             ^^^^^^^^^^^\n" + 
			"Null type mismatch (type annotations): required \'String @NonNull[] @NonNull[]\' but this expression has type \'String @NonNull[] @Nullable[]\'\n" + 
			"----------\n" + 
			"2. ERROR in A.java (at line 5)\n" + 
			"	realArrays = unknownArrays; 			// problems on both dimensions\n" + 
			"	             ^^^^^^^^^^^^^\n" + 
			"Null type mismatch (type annotations): required \'String @NonNull[] @NonNull[]\' but this expression has type \'String @Nullable[] []\'\n" + 
			"----------\n" + 
			"3. ERROR in A.java (at line 6)\n" + 
			"	maybeArrays = realArrays;			// problem on inner dimension\n" + 
			"	              ^^^^^^^^^^\n" + 
			"Null type mismatch (type annotations): required \'String @NonNull[] @Nullable[]\' but this expression has type \'String @NonNull[] @NonNull[]\'\n" + 
			"----------\n" + 
			"4. WARNING in A.java (at line 8)\n" + 
			"	realArrays = mixedArrays;			// problem on inner\n" + 
			"	             ^^^^^^^^^^^\n" + 
			"Null type safety (type annotations): The expression of type \'String @NonNull[] []\' needs unchecked conversion to conform to \'String @NonNull[] @NonNull[]\'\n" + 
			"----------\n" + 
			"5. WARNING in A.java (at line 9)\n" + 
			"	maybeArrays = mixedArrays;			// problem on inner\n" + 
			"	              ^^^^^^^^^^^\n" + 
			"Null type safety (type annotations): The expression of type \'String @NonNull[] []\' needs unchecked conversion to conform to \'String @NonNull[] @Nullable[]\'\n" + 
			"----------\n" + 
			"6. ERROR in A.java (at line 10)\n" + 
			"	consume(maybeArrays, mixedArrays, maybeArrays);\n" + 
			"	        ^^^^^^^^^^^\n" + 
			"Null type mismatch (type annotations): required \'String @NonNull[] @NonNull[]\' but this expression has type \'String @NonNull[] @Nullable[]\'\n" + 
			"----------\n" + 
			"7. WARNING in A.java (at line 10)\n" + 
			"	consume(maybeArrays, mixedArrays, maybeArrays);\n" + 
			"	                     ^^^^^^^^^^^\n" + 
			"Null type safety (type annotations): The expression of type \'String @NonNull[] []\' needs unchecked conversion to conform to \'String @NonNull[] @Nullable[]\'\n" + 
			"----------\n");
	}
	
	// combine flow info on outer type with annotation analysis for inners
	public void testArrayType_11() {
		runNegativeTestWithLibs(
			new String[] {
				"ArrayTest.java",
				"import org.eclipse.jdt.annotation.*;\n" + 
				"\n" + 
				"public class ArrayTest {\n" + 
				"	\n" + 
				"	@NonNull Object @NonNull[] test1(@NonNull Object @Nullable[] in) {\n" + 
				"		if (in == null) throw new NullPointerException(); \n" + 
				"		return in; // array needs check, element is OK\n" + 
				"	}\n" + 
				"	@NonNull Object @NonNull[] test2(@Nullable Object @Nullable[] in) {\n" + 
				"		if (in == null) throw new NullPointerException(); \n" + 
				"		return in; // array needs check, element is NOK\n" + 
				"	}\n" + 
				"	@NonNull Object @NonNull[]@NonNull[] test3(@NonNull Object @Nullable[][] in) {\n" + 
				"		if (in == null) throw new NullPointerException(); \n" + 
				"		return in; // outer needs check, inner is unchecked, element is OK\n" + 
				"	}\n" + 
				"	@NonNull Object @NonNull[]@NonNull[] test4(@Nullable Object @Nullable[][] in) {\n" + 
				"		if (in == null) throw new NullPointerException(); \n" + 
				"		return in; // outer needs check, inner is unchecked, element is NOK\n" + 
				"	}\n" + 
				"	@NonNull Object @NonNull[]@NonNull[] test5(@NonNull Object @Nullable[]@Nullable[] in) {\n" + 
				"		if (in == null) throw new NullPointerException(); \n" + 
				"		return in; // outer needs check, inner is NOK, element is OK\n" + 
				"	}\n" + 
				"	@NonNull Object @NonNull[]@NonNull[] test6(@NonNull Object @Nullable[]@NonNull[] in) {\n" + 
				"		if (in == null) throw new NullPointerException(); \n" + 
				"		return in; // outer needs check, inner is OK, element is OK\n" + 
				"	}\n" + 
				"}\n"
			},
			"----------\n" + 
			"1. ERROR in ArrayTest.java (at line 11)\n" + 
			"	return in; // array needs check, element is NOK\n" + 
			"	       ^^\n" + 
			"Null type mismatch (type annotations): required \'@NonNull Object @NonNull[]\' but this expression has type \'@Nullable Object @Nullable[]\'\n" + 
			"----------\n" + 
			"2. WARNING in ArrayTest.java (at line 15)\n" + 
			"	return in; // outer needs check, inner is unchecked, element is OK\n" + 
			"	       ^^\n" + 
			"Null type safety (type annotations): The expression of type \'@NonNull Object @Nullable[] []\' needs unchecked conversion to conform to \'@NonNull Object @NonNull[] @NonNull[]\'\n" + 
			"----------\n" + 
			"3. ERROR in ArrayTest.java (at line 19)\n" + 
			"	return in; // outer needs check, inner is unchecked, element is NOK\n" + 
			"	       ^^\n" + 
			"Null type mismatch (type annotations): required \'@NonNull Object @NonNull[] @NonNull[]\' but this expression has type \'@Nullable Object @Nullable[] []\'\n" + 
			"----------\n" + 
			"4. ERROR in ArrayTest.java (at line 23)\n" + 
			"	return in; // outer needs check, inner is NOK, element is OK\n" + 
			"	       ^^\n" + 
			"Null type mismatch (type annotations): required \'@NonNull Object @NonNull[] @NonNull[]\' but this expression has type \'@NonNull Object @Nullable[] @Nullable[]\'\n" + 
			"----------\n");
	}
	
	// https://bugs.eclipse.org/403216 - [1.8][null] TypeReference#captureTypeAnnotations treats type annotations as type argument annotations 
	public void testBug403216_1() {
		runConformTestWithLibs(
			new String[] {
				"Test.java",
				"import java.lang.annotation.ElementType;\n" + 
				"import java.lang.annotation.Target;\n" + 
				"\n" + 
				"public class Test {}\n" + 
				"\n" + 
				"class X {\n" + 
				"	class Y {\n" + 
				"		public void foo( @A X. @B Y this) {}\n" + 
				"	}\n" + 
				"}\n" + 
				"@Target(value={ElementType.TYPE_USE})\n" + 
				"@interface A {}\n" + 
				"@Target(value={ElementType.TYPE_USE})\n" + 
				"@interface B {}\n"
			},
			null,
			"");
	}

	// issue from https://bugs.eclipse.org/bugs/show_bug.cgi?id=403216#c7
	public void testBug403216_2() {
		runConformTestWithLibs(
			new String[] {
				"X.java",
				"import org.eclipse.jdt.annotation.*;\n" +
				"import java.util.*;\n" +
				"public class X {\n" +
				"    void test(List<@NonNull String> strings) {\n" + 
				"        List<String> someStrings;\n" + 
				"        someStrings = strings;\n" +
				"    }\n" +
				"}\n"
			},
			getCompilerOptions(),
			"");
	}
	
	// https://bugs.eclipse.org/bugs/show_bug.cgi?id=403216#c9 
	public void testBug403216_3a() {
		runNegativeTestWithLibs(
			new String[] {
				"Test.java",
				"import java.lang.annotation.ElementType;\n" + 
				"import java.lang.annotation.Target;\n" +
				"import org.eclipse.jdt.annotation.*;\n" + 
				"\n" + 
				"public class Test {}\n" + 
				"\n" + 
				"class X {\n" + 
				"	class Y {\n" + 
				"		public void foo( @A X. @NonNull Y this) {}\n" + 
				"	}\n" + 
				"}\n" + 
				"@Target(value={ElementType.TYPE_USE})\n" + 
				"@interface A {}\n"
			},
			getCompilerOptions(),
			"----------\n" + 
			"1. ERROR in Test.java (at line 9)\n" + 
			"	public void foo( @A X. @NonNull Y this) {}\n" + 
			"	                 ^^^^^^^^^^^^^^^^\n" + 
			"Nullness annotations are not applicable at this location \n" + 
			"----------\n");
	}

	// https://bugs.eclipse.org/bugs/show_bug.cgi?id=403216#c9 
	public void testBug403216_3b() {
		runConformTestWithLibs(
			new String[] {
				"Test.java",
				"import java.lang.annotation.ElementType;\n" + 
				"import java.lang.annotation.Target;\n" +
				"\n" + 
				"public class Test {}\n" + 
				"\n" + 
				"class X {\n" + 
				"	class Y {\n" + 
				"		public void foo( @A X. @A Y this) {}\n" + 
				"	}\n" + 
				"}\n" + 
				"@Target(value={ElementType.TYPE_USE})\n" + 
				"@interface A {}\n"
			},
			getCompilerOptions(),
			"");
	}

	// https://bugs.eclipse.org/403457 - [1.8][compiler] NPE in WildcardBinding.signature
	public void testBug403457_1() {
		runNegativeTestWithLibs(
			new String[] {
				"X.java",
				"import java.lang.annotation.ElementType;\n" + 
				"import java.lang.annotation.Target;\n" + 
				"import org.eclipse.jdt.annotation.*;\n" + 
				"\n" + 
				"public class X {\n" + 
				"	void foo(Map<@Marker ? super @Marker Object, @Marker ? extends @Marker String> m){}\n" + 
				"   void goo(Map<@Marker ? extends @Marker Object, @Marker ? super @Marker String> m){}\n" + 
				"}\n" + 
				"\n" + 
				"@Target(ElementType.TYPE_USE)\n" + 
				"@interface Marker {\n" + 
				"	\n" + 
				"}\n"
			},
			"----------\n" + 
			"1. ERROR in X.java (at line 6)\n" + 
			"	void foo(Map<@Marker ? super @Marker Object, @Marker ? extends @Marker String> m){}\n" + 
			"	         ^^^\n" + 
			"Map cannot be resolved to a type\n" + 
			"----------\n" + 
			"2. ERROR in X.java (at line 7)\n" + 
			"	void goo(Map<@Marker ? extends @Marker Object, @Marker ? super @Marker String> m){}\n" + 
			"	         ^^^\n" + 
			"Map cannot be resolved to a type\n" + 
			"----------\n");
	}

	// https://bugs.eclipse.org/403457 - [1.8][compiler] NPE in WildcardBinding.signature
	// variant with null annotations
	public void testBug403457_2() {
		runNegativeTestWithLibs(
			new String[] {
				"X.java",
				"// import java.util.Map;\n" +
				"import org.eclipse.jdt.annotation.*;\n" + 
				"\n" + 
				"public class X {\n" + 
				"	void foo(Map<@Nullable ? super @Nullable Object, @Nullable ? extends @Nullable String> m){}\n" + 
				"   void goo(Map<@Nullable ? extends @Nullable Object, @Nullable ? super @Nullable String> m){}\n" + 
				"}\n"
			},
			"----------\n" + 
			"1. ERROR in X.java (at line 5)\n" + 
			"	void foo(Map<@Nullable ? super @Nullable Object, @Nullable ? extends @Nullable String> m){}\n" + 
			"	         ^^^\n" + 
			"Map cannot be resolved to a type\n" + 
			"----------\n" + 
			"2. ERROR in X.java (at line 6)\n" + 
			"	void goo(Map<@Nullable ? extends @Nullable Object, @Nullable ? super @Nullable String> m){}\n" + 
			"	         ^^^\n" + 
			"Map cannot be resolved to a type\n" + 
			"----------\n");
	}

	// storing and decoding null-type-annotations to/from classfile: RETURN_TYPE
	public void testBinary01() {
		Map customOptions = getCompilerOptions();
		customOptions.put(JavaCore.COMPILER_PB_POTENTIAL_NULL_REFERENCE, JavaCore.ERROR);
		runConformTestWithLibs(
				new String[] {
					"p/X.java",
					"package p;\n" +
					"import java.util.List;\n" +
					"import org.eclipse.jdt.annotation.*;\n" +
					"public class X {\n" +
					"	public List<@Nullable String> getSomeStrings() { return null; }\n" +
					"}\n"
				},
				customOptions,
				"");
		runNegativeTestWithLibs(
				new String[] {
					"Y.java",
					"import p.X;\n" +
					"public class Y {\n" +
					"	public void test(X x) {\n" +
					"		String s0 = x.getSomeStrings().get(0);\n" +
					"		System.out.println(s0.toUpperCase());\n" +
					"	}\n" +
					"}\n"
				}, 
				customOptions,
				"----------\n" + 
				"1. ERROR in Y.java (at line 5)\n" + 
				"	System.out.println(s0.toUpperCase());\n" + 
				"	                   ^^\n" + 
				"Potential null pointer access: The variable s0 may be null at this location\n" + 
				"----------\n"
				);
	}

	// storing and decoding null-type-annotations to/from classfile: METHOD_FORMAL_PARAMETER & METHOD_RECEIVER
	// Note: receiver annotation is not evaluated by the compiler, this part of the test only serves debugging purposes.
	public void testBinary02() {
		Map customOptions = getCompilerOptions();
		customOptions.put(JavaCore.COMPILER_PB_POTENTIAL_NULL_REFERENCE, JavaCore.ERROR);
		runConformTestWithLibs(
				new String[] {
					"p/X.java",
					"package p;\n" +
					"import java.util.List;\n" +
					"import org.eclipse.jdt.annotation.*;\n" +
					"import static java.lang.annotation.ElementType.*;\n" +
					"import java.lang.annotation.*;\n" +
					"@Retention(RetentionPolicy.CLASS)\n" +
					"@Target(TYPE_USE)\n" +
					"@interface Immutable {}\n" +
					"public class X {\n" +
					"	public void setAllStrings(@Immutable X this, int dummy, List<@NonNull String> ss) { }\n" +
					"}\n"
				},
				customOptions,
				"");
		runNegativeTestWithLibs(
				new String[] {
					"Y.java",
					"import p.X;\n" +
					"import java.util.List;\n" +
					"import org.eclipse.jdt.annotation.*;\n" +
					"public class Y {\n" +
					"	public void test(X x, List<@Nullable String> ss) {\n" +
					"		x.setAllStrings(-1, ss);\n" +
					"	}\n" +
					"}\n"
				}, 
				customOptions,
				"----------\n" + 
				"1. ERROR in Y.java (at line 6)\n" + 
				"	x.setAllStrings(-1, ss);\n" + 
				"	                    ^^\n" + 
				"Null type mismatch (type annotations): required \'List<@NonNull String>\' but this expression has type \'List<@Nullable String>\'\n" + 
				"----------\n"
				);
	}

	// storing and decoding null-type-annotations to/from classfile: FIELD
	public void testBinary03() {
		Map customOptions = getCompilerOptions();
		customOptions.put(JavaCore.COMPILER_PB_POTENTIAL_NULL_REFERENCE, JavaCore.ERROR);
		customOptions.put(JavaCore.COMPILER_PB_MISSING_SERIAL_VERSION, JavaCore.IGNORE);
		runConformTestWithLibs(
				new String[] {
					"p/X1.java",
					"package p;\n" +
					"import org.eclipse.jdt.annotation.*;\n" +
					"public abstract class X1 {\n" +
					"	public static String @Nullable [] f1 = null;\n" +
					"	public static String [] @Nullable [] f2 = new String[] @Nullable[] { null };\n" +
					"}\n"
				},
				customOptions,
				"");
		runNegativeTestWithLibs(
				new String[] {
					"Y1.java",
					"import p.X1;\n" +
					"public class Y1 {\n" +
					"	public void test() {\n" +
					"		System.out.println(p.X1.f1.length);\n" +
					"		System.out.println(X1.f2[0].length);\n" +
					"	}\n" +
					"}\n"
				}, 
				customOptions,
				"----------\n" + 
				"1. ERROR in Y1.java (at line 4)\n" + 
				"	System.out.println(p.X1.f1.length);\n" + 
				"	                        ^^\n" + 
				"Potential null pointer access: this expression has a '@Nullable' type\n" + 
				"----------\n" + 
				"2. ERROR in Y1.java (at line 5)\n" + 
				"	System.out.println(X1.f2[0].length);\n" + 
				"	                   ^^^^^^^^\n" + 
				"Potential null pointer access: array element may be null\n" + 
				"----------\n"
				);
	}

	// storing and decoding null-type-annotations to/from classfile: SUPER_TYPE
	public void testBinary04() {
		Map customOptions = getCompilerOptions();
		customOptions.put(JavaCore.COMPILER_PB_POTENTIAL_NULL_REFERENCE, JavaCore.ERROR);
		customOptions.put(JavaCore.COMPILER_PB_MISSING_SERIAL_VERSION, JavaCore.IGNORE);
		runConformTestWithLibs(
				new String[] {
					"p/X1.java",
					"package p;\n" +
					"import java.util.ArrayList;\n" +
					"import org.eclipse.jdt.annotation.*;\n" +
					"public abstract class X1 extends ArrayList<@Nullable String> {\n" +
					"}\n",
					"p/X2.java",
					"package p;\n" +
					"import java.util.List;\n" +
					"import org.eclipse.jdt.annotation.*;\n" +
					"public abstract class X2 implements List<@Nullable String> {\n" +
					"}\n"
				},
				customOptions,
				"");
		runNegativeTestWithLibs(
				new String[] {
					"Y1.java",
					"import p.X1;\n" +
					"public class Y1 {\n" +
					"	public void test(X1 x) {\n" +
					"		String s0 = x.get(0);\n" +
					"		System.out.println(s0.toUpperCase());\n" +
					"	}\n" +
					"}\n",
					"Y2.java",
					"import p.X2;\n" +
					"public class Y2 {\n" +
					"	public void test(X2 x) {\n" +
					"		String s0 = x.get(0);\n" +
					"		System.out.println(s0.toUpperCase());\n" +
					"	}\n" +
					"}\n"
				}, 
				customOptions,
				"----------\n" + 
				"1. ERROR in Y1.java (at line 5)\n" + 
				"	System.out.println(s0.toUpperCase());\n" + 
				"	                   ^^\n" + 
				"Potential null pointer access: The variable s0 may be null at this location\n" +
				"----------\n" +
				"----------\n" +
				"1. ERROR in Y2.java (at line 5)\n" + 
				"	System.out.println(s0.toUpperCase());\n" + 
				"	                   ^^\n" + 
				"Potential null pointer access: The variable s0 may be null at this location\n" + 
				"----------\n"
				);
	}

	// storing and decoding null-type-annotations to/from classfile: CLASS_TYPE_PARAMETER & METHOD_TYPE_PARAMETER
	public void testBinary05() {
		Map customOptions = getCompilerOptions();
		customOptions.put(JavaCore.COMPILER_PB_POTENTIAL_NULL_REFERENCE, JavaCore.ERROR);
		customOptions.put(JavaCore.COMPILER_PB_MISSING_SERIAL_VERSION, JavaCore.IGNORE);
		runConformTestWithLibs(
				new String[] {
					"p/X1.java",
					"package p;\n" +
					"import java.util.ArrayList;\n" +
					"import org.eclipse.jdt.annotation.*;\n" +
					"public abstract class X1<@NonNull T> extends ArrayList<T> {\n" +
					"    public <@Nullable S> void foo(S s) {}\n" +
					"}\n"
				},
				customOptions,
				"");
		runNegativeTestWithLibs(
				new String[] {
					"Y1.java",
					"import p.X1;\n" +
					"import org.eclipse.jdt.annotation.*;\n" +
					"public class Y1 {\n" +
					"	X1<@Nullable String> maybeStrings;\n" + // incompatible: T is constrained to @NonNull
					"	void test(X1<@NonNull String> x) {\n" + // OK
					"		x.<@NonNull Object>foo(new Object());\n" + // incompatible: S is constrained to @Nullable
					"	}\n" +
					"}\n"
				}, 
				customOptions,
				"----------\n" + 
				"1. ERROR in Y1.java (at line 4)\n" + 
				"	X1<@Nullable String> maybeStrings;\n" + 
				"	   ^^^^^^^^^^^^^^^^\n" + 
				"Null constraint mismatch: The type \'@Nullable String\' is not a valid substitute for the type parameter \'@NonNull T extends Object\'\n" + 
				"----------\n" + 
				"2. ERROR in Y1.java (at line 6)\n" + 
				"	x.<@NonNull Object>foo(new Object());\n" + 
				"	   ^^^^^^^^^^^^^^^\n" + 
				"Null constraint mismatch: The type \'@NonNull Object\' is not a valid substitute for the type parameter \'@Nullable S extends Object\'\n" + 
				"----------\n");
	}

	// storing and decoding null-type-annotations to/from classfile: CLASS_TYPE_PARAMETER_BOUND & METHOD_TYPE_PARAMETER_BOUND
	public void testBinary06() {
		Map customOptions = getCompilerOptions();
		customOptions.put(JavaCore.COMPILER_PB_POTENTIAL_NULL_REFERENCE, JavaCore.ERROR);
		customOptions.put(JavaCore.COMPILER_PB_MISSING_SERIAL_VERSION, JavaCore.IGNORE);
		runNegativeTestWithLibs(
				new String[] {
					"p/X1.java",
					"package p;\n" +
					"import java.util.ArrayList;\n" +
					"import org.eclipse.jdt.annotation.*;\n" +
					"public abstract class X1<T extends @NonNull Object> extends ArrayList<T> {\n" +
					"    public <U, V extends @Nullable Object> void foo(U u, V v) {}\n" +
					"}\n",
					"p/X2.java", 
					"package p;\n"+
					"import org.eclipse.jdt.annotation.*;\n" +
					"public class X2<@NonNull W extends @Nullable Object> {}\n" // incompatible constraints
				},
				customOptions,
				"----------\n" + 
				"1. ERROR in p\\X2.java (at line 3)\n" + 
				"	public class X2<@NonNull W extends @Nullable Object> {}\n" + 
				"	                                   ^^^^^^^^^\n" + 
				"This nullness annotation conflicts with a \'@NonNull\' annotation which is effective on the same type parameter \n" + 
				"----------\n");
		// fix the bug:		
		runConformTestWithLibs(
				new String[] {
					"p/X1.java",
					"package p;\n" +
					"import java.util.ArrayList;\n" +
					"import org.eclipse.jdt.annotation.*;\n" +
					"public abstract class X1<T extends @NonNull Object> extends ArrayList<T> {\n" +
					"    public <U, V extends @Nullable Object> void foo(U u, V v) {}\n" +
					"}\n",
					"p/X2.java", 
					"package p;\n"+
					"import org.eclipse.jdt.annotation.*;\n" +
					"public class X2<@Nullable W extends Object> {}\n"
				},
				customOptions,
				"");
		runNegativeTestWithLibs(
				new String[] {
					"Y1.java",
					"import p.X1;\n" +
					"import p.X2;\n" +
					"import org.eclipse.jdt.annotation.*;\n" +
					"public class Y1 {\n" +
					"	X1<@Nullable String> maybeStrings;\n" + // incompatible: T has a bound constrained to @NonNull
					"   X2<@NonNull String> strings;\n" +       // incompatible: W is constrained to @Nullable
					"	void test(X1<@NonNull String> x) {\n" + // OK
					"		x.<Y1, @NonNull Object>foo(this, new Object());\n" + // incompatible: V is constrained to @Nullable via superclass
					"	}\n" +
					"}\n"
				}, 
				customOptions,
				"----------\n" + 
				"1. ERROR in Y1.java (at line 5)\n" + 
				"	X1<@Nullable String> maybeStrings;\n" + 
				"	   ^^^^^^^^^^^^^^^^\n" + 
				"Null constraint mismatch: The type \'@Nullable String\' is not a valid substitute for the type parameter \'T extends @NonNull Object\'\n" + 
				"----------\n" + 
				"2. ERROR in Y1.java (at line 6)\n" + 
				"	X2<@NonNull String> strings;\n" + 
				"	   ^^^^^^^^^^^^^^^\n" + 
				"Null constraint mismatch: The type \'@NonNull String\' is not a valid substitute for the type parameter \'@Nullable W extends Object\'\n" + 
				"----------\n" + 
				"3. ERROR in Y1.java (at line 8)\n" + 
				"	x.<Y1, @NonNull Object>foo(this, new Object());\n" + 
				"	       ^^^^^^^^^^^^^^^\n" + 
				"Null constraint mismatch: The type \'@NonNull Object\' is not a valid substitute for the type parameter \'V extends @Nullable Object'\n" + 
				"----------\n"
				);
	}

	// storing and decoding null-type-annotations to/from classfile: CLASS_TYPE_PARAMETER_BOUND & METHOD_TYPE_PARAMETER_BOUND
	// variant: qualified type references
	public void testBinary06b() {
		Map customOptions = getCompilerOptions();
		customOptions.put(JavaCore.COMPILER_PB_POTENTIAL_NULL_REFERENCE, JavaCore.ERROR);
		customOptions.put(JavaCore.COMPILER_PB_MISSING_SERIAL_VERSION, JavaCore.IGNORE);
		runNegativeTestWithLibs(
				new String[] {
					"p/X1.java",
					"package p;\n" +
					"import java.util.ArrayList;\n" +
					"import org.eclipse.jdt.annotation.*;\n" +
					"public abstract class X1<T extends java.lang.@NonNull Object> extends ArrayList<T> {\n" +
					"    public <U, V extends java.lang.@Nullable Object> void foo(U u, V v) {}\n" +
					"}\n",
					"p/X2.java", 
					"package p;\n"+
					"import org.eclipse.jdt.annotation.*;\n" +
					"public class X2<@NonNull W extends java.lang.@Nullable Object> {}\n" // incompatible constraints
				},
				customOptions,
				"----------\n" + 
				"1. ERROR in p\\X2.java (at line 3)\n" + 
				"	public class X2<@NonNull W extends java.lang.@Nullable Object> {}\n" + 
				"	                                             ^^^^^^^^^\n" + 
				"This nullness annotation conflicts with a \'@NonNull\' annotation which is effective on the same type parameter \n" + 
				"----------\n");
		// fix the bug:		
		runConformTestWithLibs(
				new String[] {
					"p/X1.java",
					"package p;\n" +
					"import java.util.ArrayList;\n" +
					"import org.eclipse.jdt.annotation.*;\n" +
					"public abstract class X1<T extends java.lang.@NonNull Object> extends ArrayList<T> {\n" +
					"    public <U, V extends java.lang.@Nullable Object> void foo(U u, V v) {}\n" +
					"}\n",
					"p/X2.java", 
					"package p;\n"+
					"import org.eclipse.jdt.annotation.*;\n" +
					"public class X2<@Nullable W extends Object> {}\n"
				},
				customOptions,
				"");
		runNegativeTestWithLibs(
				new String[] {
					"Y1.java",
					"import org.eclipse.jdt.annotation.*;\n" +
					"public class Y1 {\n" +
					"	p.X1<java.lang.@Nullable String> maybeStrings;\n" + // incompatible: T has a bound constrained to @NonNull
					"   p.X2<java.lang.@NonNull String> strings;\n" +       // incompatible: W is constrained to @Nullable
					"	void test(p.X1<java.lang.@NonNull String> x) {\n" + // OK
					"		x.<Y1, java.lang.@NonNull Object>foo(this, new Object());\n" + // incompatible: V is constrained to @Nullable via superclass
					"	}\n" +
					"}\n"
				}, 
				customOptions,
				"----------\n" + 
				"1. ERROR in Y1.java (at line 3)\n" + 
				"	p.X1<java.lang.@Nullable String> maybeStrings;\n" + 
				"	     ^^^^^^^^^^^^^^^^^^^^^^^^^^\n" + 
				"Null constraint mismatch: The type \'@Nullable String\' is not a valid substitute for the type parameter \'T extends @NonNull Object\'\n" + 
				"----------\n" + 
				"2. ERROR in Y1.java (at line 4)\n" + 
				"	p.X2<java.lang.@NonNull String> strings;\n" + 
				"	     ^^^^^^^^^^^^^^^^^^^^^^^^^\n" + 
				"Null constraint mismatch: The type \'@NonNull String\' is not a valid substitute for the type parameter \'@Nullable W extends Object\'\n" + 
				"----------\n" + 
				"3. ERROR in Y1.java (at line 6)\n" + 
				"	x.<Y1, java.lang.@NonNull Object>foo(this, new Object());\n" + 
				"	       ^^^^^^^^^^^^^^^^^^^^^^^^^\n" + 
				"Null constraint mismatch: The type \'@NonNull Object\' is not a valid substitute for the type parameter \'V extends @Nullable Object\'\n" + 
				"----------\n"
				);
	}

	// storing and decoding null-type-annotations to/from classfile: method with all kinds of type annotations
	public void testBinary07() {
		Map customOptions = getCompilerOptions();
		customOptions.put(JavaCore.COMPILER_PB_POTENTIAL_NULL_REFERENCE, JavaCore.ERROR);
		customOptions.put(JavaCore.COMPILER_PB_MISSING_SERIAL_VERSION, JavaCore.IGNORE);
		runConformTestWithLibs(
				new String[] {
					"p/X1.java",
					"package p;\n" +
					"import java.util.*;\n" +
					"import org.eclipse.jdt.annotation.*;\n" +
					"import static java.lang.annotation.ElementType.*;\n" +
					"import java.lang.annotation.*;\n" +
					"@Retention(RetentionPolicy.CLASS)\n" +
					"@Target(TYPE_USE)\n" +
					"@interface Immutable {}\n" +
					"public abstract class X1 {\n" +
					"    public <@NonNull U, V extends @Nullable Object> List<@NonNull Map<Object, @NonNull String>> foo(@Immutable X1 this, U u, V v) { return null; }\n" +
					"}\n"
				},
				customOptions,
				"");
		runNegativeTestWithLibs(
				new String[] {
					"Y1.java",
					"import p.X1;\n" +
					"import org.eclipse.jdt.annotation.*;\n" +
					"public class Y1 {\n" +
					"	void test(X1 x) {\n" +
					"		x.<@NonNull Y1, @NonNull Object>foo(this, new Object())\n" + // @NonNull Object conflicts with "V extends @Nullable Object"
					"			.get(0).put(null, null);\n" + // second null is illegal
					"	}\n" +
					"}\n"
				}, 
				customOptions,
				"----------\n" + 
				"1. ERROR in Y1.java (at line 5)\n" + 
				"	x.<@NonNull Y1, @NonNull Object>foo(this, new Object())\n" + 
				"	                ^^^^^^^^^^^^^^^\n" + 
				"Null constraint mismatch: The type \'@NonNull Object\' is not a valid substitute for the type parameter \'V extends @Nullable Object\'\n" + 
				"----------\n" + 
				"2. ERROR in Y1.java (at line 6)\n" + 
				"	.get(0).put(null, null);\n" + 
				"	                  ^^^^\n" + 
				"Null type mismatch: required \'@NonNull String\' but the provided value is null\n" + 
				"----------\n");
	}

	// storing and decoding null-type-annotations to/from classfile: details
	public void testBinary08() {
		Map customOptions = getCompilerOptions();
		customOptions.put(JavaCore.COMPILER_PB_POTENTIAL_NULL_REFERENCE, JavaCore.ERROR);
		customOptions.put(JavaCore.COMPILER_PB_MISSING_SERIAL_VERSION, JavaCore.IGNORE);
		runNegativeTestWithLibs(
				new String[] {
					"p/X1.java",
					"package p;\n" +
					"import java.util.*;\n" +
					"import org.eclipse.jdt.annotation.*;\n" +
					"public abstract class X1 {\n" +
					"    public class Inner {}\n" +
					"    public Object []@NonNull[] arrays(Object @NonNull[][] oa1) { return null; }\n" +
					"    public void nesting(@NonNull Inner i1, X1.@Nullable Inner i2) { }\n" +
					"    public void wildcard1(List<@Nullable ? extends @NonNull X1> l) { } // contradiction\n" +
					"    public void wildcard2(List<? super @NonNull X1> l) { }\n" +
					"}\n"
				},
				customOptions,
				"----------\n" + 
				"1. ERROR in p\\X1.java (at line 8)\n" + 
				"	public void wildcard1(List<@Nullable ? extends @NonNull X1> l) { } // contradiction\n" + 
				"	                                               ^^^^^^^^\n" + 
				"This nullness annotation conflicts with a \'@Nullable\' annotation which is effective on the same type parameter \n" + 
				"----------\n");
		// fix the error:
		runConformTestWithLibs(
				new String[] {
					"p/X1.java",
					"package p;\n" +
					"import java.util.*;\n" +
					"import org.eclipse.jdt.annotation.*;\n" +
					"public abstract class X1 {\n" +
					"    public class Inner {}\n" +
					"    public Object []@NonNull[] arrays(Object @NonNull[][] oa1) { return null; }\n" +
					"    public void nesting(@NonNull Inner i1, X1.@Nullable Inner i2) { }\n" +
					"    public void wildcard1(List<@Nullable ? extends X1> l) { }\n" +
					"    public void wildcard2(List<? super @NonNull X1> l) { }\n" +
					"}\n"
				},
				customOptions,
				"");

		runNegativeTestWithLibs(
				new String[] {
					"Y1.java",
					"import p.X1;\n" +
					"import org.eclipse.jdt.annotation.*;\n" +
					"import java.util.*;\n" +
					"public class Y1 {\n" +
					"	void test(X1 x) {\n" +
					"		Object @NonNull[][] a = new Object[0][]; // safe: new is never null\n" +
					"		x.arrays(a)[0] = null; // illegal\n" +
					"		x.nesting(null, null); // 1st null is illegal\n" +
					"		x.wildcard2(new ArrayList<@NonNull Object>());\n" +
					"		x.wildcard2(new ArrayList<@Nullable Object>()); // OK\n" +
					"		x.wildcard1(new ArrayList<@NonNull X1>()); // incompatible\n" +
					"	}\n" +
					"}\n"
				}, 
				customOptions,
				"----------\n" + 
				"1. ERROR in Y1.java (at line 7)\n" + 
				"	x.arrays(a)[0] = null; // illegal\n" + 
				"	^^^^^^^^^^^^^^\n" + 
				"Null type mismatch: required \'Object @NonNull[]\' but the provided value is null\n" +
				"----------\n" + 
				"2. ERROR in Y1.java (at line 8)\n" + 
				"	x.nesting(null, null); // 1st null is illegal\n" + 
				"	          ^^^^\n" + 
				"Null type mismatch: required \'X1.@NonNull Inner\' but the provided value is null\n" + 
				"----------\n" + 
				"3. ERROR in Y1.java (at line 11)\n" + 
				"	x.wildcard1(new ArrayList<@NonNull X1>()); // incompatible\n" + 
				"	            ^^^^^^^^^^^^^^^^^^^^^^^^^^^^\n" + 
				"Null type mismatch (type annotations): required \'List<@Nullable ? extends X1>\' but this expression has type \'ArrayList<@NonNull X1>\', corresponding supertype is \'List<@NonNull X1>\'\n" + 
				"----------\n");
	}

	// storing and decoding null-type-annotations to/from classfile: details
	// variant: qualified references
	public void testBinary08b() {
		Map customOptions = getCompilerOptions();
		customOptions.put(JavaCore.COMPILER_PB_POTENTIAL_NULL_REFERENCE, JavaCore.ERROR);
		customOptions.put(JavaCore.COMPILER_PB_MISSING_SERIAL_VERSION, JavaCore.IGNORE);
		runNegativeTestWithLibs(
				new String[] {
					"p/X1.java",
					"package p;\n" +
					"import org.eclipse.jdt.annotation.*;\n" +
					"public abstract class X1 {\n" +
					"    public class Inner {}\n" +
					"    public java.lang.Object []@NonNull[] arrays(java.lang.Object @NonNull[][] oa1) { return null; }\n" +
					"    public void nesting(@NonNull Inner i1, X1.@Nullable Inner i2) { }\n" +
					"    public void wildcard1(java.util.List<@Nullable ? extends p.@NonNull X1> l) { } // contradiction\n" +
					"    public void wildcard2(java.util.List<? super p.@NonNull X1> l) { }\n" +
					"}\n"
				},
				customOptions,
				"----------\n" + 
				"1. ERROR in p\\X1.java (at line 7)\n" + 
				"	public void wildcard1(java.util.List<@Nullable ? extends p.@NonNull X1> l) { } // contradiction\n" + 
				"	                                                           ^^^^^^^^\n" + 
				"This nullness annotation conflicts with a \'@Nullable\' annotation which is effective on the same type parameter \n" + 
				"----------\n");
		// fix the error:
		runConformTestWithLibs(
				new String[] {
					"p/X1.java",
					"package p;\n" +
					"import java.util.*;\n" +
					"import org.eclipse.jdt.annotation.*;\n" +
					"public abstract class X1 {\n" +
					"    public class Inner {}\n" +
					"    public java.lang.Object []@NonNull[] arrays(java.lang.Object @NonNull[][] oa1) { return null; }\n" +
					"    public void nesting(@NonNull Inner i1, p.X1.@Nullable Inner i2) { }\n" +
					"    public void wildcard1(List<@Nullable ? extends p.X1> l) { }\n" +
					"    public void wildcard2(List<? super p.@NonNull X1> l) { }\n" +
					"}\n"
				},
				customOptions,
				"");

		runNegativeTestWithLibs(
				new String[] {
					"Y1.java",
					"import p.X1;\n" +
					"import org.eclipse.jdt.annotation.*;\n" +
					"import java.util.*;\n" +
					"public class Y1 {\n" +
					"	void test(X1 x) {\n" +
					"		java.lang.Object @NonNull[][] a = new java.lang.Object[0][]; // safe: new is never null\n" +
					"		x.arrays(a)[0] = null; // illegal\n" +
					"		x.nesting(null, null); // 1st null is illegal\n" +
					"		x.wildcard2(new ArrayList<java.lang.@NonNull Object>());\n" +
					"		x.wildcard2(new ArrayList<java.lang.@Nullable Object>());\n" +
					"		x.wildcard1(new ArrayList<p.@NonNull X1>()); // incompatible\n" +
					"	}\n" +
					"}\n"
				}, 
				customOptions,
				"----------\n" + 
				"1. ERROR in Y1.java (at line 7)\n" + 
				"	x.arrays(a)[0] = null; // illegal\n" + 
				"	^^^^^^^^^^^^^^\n" + 
				"Null type mismatch: required \'Object @NonNull[]\' but the provided value is null\n" +
				"----------\n" + 
				"2. ERROR in Y1.java (at line 8)\n" + 
				"	x.nesting(null, null); // 1st null is illegal\n" + 
				"	          ^^^^\n" + 
				"Null type mismatch: required \'X1.@NonNull Inner\' but the provided value is null\n" + 
				"----------\n" + 
				"3. ERROR in Y1.java (at line 11)\n" + 
				"	x.wildcard1(new ArrayList<p.@NonNull X1>()); // incompatible\n" + 
				"	            ^^^^^^^^^^^^^^^^^^^^^^^^^^^^^^\n" + 
				"Null type mismatch (type annotations): required \'List<@Nullable ? extends X1>\' but this expression has type \'ArrayList<@NonNull X1>\', corresponding supertype is \'List<@NonNull X1>\'\n" + 
				"----------\n");
	}
	
	// storing and decoding null-type-annotations to/from classfile: EXTENDED DIMENSIONS.
	public void testBinary09() {
		Map customOptions = getCompilerOptions();
		customOptions.put(JavaCore.COMPILER_PB_POTENTIAL_NULL_REFERENCE, JavaCore.ERROR);
		runNegativeTestWithLibs(
				new String[] {
					"X.java",
					"import org.eclipse.jdt.annotation.NonNull;\n" +
					"import org.eclipse.jdt.annotation.Nullable;\n" +
					"public class X {\n" +
					"	@NonNull String @Nullable [] f @NonNull [] = null;\n" +
					"	static void foo(@NonNull String @Nullable [] p @NonNull []) {\n" +
					"		p = null;\n" +
					"		@NonNull String @Nullable [] l @NonNull [] = null;\n" +
					"	}\n" +
					"}\n"

				},
				"----------\n" + 
				"1. ERROR in X.java (at line 4)\n" + 
				"	@NonNull String @Nullable [] f @NonNull [] = null;\n" + 
				"	                                             ^^^^\n" + 
				"Null type mismatch: required \'@NonNull String @NonNull[] @Nullable[]\' but the provided value is null\n" + 
				"----------\n" + 
				"2. ERROR in X.java (at line 6)\n" + 
				"	p = null;\n" + 
				"	    ^^^^\n" + 
				"Null type mismatch: required \'@NonNull String @NonNull[] @Nullable[]\' but the provided value is null\n" + 
				"----------\n" + 
				"3. ERROR in X.java (at line 7)\n" + 
				"	@NonNull String @Nullable [] l @NonNull [] = null;\n" + 
				"	                                             ^^^^\n" + 
				"Null type mismatch: required \'@NonNull String @NonNull[] @Nullable[]\' but the provided value is null\n" + 
				"----------\n");
		// fix the error:
		runConformTestWithLibs(
				new String[] {
						"X.java",
						"import org.eclipse.jdt.annotation.NonNull;\n" +
						"import org.eclipse.jdt.annotation.Nullable;\n" +
						"public class X {\n" +
						"	@NonNull String @Nullable [] f @NonNull [] = new @NonNull String @NonNull [0] @Nullable [];\n" +
						"}\n"
				},
				customOptions,
				"");

		runNegativeTestWithLibs(
				new String[] {
					"Y.java",
					"import org.eclipse.jdt.annotation.*;\n" +
					"public class Y {\n" +
					"	void test(X x) {\n" +
					"       x.f = null;\n" +
					"       x.f[0] = null;\n" +
					"       x.f[0][0] = null;\n" +
					"	}\n" +
					"}\n"
				}, 
				customOptions,
				"----------\n" + 
				"1. WARNING in Y.java (at line 1)\n" + 
				"	import org.eclipse.jdt.annotation.*;\n" + 
				"	       ^^^^^^^^^^^^^^^^^^^^^^^^^^\n" + 
				"The import org.eclipse.jdt.annotation is never used\n" + 
				"----------\n" + 
				"2. ERROR in Y.java (at line 4)\n" + 
				"	x.f = null;\n" + 
				"	      ^^^^\n" + 
				"Null type mismatch: required \'@NonNull String @NonNull[] @Nullable[]\' but the provided value is null\n" + 
				"----------\n" + 
				"3. ERROR in Y.java (at line 6)\n" + 
				"	x.f[0][0] = null;\n" + 
				"	^^^^^^\n" + 
				"Potential null pointer access: array element may be null\n" + 
				"----------\n" + 
				"4. ERROR in Y.java (at line 6)\n" + 
				"	x.f[0][0] = null;\n" + 
				"	^^^^^^^^^\n" + 
				"Null type mismatch: required \'@NonNull String\' but the provided value is null\n" + 
				"----------\n");
}
	
	// storing and decoding null-type-annotations to/from classfile: array annotations.
	public void testBinary10() {
		Map customOptions = getCompilerOptions();
		customOptions.put(JavaCore.COMPILER_PB_POTENTIAL_NULL_REFERENCE, JavaCore.ERROR);
		runNegativeTestWithLibs(
				new String[] {
					"X.java",
					"import java.util.ArrayList;\n" +
					"import org.eclipse.jdt.annotation.NonNull;\n" +
					"public class X  {\n" +
					"	void foo(ArrayList<String> @NonNull [] p) {\n" +
					"	}\n" +
					"}\n" +
					"class Y extends X {\n" +
					"	void foo() {\n" +
					"		super.foo(null);\n" +
					"	}\n" +
					"}\n"
				},
				"----------\n" + 
				"1. ERROR in X.java (at line 9)\n" + 
				"	super.foo(null);\n" + 
				"	          ^^^^\n" + 
				"Null type mismatch: required \'ArrayList<String> @NonNull[]\' but the provided value is null\n" + 
				"----------\n");
		// fix the error:
		runConformTestWithLibs(
				new String[] {
						"X.java",
						"import java.util.ArrayList;\n" +
						"import org.eclipse.jdt.annotation.NonNull;\n" +
						"public class X  {\n" +
						"	void foo(ArrayList<String> @NonNull [] p) {\n" +
						"	}\n" +
						"}\n"
				},
				customOptions,
				"");

		runNegativeTestWithLibs(
				new String[] {
					"Y.java",
					"public class Y extends X {\n" +
					"	void foo() {\n" +
					"		super.foo(null);\n" +
					"	}\n" +
					"}\n"
				}, 
				customOptions,
				"----------\n" + 
				"1. ERROR in Y.java (at line 3)\n" + 
				"	super.foo(null);\n" + 
				"	          ^^^^\n" + 
				"Null type mismatch: required \'ArrayList<String> @NonNull[]\' but the provided value is null\n" + 
				"----------\n");
	}

	public void testConditional1() {
		runNegativeTestWithLibs(
			new String[] {
				"X.java",
				"import org.eclipse.jdt.annotation.*;\n"
				+ "import java.util.*;\n"
				+ "public class X {\n"
				+ "	List<@NonNull String> foo(List<@NonNull String> good, List<String> dubious, int f) {\n"
				+ "		if (f < 2)\n"
				+ "			return f == 0 ? good : dubious;\n"
				+ "		if (f < 4)\n"
				+ "			return f == 2 ? dubious : good;\n"
				+ "		if (f < 6)\n"
				+ "			return f == 4 ? good : good;\n"
				+ "		return null;\n"
				+ "	}\n"
				+ "}\n"
			},
			"----------\n" + 
			"1. WARNING in X.java (at line 6)\n" + 
			"	return f == 0 ? good : dubious;\n" + 
			"	                       ^^^^^^^\n" + 
			"Null type safety (type annotations): The expression of type \'List<String>\' needs unchecked conversion to conform to \'List<@NonNull String>\'\n" + 
			"----------\n" + 
			"2. WARNING in X.java (at line 8)\n" + 
			"	return f == 2 ? dubious : good;\n" + 
			"	                ^^^^^^^\n" + 
			"Null type safety (type annotations): The expression of type \'List<String>\' needs unchecked conversion to conform to \'List<@NonNull String>\'\n" + 
			"----------\n");
	}

	public void testConditional2() {
		runNegativeTestWithLibs(
			new String[] {
				"X.java",
				"import org.eclipse.jdt.annotation.*;\n"
				+ "import java.util.*;\n"
				+ "public class X {\n"
				+ "	List<@NonNull String> foo(List<@NonNull String> good, ArrayList<String> dubious, int f) {\n"
				+ "		if (f < 2)\n"
				+ "			return f == 0 ? good : dubious;\n"
				+ "		if (f < 4)\n"
				+ "			return f == 2 ? dubious : good;\n"
				+ "		if (f < 6)\n"
				+ "			return f == 4 ? good : good;\n"
				+ "		return null;\n"
				+ "	}\n"
				+ "}\n"
			},
			"----------\n" + 
			"1. WARNING in X.java (at line 6)\n" + 
			"	return f == 0 ? good : dubious;\n" + 
			"	                       ^^^^^^^\n" + 
			"Null type safety (type annotations): The expression of type \'ArrayList<String>\' needs unchecked conversion to conform to \'List<@NonNull String>\', corresponding supertype is 'List<String>'\n" + 
			"----------\n" + 
			"2. WARNING in X.java (at line 8)\n" + 
			"	return f == 2 ? dubious : good;\n" + 
			"	                ^^^^^^^\n" + 
			"Null type safety (type annotations): The expression of type \'ArrayList<String>\' needs unchecked conversion to conform to \'List<@NonNull String>\', corresponding supertype is 'List<String>'\n" + 
			"----------\n");
	}

	// conditional in argument position
	public void testConditional3() {
		runNegativeTestWithLibs(
			new String[] {
				"X.java",
				"import org.eclipse.jdt.annotation.*;\n"
				+ "import java.util.*;\n"
				+ "public class X {\n"
				+ "	void foo(List<@NonNull String> good, List<String> dubious, int f) {\n"
				+ "		consume(f == 0 ? good : dubious);\n"
				+ "		consume(f == 2 ? dubious : good);\n"
				+ "		consume(f == 4 ? good : good);\n"
				+ "	}\n" +
				"	void consume(List<@NonNull String> strings) {}\n"
				+ "}\n"
			},
			"----------\n" + 
			"1. WARNING in X.java (at line 5)\n" + 
			"	consume(f == 0 ? good : dubious);\n" + 
			"	                        ^^^^^^^\n" + 
			"Null type safety (type annotations): The expression of type \'List<String>\' needs unchecked conversion to conform to \'List<@NonNull String>\'\n" + 
			"----------\n" + 
			"2. WARNING in X.java (at line 6)\n" + 
			"	consume(f == 2 ? dubious : good);\n" + 
			"	                 ^^^^^^^\n" + 
			"Null type safety (type annotations): The expression of type \'List<String>\' needs unchecked conversion to conform to \'List<@NonNull String>\'\n" + 
			"----------\n");
	}

	// types with null annotations on details (type parameter) are compatible to equal types
	public void testCompatibility1() {
		runConformTestWithLibs(
			new String[] {
				"X.java",
				"import org.eclipse.jdt.annotation.*;\n"
				+ "import java.util.*;\n"
				+ "public class X {\n"
				+ "	List<@NonNull String> return1(List<@NonNull String> noNulls) {\n"
				+ "		return noNulls;\n"
				+ "	}\n"
				+ "	List<@Nullable String> return2(List<@Nullable String> withNulls) {\n"
				+ "		return withNulls;\n"
				+ "	}\n"
				+ "	void assigns(List<@NonNull String> noNulls, List<String> dubious, List<@Nullable String> withNulls) {\n"
				+ "		List<@NonNull String> l1 = noNulls;\n"
				+ "		List<@Nullable String> l2 = withNulls;\n"
				+ "		List<String> l3 = dubious;\n"
				+ "	}\n"
				+ "	void arguments(List<@NonNull String> noNulls, List<String> dubious, List<@Nullable String> withNulls) {\n"
				+ "		assigns(noNulls, dubious, withNulls);\n"
				+ "	}\n"
				+ "}\n"
			},
			getCompilerOptions(),
			"");
	}

	// types with null annotations on details (array content) are compatible to equal types
	public void testCompatibility1a() {
		runConformTestWithLibs(
			new String[] {
				"X.java",
				"import org.eclipse.jdt.annotation.*;\n"
				+ "public class X {\n"
				+ "	@NonNull String[] return1(@NonNull String[] noNulls) {\n"
				+ "		return noNulls;\n"
				+ "	}\n"
				+ "	@Nullable String[] return2(@Nullable String[] noNulls) {\n"
				+ "		return noNulls;\n"
				+ "	}\n"
				+ "	void assigns(@NonNull String[] noNulls, String dubious[], @Nullable String[] withNulls) {\n"
				+ "		@NonNull String[] l1 = noNulls;\n"
				+ "		@Nullable String[] l2 = withNulls;\n"
				+ "		String[] l3 = dubious;\n"
				+ "	}\n"
				+ "	void arguments(@NonNull String[] noNulls, String[] dubious, @Nullable String[] withNulls) {\n"
				+ "		assigns(noNulls, dubious, withNulls);\n"
				+ "	}\n"
				+ "}\n"
			},
			getCompilerOptions(),
			"");
	}

	// types with null annotations on details (type parameter) are compatible to types lacking the annotation
	public void testCompatibility2() {
		runConformTestWithLibs(
			new String[] {
				"X.java",
				"import org.eclipse.jdt.annotation.*;\n"
				+ "import java.util.*;\n"
				+ "public class X {\n"
				+ "	List<String> return1(List<@NonNull String> noNulls) {\n"
				+ "		return noNulls;\n"
				+ "	}\n"
				+ "	List<String> return2(List<String> dubious) {\n"
				+ "		return dubious;\n"
				+ "	}\n"
				+ "	List<String> return3(List<@Nullable String> withNulls) {\n"
				+ "		return withNulls;\n"
				+ "	}\n"
				+ "	void assigns(List<@NonNull String> noNulls, List<String> dubious, List<@Nullable String> withNulls) {\n"
				+ "		List<String> l1 = noNulls;\n"
				+ "		List<String> l2 = dubious;\n"
				+ "		List<String> l3 = withNulls;\n"
				+ "	}\n"
				+ "	void arguments(List<@NonNull String> noNulls, List<String> dubious, List<@Nullable String> withNulls) {\n"
				+ "		takeAny(noNulls);\n"
				+ "		takeAny(dubious);\n"
				+ "		takeAny(withNulls);\n"
				+ "	}\n"
				+ "	void takeAny(List<String> any) {}\n"
				+ "}\n"
			},
			getCompilerOptions(),
			"");
	}

	// types with null annotations on details (array content) are compatible to types lacking the annotation
	public void testCompatibility2a() {
		runConformTestWithLibs(
			new String[] {
				"X.java",
				"import org.eclipse.jdt.annotation.*;\n"
				+ "public class X {\n"
				+ "	String[] return1(@NonNull String[] noNulls) {\n"
				+ "		return noNulls;\n"
				+ "	}\n"
				+ "	String[] return2(String[] dubious) {\n"
				+ "		return dubious;\n"
				+ "	}\n"
				+ "	String[] return3(@Nullable String[] withNulls) {\n"
				+ "		return withNulls;\n"
				+ "	}\n"
				+ "	void assigns(@NonNull String[] noNulls, String[] dubious, @Nullable String[] withNulls) {\n"
				+ "		String[] l1 = noNulls;\n"
				+ "		String[] l2 = dubious;\n"
				+ "		String[] l3 = withNulls;\n"
				+ "	}\n"
				+ "	void arguments(@NonNull String[] noNulls, String[] dubious, @Nullable String[] withNulls) {\n"
				+ "		takeAny(noNulls);\n"
				+ "		takeAny(dubious);\n"
				+ "		takeAny(withNulls);\n"
				+ "	}\n"
				+ "	void takeAny(String[] any) {}\n"
				+ "}\n"
			},
			getCompilerOptions(),
			"");
	}

	// types without null annotations are converted (unsafe) to types with detail annotations (type parameter)
	public void testCompatibility3() {
		runNegativeTestWithLibs(
			new String[] {
				"X.java",
				"import org.eclipse.jdt.annotation.*;\n"
				+ "import java.util.*;\n"
				+ "public class X {\n"
				+ "	List<@NonNull String> return1(List<String> dubious) {\n"
				+ "		return dubious;\n"
				+ "	}\n"
				+ "	List<@Nullable String> return2(List<String> dubious) {\n"
				+ "		return dubious;\n"
				+ "	}\n"
				+ "	void assigns(List<String> dubious) {\n"
				+ "		List<@Nullable String> l1 = dubious;\n"
				+ "		List<@NonNull String> l2 = dubious;\n"
				+ "	}\n"
				+ "	void arguments(List<String> dubious) {\n"
				+ "		acceptNulls(dubious);\n"
				+ "		acceptNoNulls(dubious);\n"
				+ "	}\n"
				+ "	void acceptNulls(List<@NonNull String> noNulls) {}\n"
				+ "	void acceptNoNulls(List<@NonNull String> noNulls) {}\n"
				+ "}\n"
			},
			"----------\n" + 
			"1. WARNING in X.java (at line 5)\n" + 
			"	return dubious;\n" + 
			"	       ^^^^^^^\n" + 
			"Null type safety (type annotations): The expression of type \'List<String>\' needs unchecked conversion to conform to \'List<@NonNull String>\'\n" + 
			"----------\n" + 
			"2. WARNING in X.java (at line 8)\n" + 
			"	return dubious;\n" + 
			"	       ^^^^^^^\n" + 
			"Null type safety (type annotations): The expression of type \'List<String>\' needs unchecked conversion to conform to \'List<@Nullable String>\'\n" + 
			"----------\n" + 
			"3. WARNING in X.java (at line 11)\n" + 
			"	List<@Nullable String> l1 = dubious;\n" + 
			"	                            ^^^^^^^\n" + 
			"Null type safety (type annotations): The expression of type \'List<String>\' needs unchecked conversion to conform to \'List<@Nullable String>\'\n" + 
			"----------\n" + 
			"4. WARNING in X.java (at line 12)\n" + 
			"	List<@NonNull String> l2 = dubious;\n" + 
			"	                           ^^^^^^^\n" + 
			"Null type safety (type annotations): The expression of type \'List<String>\' needs unchecked conversion to conform to \'List<@NonNull String>\'\n" + 
			"----------\n" + 
			"5. WARNING in X.java (at line 15)\n" + 
			"	acceptNulls(dubious);\n" + 
			"	            ^^^^^^^\n" + 
			"Null type safety (type annotations): The expression of type \'List<String>\' needs unchecked conversion to conform to \'List<@NonNull String>\'\n" + 
			"----------\n" + 
			"6. WARNING in X.java (at line 16)\n" + 
			"	acceptNoNulls(dubious);\n" + 
			"	              ^^^^^^^\n" + 
			"Null type safety (type annotations): The expression of type \'List<String>\' needs unchecked conversion to conform to \'List<@NonNull String>\'\n" + 
			"----------\n");
	}

	// types without null annotations are converted (unsafe) to types with detail annotations (array content)
	public void testCompatibility3a() {
		runNegativeTestWithLibs(
			new String[] {
				"X.java",
				"import org.eclipse.jdt.annotation.*;\n"
				+ "public class X {\n"
				+ "	@NonNull String[] return1(String[] dubious) {\n"
				+ "		return dubious;\n"
				+ "	}\n"
				+ "	@Nullable String[] return2(String[] dubious) {\n"
				+ "		return dubious;\n"
				+ "	}\n"
				+ "	void assigns(String[] dubious) {\n"
				+ "		@Nullable String[] l1 = dubious;\n"
				+ "		@NonNull String[] l2 = dubious;\n"
				+ "	}\n"
				+ "	void arguments(String[] dubious) {\n"
				+ "		acceptNulls(dubious);\n"
				+ "		acceptNoNulls(dubious);\n"
				+ "	}\n"
				+ "	void acceptNulls(@Nullable String[] withNulls) {}\n"
				+ "	void acceptNoNulls(@NonNull String[] noNulls) {}\n"
				+ "}\n"
			},
			"----------\n" + 
			"1. WARNING in X.java (at line 4)\n" + 
			"	return dubious;\n" + 
			"	       ^^^^^^^\n" + 
			"Null type safety (type annotations): The expression of type \'String[]\' needs unchecked conversion to conform to \'@NonNull String []\'\n" + 
			"----------\n" + 
			"2. WARNING in X.java (at line 7)\n" + 
			"	return dubious;\n" + 
			"	       ^^^^^^^\n" + 
			"Null type safety (type annotations): The expression of type \'String[]\' needs unchecked conversion to conform to \'@Nullable String []\'\n" + 
			"----------\n" + 
			"3. WARNING in X.java (at line 10)\n" + 
			"	@Nullable String[] l1 = dubious;\n" + 
			"	                        ^^^^^^^\n" + 
			"Null type safety (type annotations): The expression of type \'String[]\' needs unchecked conversion to conform to \'@Nullable String []\'\n" + 
			"----------\n" + 
			"4. WARNING in X.java (at line 11)\n" + 
			"	@NonNull String[] l2 = dubious;\n" + 
			"	                       ^^^^^^^\n" + 
			"Null type safety (type annotations): The expression of type \'String[]\' needs unchecked conversion to conform to \'@NonNull String []\'\n" + 
			"----------\n" + 
			"5. WARNING in X.java (at line 14)\n" + 
			"	acceptNulls(dubious);\n" + 
			"	            ^^^^^^^\n" + 
			"Null type safety (type annotations): The expression of type \'String[]\' needs unchecked conversion to conform to \'@Nullable String []\'\n" + 
			"----------\n" + 
			"6. WARNING in X.java (at line 15)\n" + 
			"	acceptNoNulls(dubious);\n" + 
			"	              ^^^^^^^\n" + 
			"Null type safety (type annotations): The expression of type \'String[]\' needs unchecked conversion to conform to \'@NonNull String []\'\n" + 
			"----------\n");
	}

	// types with null annotations on details (type parameter) are incompatible to opposite types
	public void testCompatibility4() {
		runNegativeTestWithLibs(
			new String[] {
				"X.java",
				"import org.eclipse.jdt.annotation.*;\n"
				+ "import java.util.*;\n"
				+ "public class X {\n"
				+ "	List<@Nullable String> return1(List<@NonNull String> noNulls) {\n"
				+ "		return noNulls;\n"
				+ "	}\n"
				+ "	List<@NonNull String> return2(List<@Nullable String> withNulls) {\n"
				+ "		return withNulls;\n"
				+ "	}\n"
				+ "	void assigns(List<@NonNull String> noNulls, List<@Nullable String> withNulls) {\n"
				+ "		List<@NonNull String> l1 = withNulls;\n"
				+ "		List<@Nullable String> l2 = noNulls;\n"
				+ "	}\n"
				+ "	void arguments(List<@NonNull String> noNulls, List<@Nullable String> withNulls) {\n"
				+ "		assigns(withNulls, noNulls);\n"
				+ "	}\n"
				+ "}\n"
			},
			"----------\n" + 
			"1. ERROR in X.java (at line 5)\n" + 
			"	return noNulls;\n" + 
			"	       ^^^^^^^\n" + 
			"Null type mismatch (type annotations): required 'List<@Nullable String>' but this expression has type 'List<@NonNull String>'\n" + 
			"----------\n" + 
			"2. ERROR in X.java (at line 8)\n" + 
			"	return withNulls;\n" + 
			"	       ^^^^^^^^^\n" + 
			"Null type mismatch (type annotations): required 'List<@NonNull String>' but this expression has type 'List<@Nullable String>'\n" + 
			"----------\n" + 
			"3. ERROR in X.java (at line 11)\n" + 
			"	List<@NonNull String> l1 = withNulls;\n" + 
			"	                           ^^^^^^^^^\n" + 
			"Null type mismatch (type annotations): required 'List<@NonNull String>' but this expression has type 'List<@Nullable String>'\n" + 
			"----------\n" + 
			"4. ERROR in X.java (at line 12)\n" + 
			"	List<@Nullable String> l2 = noNulls;\n" + 
			"	                            ^^^^^^^\n" + 
			"Null type mismatch (type annotations): required 'List<@Nullable String>' but this expression has type 'List<@NonNull String>'\n" + 
			"----------\n" + 
			"5. ERROR in X.java (at line 15)\n" + 
			"	assigns(withNulls, noNulls);\n" + 
			"	        ^^^^^^^^^\n" + 
			"Null type mismatch (type annotations): required 'List<@NonNull String>' but this expression has type 'List<@Nullable String>'\n" + 
			"----------\n" + 
			"6. ERROR in X.java (at line 15)\n" + 
			"	assigns(withNulls, noNulls);\n" + 
			"	                   ^^^^^^^\n" + 
			"Null type mismatch (type annotations): required 'List<@Nullable String>' but this expression has type 'List<@NonNull String>'\n" + 
			"----------\n");
	}

	// types with null annotations on details (array content) are incompatible to opposite types
	public void testCompatibility4a() {
		runNegativeTestWithLibs(
			new String[] {
				"X.java",
				"import org.eclipse.jdt.annotation.*;\n"
				+ "public class X {\n"
				+ "	@Nullable String[] return1(@NonNull String[] noNulls) {\n"
				+ "		return noNulls;\n"
				+ "	}\n"
				+ "	@NonNull String[] return2(@Nullable String[] withNulls) {\n"
				+ "		return withNulls;\n"
				+ "	}\n"
				+ "	void assigns(@NonNull String[] noNulls, @Nullable String[] withNulls) {\n"
				+ "		@NonNull String[] l1 = withNulls;\n"
				+ "		@Nullable String[] l2 = noNulls;\n"
				+ "	}\n"
				+ "	void arguments(@NonNull String[] noNulls, @Nullable String[] withNulls) {\n"
				+ "		assigns(withNulls, noNulls);\n"
				+ "	}\n"
				+ "}\n"
			},
			"----------\n" + 
			"1. ERROR in X.java (at line 4)\n" + 
			"	return noNulls;\n" + 
			"	       ^^^^^^^\n" + 
			"Null type mismatch (type annotations): required \'@Nullable String []\' but this expression has type \'@NonNull String []\'\n" + 
			"----------\n" + 
			"2. ERROR in X.java (at line 7)\n" + 
			"	return withNulls;\n" + 
			"	       ^^^^^^^^^\n" + 
			"Null type mismatch (type annotations): required \'@NonNull String []\' but this expression has type \'@Nullable String []\'\n" + 
			"----------\n" + 
			"3. ERROR in X.java (at line 10)\n" + 
			"	@NonNull String[] l1 = withNulls;\n" + 
			"	                       ^^^^^^^^^\n" + 
			"Null type mismatch (type annotations): required \'@NonNull String []\' but this expression has type \'@Nullable String []\'\n" + 
			"----------\n" + 
			"4. ERROR in X.java (at line 11)\n" + 
			"	@Nullable String[] l2 = noNulls;\n" + 
			"	                        ^^^^^^^\n" + 
			"Null type mismatch (type annotations): required \'@Nullable String []\' but this expression has type \'@NonNull String []\'\n" + 
			"----------\n" + 
			"5. ERROR in X.java (at line 14)\n" + 
			"	assigns(withNulls, noNulls);\n" + 
			"	        ^^^^^^^^^\n" + 
			"Null type mismatch (type annotations): required \'@NonNull String []\' but this expression has type \'@Nullable String []\'\n" + 
			"----------\n" + 
			"6. ERROR in X.java (at line 14)\n" + 
			"	assigns(withNulls, noNulls);\n" + 
			"	                   ^^^^^^^\n" + 
			"Null type mismatch (type annotations): required \'@Nullable String []\' but this expression has type \'@NonNull String []\'\n" + 
			"----------\n");
	}

	// challenge parameterized type with partial substitution of super's type parameters
	public void testCompatibility5() {
		runNegativeTestWithLibs(
			new String[] {
				"X.java",
				"import java.util.Map;\n" + 
				"\n" + 
				"import org.eclipse.jdt.annotation.*;\n" + 
				"\n" + 
				"abstract public class X<Y> implements Map<@NonNull String,Y> {\n" + 
				"	void foo(X<Object> x) {\n" + 
				"		Map<@NonNull String, Object> m1 = x; // OK\n" + 
				"		Map<@Nullable String, Object> m2 = x; // NOK\n" + 
				"	}\n" + 
				"}"
			},
			getCompilerOptions(),
			"----------\n" +
			"1. ERROR in X.java (at line 8)\n" + 
			"	Map<@Nullable String, Object> m2 = x; // NOK\n" + 
			"	                                   ^\n" + 
			"Null type mismatch (type annotations): required \'Map<@Nullable String,Object>\' but this expression has type \'X<Object>\', corresponding supertype is \'Map<@NonNull String,Object>\'\n" + 
			"----------\n");
	}

	// challenge parameterized type with partial substitution of super's type parameters
	public void testCompatibility6() {
		runNegativeTestWithLibs(
			new String[] {
				"X.java",
				"import java.util.Map;\n" + 
				"\n" + 
				"import org.eclipse.jdt.annotation.*;\n" + 
				"\n" + 
				"abstract public class X<@Nullable Y> implements Map<@Nullable String,Y> {\n" + 
				"	void foo(X<@Nullable Object> x) {\n" + 
				"		Map<@Nullable String, @Nullable Object> m1 = x; // OK\n" + 
				"		Map<@Nullable String, @NonNull Object> m2 = x; // NOK\n" + 
				"	}\n" + 
				"}"
			},
			getCompilerOptions(),
			"----------\n" +
			"1. ERROR in X.java (at line 8)\n" + 
			"	Map<@Nullable String, @NonNull Object> m2 = x; // NOK\n" + 
			"	                                            ^\n" + 
			"Null type mismatch (type annotations): required \'Map<@Nullable String,@NonNull Object>\' but this expression has type \'X<@Nullable Object>\', corresponding supertype is \'Map<@Nullable String,@Nullable Object>\'\n" + 
			"----------\n");
	}

	// illegal for type declaration
	public void testUnsupportedLocation01() {
		runNegativeTestWithLibs(
			new String[] {
				"X.java",
				"import org.eclipse.jdt.annotation.*;\n" +
				"public @NonNull class X {}\n"
			},
			"----------\n" + 
			"1. ERROR in X.java (at line 2)\n" + 
			"	public @NonNull class X {}\n" + 
			"	       ^^^^^^^^\n" + 
			"The nullness annotation \'NonNull\' is not applicable at this location\n" + 
			"----------\n");
	}

	// illegal for enclosing class (locations: field, argument, return type, local
	public void testUnsupportedLocation02() {
		runNegativeTestWithLibs(
			new String[] {
				"X.java",
				"import org.eclipse.jdt.annotation.*;\n" +
				"public class X {\n" +
				"    class Inner {}\n" +
				"    @NonNull X.Inner f;\n" +
				"    @NonNull X.Inner foo(@NonNull X.Inner arg) {\n" +
				"        @NonNull X.Inner local = arg;\n" +
				"        return local;\n" +
				"    }\n" +
				"}\n"
			},
			"----------\n" + 
			"1. ERROR in X.java (at line 4)\n" + 
			"	@NonNull X.Inner f;\n" + 
			"	^^^^^^^^\n" + 
			"The nullness annotation \'NonNull\' is not applicable at this location\n" + 
			"----------\n" + 
			"2. ERROR in X.java (at line 5)\n" + 
			"	@NonNull X.Inner foo(@NonNull X.Inner arg) {\n" + 
			"	^^^^^^^^\n" + 
			"The nullness annotation \'NonNull\' is not applicable at this location\n" + 
			"----------\n" + 
			"3. ERROR in X.java (at line 5)\n" + 
			"	@NonNull X.Inner foo(@NonNull X.Inner arg) {\n" + 
			"	                     ^^^^^^^^\n" + 
			"The nullness annotation \'NonNull\' is not applicable at this location\n" + 
			"----------\n" + 
			"4. ERROR in X.java (at line 6)\n" + 
			"	@NonNull X.Inner local = arg;\n" + 
			"	^^^^^^^^\n" + 
			"The nullness annotation \'NonNull\' is not applicable at this location\n" + 
			"----------\n");
	}

	// illegal / unchecked for cast & instanceof with scalar type
	public void testUnsupportedLocation03() {
		runNegativeTestWithLibs(
			new String[] {
				"X.java",
				"import org.eclipse.jdt.annotation.*;\n" +
				"public class X {\n" +
				"    @NonNull X foo(X arg) {\n" +
				"        if (!(arg instanceof @NonNull X))\n" +
				"			return (@NonNull X)arg;\n" +
				"        return arg;\n" +
				"    }\n" +
				"}\n"
			},
			"----------\n" + 
			"1. WARNING in X.java (at line 4)\n" + 
			"	if (!(arg instanceof @NonNull X))\n" + 
			"	     ^^^^^^^^^^^^^^^^^^^^^^^^^^^\n" + 
			"The expression of type X is already an instance of type X\n" + 
			"----------\n" + 
			"2. ERROR in X.java (at line 4)\n" + 
			"	if (!(arg instanceof @NonNull X))\n" + 
			"	                     ^^^^^^^^^^\n" + 
			"Nullness annotations are not applicable at this location \n" + 
			"----------\n" + 
			"3. WARNING in X.java (at line 5)\n" + 
			"	return (@NonNull X)arg;\n" + 
			"	       ^^^^^^^^^^^^^^^\n" + 
			"Null type safety: Unchecked cast from X to @NonNull X\n" + 
			"----------\n");
	}

	// illegal / unchecked for cast & instanceof with complex type
	public void testUnsupportedLocation04() {
		runNegativeTestWithLibs(
			new String[] {
				"p/X.java",
				"package p;\n" +
				"import org.eclipse.jdt.annotation.*;\n" +
				"import java.util.*;\n" +
				"public class X {\n" +
				"    List<@NonNull X> parameterized(List<X> arg) {\n" +
				"        if (!(arg instanceof List<@NonNull X>))\n" +
				"			return (java.util.List<@NonNull X>)arg;\n" +
				"        return arg;\n" +
				"    }\n" +
				"    X @NonNull[] arrays(X[] arg) {\n" +
				"        if (!(arg instanceof X @NonNull[]))\n" +
				"			return (p.X @NonNull[])arg;\n" +
				"        return arg;\n" +
				"    }\n" +
				"	ArrayList<@NonNull String> foo(List<@NonNull String> l) {\n" + 
				"		return (ArrayList<@NonNull String>) l;\n" + // OK 
				"	}" +
				"	ArrayList<@NonNull String> foo2(List<@NonNull String> l) {\n" + 
				"		return (ArrayList<String>) l;\n" + // warn, TODO(stephan) with flow analysis (bug 415292) we might recover the original @NonNull...
				"	}" +
				"}\n"
			},
			"----------\n" + 
			"1. ERROR in p\\X.java (at line 6)\n" + 
			"	if (!(arg instanceof List<@NonNull X>))\n" + 
			"	     ^^^^^^^^^^^^^^^^^^^^^^^^^^^^^^^^^\n" + 
			"Cannot perform instanceof check against parameterized type List<X>. Use the form List<?> instead since further generic type information will be erased at runtime\n" + 
			"----------\n" + 
			"2. ERROR in p\\X.java (at line 6)\n" + 
			"	if (!(arg instanceof List<@NonNull X>))\n" + 
			"	                     ^^^^^^^^^^^^^^^^\n" + 
			"Nullness annotations are not applicable at this location \n" + 
			"----------\n" + 
			"3. WARNING in p\\X.java (at line 7)\n" + 
			"	return (java.util.List<@NonNull X>)arg;\n" + 
			"	       ^^^^^^^^^^^^^^^^^^^^^^^^^^^^^^^\n" + 
			"Null type safety: Unchecked cast from List<X> to List<@NonNull X>\n" + 
			"----------\n" + 
			"4. WARNING in p\\X.java (at line 11)\n" + 
			"	if (!(arg instanceof X @NonNull[]))\n" + 
			"	     ^^^^^^^^^^^^^^^^^^^^^^^^^^^^^\n" + 
			"The expression of type X[] is already an instance of type X[]\n" + 
			"----------\n" + 
			"5. ERROR in p\\X.java (at line 11)\n" + 
			"	if (!(arg instanceof X @NonNull[]))\n" + 
			"	                     ^^^^^^^^^^^^\n" + 
			"Nullness annotations are not applicable at this location \n" + 
			"----------\n" + 
			"6. WARNING in p\\X.java (at line 12)\n" + 
			"	return (p.X @NonNull[])arg;\n" + 
			"	       ^^^^^^^^^^^^^^^^^^^\n" + 
			"Null type safety: Unchecked cast from X[] to X @NonNull[]\n" + 
			"----------\n" + 
			"7. WARNING in p\\X.java (at line 18)\n" + 
			"	return (ArrayList<String>) l;\n" + 
			"	       ^^^^^^^^^^^^^^^^^^^^^\n" + 
			"Null type safety (type annotations): The expression of type \'ArrayList<String>\' needs unchecked conversion to conform to \'ArrayList<@NonNull String>\'\n" + 
			"----------\n");
	}

	// illegal instanceof check with annotated type argument
	public void testUnsupportedLocation04a() {
		runNegativeTestWithLibs(
			new String[] {
				"X.java",
				"import org.eclipse.jdt.annotation.*;\n" +
				"import java.util.*;\n" +
				"public class X {\n" +
				"	boolean instanceOf2(Object o) {\n" + 
				"		return o instanceof List<@Nullable ?>;\n" + 
				"	}\n" + 
				"}\n"
			},
			"----------\n" + 
			"1. ERROR in X.java (at line 5)\n" + 
			"	return o instanceof List<@Nullable ?>;\n" + 
			"	                    ^^^^^^^^^^^^^^^^^\n" + 
			"Nullness annotations are not applicable at this location \n" + 
			"----------\n");
	}

	// illegal for allocation expression
	public void testUnsupportedLocation05() {
		runNegativeTestWithLibs(
			new String[] {
				"X.java",
				"import org.eclipse.jdt.annotation.*;\n" +
				"public class X {\n" +
				"	X x = new @NonNull X();\n" +
				"	class Inner {}\n" +
				"   Inner i = this.new @Nullable Inner();\n" +
				"	java.util.List<@NonNull String> s = new java.util.ArrayList<@NonNull String>();\n" + // OK
				"}\n"
			},
			"----------\n" + 
			"1. ERROR in X.java (at line 3)\n" + 
			"	X x = new @NonNull X();\n" + 
			"	          ^^^^^^^^\n" + 
			"The nullness annotation \'NonNull\' is not applicable at this location\n" + 
			"----------\n" + 
			"2. ERROR in X.java (at line 5)\n" + 
			"	Inner i = this.new @Nullable Inner();\n" + 
			"	                   ^^^^^^^^^\n" + 
			"The nullness annotation \'Nullable\' is not applicable at this location\n" + 
			"----------\n");
	}

	// method receiver
	public void testUnsupportedLocation06() {
		runNegativeTestWithLibs(
			new String[] {
				"X.java",
				"import org.eclipse.jdt.annotation.*;\n" +
				"public class X {\n" +
				"	void receiver(@Nullable X this, Object o) {}\n" + 
				"}\n"
			},
			"----------\n" + 
			"1. ERROR in X.java (at line 3)\n" + 
			"	void receiver(@Nullable X this, Object o) {}\n" + 
			"	              ^^^^^^^^^^^\n" + 
			"Nullness annotations are not applicable at this location \n" + 
			"----------\n");
	}

	// receiver type in method/constructor reference
	public void testUnsupportedLocation07() {
		runNegativeTestWithLibs(
			new String[] {
				"X.java",
				"import org.eclipse.jdt.annotation.*;\n" +
				"import java.util.function.Supplier;\n" +
				"public class X {\n" +
				"	void consume(Supplier<Object> c) {}\n" + 
				"	static Object supply() { return null; }\n" + 
				"	void consumeSupplied() {\n" + 
				"		consume(@NonNull X::supply);\n" + 
				"		consume(@NonNull X::new);\n" + 
				"	}\n" + 
				"}\n"
			},
			"----------\n" + 
			"1. ERROR in X.java (at line 7)\n" + 
			"	consume(@NonNull X::supply);\n" + 
			"	        ^^^^^^^^^^\n" + 
			"Nullness annotations are not applicable at this location \n" + 
			"----------\n" + 
			"2. ERROR in X.java (at line 8)\n" + 
			"	consume(@NonNull X::new);\n" + 
			"	        ^^^^^^^^^^\n" + 
			"Nullness annotations are not applicable at this location \n" + 
			"----------\n");
	}

	// exceptions (throws & catch)
	public void testUnsupportedLocation08() {
		runNegativeTestWithLibs(
			new String[] {
				"X.java",
				"import org.eclipse.jdt.annotation.*;\n" +
				"import java.io.*;\n" +
				"public class X {\n" +
				"	void throwsDecl() throws @Nullable IOException {}\n" + 
				"	void excParam() {\n" + 
				"		try {\n" + 
				"			throwsDecl();\n" + 
				"		} catch (@NonNull IOException ioe) {}\n" + 
				"	}\n" + 
				"}\n"
			},
			"----------\n" + 
			"1. ERROR in X.java (at line 4)\n" + 
			"	void throwsDecl() throws @Nullable IOException {}\n" + 
			"	                         ^^^^^^^^^^^^^^^^^^^^^\n" + 
			"Nullness annotations are not applicable at this location \n" + 
			"----------\n" + 
			"2. ERROR in X.java (at line 8)\n" + 
			"	} catch (@NonNull IOException ioe) {}\n" + 
			"	                  ^^^^^^^^^^^\n" + 
			"Nullness annotations are not applicable at this location \n" + 
			"----------\n");
	}

	public void testForeach() {
		runNegativeTestWithLibs(
			new String[] {
				"X.java",
				"import org.eclipse.jdt.annotation.*;\n" +
				"import java.util.*;\n" +
				"public class X {\n" +
				"	void foo(List<@NonNull String> nns) {\n" +
				"		for(String s1 : nns) {\n" +
				"			logMsg(s1);\n" +
				"		}\n" +
				"		for(String s2 : getStrings()) {\n" +
				"			logMsg(s2);\n" +
				"		}\n" +
				"	}\n" +
				"	Collection<@Nullable String> getStrings() { return null; }\n" +
				"	void logMsg(@NonNull String msg) { }\n" +
				"}\n"
			},
			"----------\n" + 
			"1. ERROR in X.java (at line 9)\n" + 
			"	logMsg(s2);\n" + 
			"	       ^^\n" + 
			"Null type mismatch: required \'@NonNull String\' but the provided value is inferred as @Nullable\n" + 
			"----------\n");
	}
	
	// poly-null method
	public void testNullTypeInference1() {
		runNegativeTestWithLibs(
			new String[] {
				"X.java",
				"import org.eclipse.jdt.annotation.*;\n" +
				"import java.util.*;\n" +
				"public class X {\n" +
				"	<T> List<T> polyNullMethod(List<T> in) { return in; }\n" +
				"	@NonNull String test1(List<@NonNull String> strings) {\n" +
				"		 return polyNullMethod(strings).get(0);\n" +
				"	}\n" +
				"	@NonNull String test2(List<@Nullable String> strings) {\n" +
				"		 return polyNullMethod(strings).get(0);\n" +
				"	}\n" +
				"	@Nullable String test3(List<@NonNull String> strings) {\n" +
				"		 return polyNullMethod(strings).get(0);\n" +
				"	}\n" +
				"	@Nullable String test4(List<@Nullable String> strings) {\n" +
				"		 return polyNullMethod(strings).get(0);\n" +
				"	}\n" +
				"}\n"
			},
			getCompilerOptions(),
			"----------\n" + 
			"1. ERROR in X.java (at line 9)\n" + 
			"	return polyNullMethod(strings).get(0);\n" + 
			"	       ^^^^^^^^^^^^^^^^^^^^^^^^^^^^^^\n" + 
			"Null type mismatch (type annotations): required \'@NonNull String\' but this expression has type \'@Nullable String\'\n" + 
			"----------\n");
	}

	// functional interface with explicit nullness
	public void testNullTypeInference2a() {
		runNegativeTestWithLibs(
			new String[] {
				"PolyNull.java",
				"import org.eclipse.jdt.annotation.*;\n" + 
				"\n" + 
				"interface NNFunc {\n" + 
				"	@NonNull String a(@NonNull String i);\n" + 
				"}\n" + 
				"public class PolyNull {\n" + 
				"	@NonNull String extract(NNFunc f, @NonNull String s) { return f.a(s); }\n" + 
				"	@NonNull String testOK() {\n" + 
				"		return extract(i -> i, \"hallo\");\n" + 
				"	}\n" + 
				"	@NonNull String testERR() {\n" + 
				"		return extract(i -> null, \"hallo\"); // err\n" + 
				"	}\n" + 
				"}\n"
			},
			getCompilerOptions(),
			"----------\n" + 
			"1. ERROR in PolyNull.java (at line 12)\n" + 
			"	return extract(i -> null, \"hallo\"); // err\n" + 
			"	                    ^^^^\n" + 
			"Null type mismatch: required \'@NonNull String\' but the provided value is null\n" + 
			"----------\n");
	}

	// functional interface with nullness inferred from target type with explicit nullness
	public void testNullTypeInference2b() {
		runNegativeTestWithLibs(
			new String[] {
				"PolyNull.java",
				"import org.eclipse.jdt.annotation.*;\n" + 
				"\n" + 
				"interface Func<T>  {\n" + 
				"	T a(T i);\n" + 
				"}\n" + 
				"public class PolyNull {\n" + 
				"	@NonNull String extract(Func<@NonNull String> f, @NonNull String s) { return f.a(s); }\n" + 
				"	@NonNull String testOK() {\n" + 
				"		return extract(i -> i, \"hallo\");\n" + 
				"	}\n" + 
				"	@NonNull String testERR() {\n" + 
				"		return extract(i -> null, \"hallo\"); // err\n" + 
				"	}\n" +
				"}\n"
			},
			getCompilerOptions(),
			"----------\n" + 
			"1. ERROR in PolyNull.java (at line 12)\n" + 
			"	return extract(i -> null, \"hallo\"); // err\n" + 
			"	                    ^^^^\n" + 
			"Null type mismatch: required \'@NonNull String\' but the provided value is null\n" + 
			"----------\n");
	}

	// functional interface with unspecified nullness matched against lambda parameter with explicit type & nullness
	public void testNullTypeInference2c() {
		runNegativeTestWithLibs(
			new String[] {
				"PolyNull.java",
				"import org.eclipse.jdt.annotation.*;\n" + 
				"\n" + 
				"interface Func<T>  {\n" + 
				"	T a(T i);\n" + 
				"}\n" + 
				"public class PolyNull {\n" + 
				"	<X> X extract(Func<X> f, X s) { return f.a(s); }\n" + 
				"	@NonNull String testOK() {\n" + 
				"		return extract((@NonNull String i) -> i, \"hallo\");\n" + 
				"	}\n" + 
				"	@NonNull String testERR() {\n" + 
				"		return extract((@NonNull String i) -> null, \"hallo\"); // err\n" + 
				"	}\n" + 
				"}\n"
			},
			getCompilerOptions(),
			"----------\n" + 
			"1. ERROR in PolyNull.java (at line 12)\n" + 
			"	return extract((@NonNull String i) -> null, \"hallo\"); // err\n" + 
			"	                                      ^^^^\n" + 
			"Null type mismatch: required \'@NonNull String\' but the provided value is null\n" + 
			"----------\n");
	}

	// the only null annotation is on the target type, which propagates into the implicitly typed lambda argument
	public void testNullTypeInference2d() {
		runNegativeTestWithLibs(
			new String[] {
				"PolyNull.java",
				"import org.eclipse.jdt.annotation.*;\n" + 
				"\n" + 
				"interface Func<T>  {\n" + 
				"	T a(T i);\n" + 
				"}\n" + 
				"public class PolyNull {\n" + 
				"	<X> X extract(Func<X> f, X s) { return f.a(s); }\n" + 
				"	@NonNull String testOK() {\n" + 
				"		return extract(i -> i, \"hallo\");\n" + 
				"	}\n" + 
				"	@NonNull String testERR() {\n" + 
				"		return extract(i -> null, \"hallo\"); // err\n" + 
				"	}\n" + 
				"}\n"
			},
			getCompilerOptions(),
			"----------\n" + 
			"1. ERROR in PolyNull.java (at line 12)\n" + 
			"	return extract(i -> null, \"hallo\"); // err\n" + 
			"	                    ^^^^\n" + 
			"Null type mismatch: required \'@NonNull String\' but the provided value is null\n" + 
			"----------\n");
	}

	// demonstrate that null annotations from the functional interface win, resulting in successful inference but null-safety issues
	public void testNullTypeInference2e() {
		runNegativeTestWithLibs(
			new String[] {
				"PolyNull.java",
				"import org.eclipse.jdt.annotation.*;\n" + 
				"\n" + 
				"interface Func<T>  {\n" + 
				"	T a(T i);\n" + 
				"}\n" + 
				"public class PolyNull {\n" + 
				"	String extract(Func<@Nullable String> f, @Nullable String s) { return f.a(s); }\n" + 
				"	@NonNull String testWARN() {\n" + 
				"		return extract(i -> null, \"hallo\"); // OK to pass null\n" + 
				"	}\n" + 
				"}\n"
			},
			getCompilerOptions(),
			"----------\n" + 
			"1. WARNING in PolyNull.java (at line 9)\n" + 
			"	return extract(i -> null, \"hallo\"); // OK to pass null\n" + 
			"	       ^^^^^^^^^^^^^^^^^^^^^^^^^^^\n" + 
			"Null type safety (type annotations): The expression of type \'String\' needs unchecked conversion to conform to \'@NonNull String\'\n" + 
			"----------\n");
	}

	// demonstrate that null annotations from the functional interface win, resulting in successful inference but null-safety issues
	public void testNullTypeInference2f() {
		runNegativeTestWithLibs(
			new String[] {
				"PolyNull.java",
				"import org.eclipse.jdt.annotation.*;\n" + 
				"\n" + 
				"interface Func<T>  {\n" + 
				"	T a(T i);\n" + 
				"}\n" + 
				"public class PolyNull {\n" + 
				"	<X> X extract(Func<@Nullable X> f, @Nullable X s) { return f.a(s); }\n" + 
				"	@NonNull String testERR() {\n" + 
				"		return extract(i -> needNN(i), \"ola\");\n" + 
				"	}\n" +
				"	@NonNull String needNN(@NonNull String s) { return \"\"; }\n" + 
				"" + 
				"}\n"
			},
			getCompilerOptions(),
			"----------\n" + 
			"1. ERROR in PolyNull.java (at line 7)\n" + 
			"	<X> X extract(Func<@Nullable X> f, @Nullable X s) { return f.a(s); }\n" + 
			"	                                                           ^^^^^^\n" + 
			"Null type mismatch (type annotations): required \'X\' but this expression has type \'@Nullable X\', where 'X' is a free type variable\n" + 
			"----------\n" + 
			"2. ERROR in PolyNull.java (at line 9)\n" + 
			"	return extract(i -> needNN(i), \"ola\");\n" + 
			"	                           ^\n" + 
			"Null type mismatch (type annotations): required \'@NonNull String\' but this expression has type \'@Nullable String\'\n" + 
			"----------\n");
	}

	// seemingly conflicting annotations from type variable application and type variable substitution 
	// -> ignore @Nullable which overrides the type variable's nullness for this one location
	public void testNullTypeInference3() {
		Map compilerOptions = getCompilerOptions();
		compilerOptions.put(JavaCore.COMPILER_PB_NULL_UNCHECKED_CONVERSION, JavaCore.ERROR);
		runNegativeTestWithLibs(
			new String[] {
				"Generics.java",
				"import org.eclipse.jdt.annotation.*;\n" + 
				"\n" + 
				"public class Generics {\n" + 
				"	<X> X m(@Nullable X a) { return null; }\n" + 
				"	void test(@NonNull String in) {\n" + 
				"		@NonNull String s = m(in);\n" +  // inferred OK as 'm(@Nullable String) -> @NonNull String'
				"		System.out.println(s.toLowerCase());\n" + 
				"	}\n" + 
				"	public static void main(String[] args) {\n" + 
				"		new Generics().test(\"hallo\");\n" + 
				"	}\n" + 
				"}\n"
			},
			compilerOptions,
			"----------\n" + 
			"1. ERROR in Generics.java (at line 4)\n" + 
			"	<X> X m(@Nullable X a) { return null; }\n" + 
			"	                                ^^^^\n" + 
			"Null type mismatch (type annotations): \'null\' is not compatible to the free type variable 'X'\n" + 
			"----------\n");
	}

	// conflicting annotations from type variable application and type variable substitution -> exclude null annotations from inference
	public void testNullTypeInference3b() {
		runNegativeTestWithLibs(
			new String[] {
				"Generics.java",
				"import org.eclipse.jdt.annotation.*;\n" + 
				"\n" + 
				"public class Generics {\n" + 
				"	<X> @Nullable X m1(@Nullable X a) { return null; }\n" + 
				"	<X> @Nullable X m2(X a) { return null; }\n" + 
				"	void test(@NonNull String in) {\n" + 
				"		@NonNull String s1 = m1(in);\n" + 
				"		@NonNull String s2 = m2(in);\n" + 
				"	}\n" + 
				"	public static void main(String[] args) {\n" + 
				"		new Generics().test(\"hallo\");\n" + 
				"	}\n" + 
				"}\n"
			},
			getCompilerOptions(),
			"----------\n" + 
			"1. ERROR in Generics.java (at line 7)\n" + 
			"	@NonNull String s1 = m1(in);\n" + 
			"	                     ^^^^^^\n" + 
			"Null type mismatch (type annotations): required \'@NonNull String\' but this expression has type \'@Nullable String\'\n" + 
			"----------\n" + 
			"2. ERROR in Generics.java (at line 8)\n" + 
			"	@NonNull String s2 = m2(in);\n" + 
			"	                     ^^^^^^\n" + 
			"Null type mismatch (type annotations): required \'@NonNull String\' but this expression has type \'@Nullable String\'\n" + 
			"----------\n");
	}

	// conflicting annotations from type variable application and type variable substitution
	public void testNullTypeInference3c() { 
		runNegativeTestWithLibs(
			new String[] {
				"Generics.java",
				"import org.eclipse.jdt.annotation.*;\n" + 
				"import java.util.*;\n" + 
				"\n" + 
				"interface Function<I,O> { }\n" + 
				"abstract class MyFunc implements Function<@NonNull Object, @Nullable String> { }\n" + 
				"  \n" + 
				"public class Generics {\n" + 
				"  <@NonNull I,@Nullable O> \n" + 
				"  Collection<O> map1(Collection<I> in, Function<I, O> f) { return null; }\n" +
				"  <@Nullable I,@NonNull O> \n" + 
				"  Collection<O> map2(Collection<I> in, Function<I, O> f) { return null; }\n" +
				"	void test(@NonNull List<Object> inList, MyFunc f) {\n" +
				"		Collection<@Nullable String> result = map1(inList, f);\n" + 
				"		map2(inList, f);\n" + 
				"	}\n" +
				"}\n"
			},
			getCompilerOptions(),
			"----------\n" + 
			"1. WARNING in Generics.java (at line 13)\n" + 
			"	Collection<@Nullable String> result = map1(inList, f);\n" + 
			"	                                           ^^^^^^\n" + 
			"Null type safety (type annotations): The expression of type \'@NonNull List<Object>\' needs unchecked conversion to conform to \'Collection<@NonNull Object>\', corresponding supertype is 'Collection<Object>'\n" + 
			"----------\n" + 
			"2. WARNING in Generics.java (at line 14)\n" + 
			"	map2(inList, f);\n" + 
			"	     ^^^^^^\n" + 
			"Null type safety (type annotations): The expression of type \'@NonNull List<Object>\' needs unchecked conversion to conform to \'Collection<@Nullable Object>\', corresponding supertype is 'Collection<Object>'\n" + 
			"----------\n" + 
			"3. ERROR in Generics.java (at line 14)\n" + 
			"	map2(inList, f);\n" + 
			"	             ^\n" + 
			"Null type mismatch (type annotations): required \'Function<@Nullable Object,@NonNull String>\' but this expression has type \'MyFunc\', corresponding supertype is \'Function<@NonNull Object,@Nullable String>\'\n" + 
			"----------\n");
	}

	// missing return type should not cause NPE
	public void testBug415850_01() {
		runNegativeTestWithLibs(
			new String[] {
				"X.java",
				"import org.eclipse.jdt.annotation.*;\n" +
				"public class X {\n" +
				"	@NonNull foo() {}\n" +
				"}\n"
			},
			"----------\n" + 
			"1. ERROR in X.java (at line 3)\n" + 
			"	@NonNull foo() {}\n" + 
			"	         ^^^^^\n" + 
			"Return type for the method is missing\n" + 
			"----------\n");
	}
	
	// enum constant inside raw type: initialization must be recognized as conform to the implicitly @NonNull declaration 
	public void testBug415850_02(){
		runConformTestWithLibs(
			new String[] {
				"Callable.java",
				"interface Callable<T> {\n" +
				"	public enum Result {\n" +
				"		GOOD, BAD\n" +
				"	};\n" +
				"	public Result call(T arg);\n" +
				"}\n"
			},
			getCompilerOptions(),
			"");
	}

	// when mapping 1st parameter to method receiver, avoid AIOOBE in ReferenceExpression#resolveType(..)
	public void testBug415850_03() throws Exception {
		Map options = getCompilerOptions();
		options.put(JavaCore.COMPILER_PB_DEPRECATION, JavaCore.IGNORE);
		runConformTestWithLibs(
			new String[] {
				"X.java",
				"import java.lang.annotation.*;\n" +
				"import java.util.Date;\n" +
				"import static java.lang.annotation.ElementType.*; \n" +
				"@Target(TYPE_USE)\n" +
				"@interface Vernal {}\n" +
				"interface I {\n" +
				"	int f(Date d);\n" +
				"}\n" +
				"class X {\n" +
				"	static void monitorTemperature(Object myObject) {\n" +
				"		I i = @Vernal Date::getDay;\n" +
				"	}\n" +
				"}\n",
			},
			options,
			"");
	}

	// ensure annotation type has super types connected, to avoid NPE in ImplicitNullAnnotationVerifier.collectOverriddenMethods(..)
	public void testBug415850_04() throws Exception {
		runConformTestWithLibs(
			new String[] {
				"X.java",
				"public class X implements @B @C('i') J { }",
				"B.java",
				"import java.lang.annotation.Target;\n" + 
				"import static java.lang.annotation.ElementType.*;\n" + 
				"import java.lang.annotation.Retention;\n" + 
				"import static java.lang.annotation.RetentionPolicy.*;\n" + 
				"@Target(TYPE_USE)\n" + 
				"@Retention(CLASS)\n" + 
				"@interface B {\n" + 
				"	int value() default -1;\n" + 
				"}",
				"C.java",
				"import java.lang.annotation.Target;\n" + 
				"import static java.lang.annotation.ElementType.*;\n" + 
				"import java.lang.annotation.Retention;\n" + 
				"import static java.lang.annotation.RetentionPolicy.*;\n" + 
				"@Target(TYPE_USE)\n" + 
				"@Retention(RUNTIME)\n" + 
				"@interface C {\n" + 
				"	char value() default '-';\n" + 
				"}\n",
				"J.java",
				"interface J {}\n"
			},
			getCompilerOptions(),
			"");
	}

	// don't let type annotations on array dimensions spoil type compatibility
	public void testBug415850_05() {
		runNegativeTestWithLibs(
			new String[]{
				"X.java",
				"import java.lang.annotation.Target;\n" +
				"import static java.lang.annotation.ElementType.*;\n" +
				"public class X {\n" +
				"	public void foo() {\n" +
				"		int @Marker [][][] i = new @Marker int @Marker [2] @Marker [@Marker bar()] @Marker [];\n" +
				"	}\n" +
				"	public int bar() {\n" +
				"		return 2;\n" +
				"	}\n" +
				"}\n" +
				"@Target (java.lang.annotation.ElementType.TYPE_USE)\n" +
				"@interface Marker {}\n"
			},
			"----------\n" + 
			"1. ERROR in X.java (at line 5)\n" + 
			"	int @Marker [][][] i = new @Marker int @Marker [2] @Marker [@Marker bar()] @Marker [];\n" + 
			"	                                                            ^^^^^^^\n" + 
			"Syntax error, type annotations are illegal here\n" + 
			"----------\n"); 
	}

	// don't let type annotations on array dimensions spoil type compatibility
	// case without any error
	public void testBug415850_06() {
		runConformTestWithLibs(
			new String[]{
				"X.java",
				"import java.lang.annotation.Target;\n" +
				"public class X {\n" +
				"	public void foo() {\n" +
				"		int @Marker [][][] i = new @Marker int @Marker [2] @Marker [bar()] @Marker [];\n" +
				"	}\n" +
				"	public int bar() {\n" +
				"		return 2;\n" +
				"	}\n" +
				"}\n" +
				"@Target (java.lang.annotation.ElementType.TYPE_USE)\n" +
				"@interface Marker {}\n"
			},
			getCompilerOptions(),
			""); 
	}

	public void testBug416172() {
        runNegativeTestWithLibs(
            new String[] {
                "X.java",
                "import org.eclipse.jdt.annotation.NonNull;\n" + 
                "\n" + 
                "public class X {\n" + 
                "   class Y {}\n" + 
                "   X.@NonNull Y  foo(X.@NonNull Y xy) {\n" + 
                "       return new X().new Y();\n" + 
                "   }\n" + 
                "}\n" + 
                "\n" + 
                "class Z extends X {\n" +
                "   @Override\n" + 
                "   X.@NonNull Y  foo(X.Y xy) {\n" + 
                "       return null;\n" + 
                "   }\n" + 
                "}\n"
            },
            getCompilerOptions(),
            "----------\n" + 
    		"1. WARNING in X.java (at line 12)\n" + 
    		"	X.@NonNull Y  foo(X.Y xy) {\n" + 
    		"	                  ^^^\n" + 
    		"Missing non-null annotation: inherited method from X specifies this parameter as @NonNull\n" + 
    		"----------\n" + 
    		"2. ERROR in X.java (at line 13)\n" + 
    		"	return null;\n" + 
    		"	       ^^^^\n" + 
    		"Null type mismatch: required \'X.@NonNull Y\' but the provided value is null\n" + 
    		"----------\n");
    }
	
	// incompatible null constraints on parameters 
	public void testBug416174() {
		Map options = getCompilerOptions();
		options.put(JavaCore.COMPILER_PB_NONNULL_PARAMETER_ANNOTATION_DROPPED, JavaCore.IGNORE);
		runNegativeTestWithLibs(
			new String[] {
				"X.java",
				"import java.util.List;\n" + 
				"\n" + 
				"import org.eclipse.jdt.annotation.*;\n" + 
				"\n" + 
				"public class X {\n" + 
				"	void  foo1(List<X> lx) {}\n" +
				"	void  foo2(List<@NonNull X> lx) {}\n" +
				"	void  foo3(List<@Nullable X> lx) {}\n" +
				"	void  foo4(@NonNull List<@Nullable X> lx) {}\n" +
				"}\n" + 
				"\n" + 
				"class Z extends X {\n" + 
				"	@Override void foo1(List<@NonNull X> xy) {}\n" + 
				"	@Override void foo2(List<X> lx) {}\n" +
				"	@Override void foo3(List<X> lx) {}\n" +
				"	@Override void foo4(List<@Nullable X> lx) {}\n" + // omitting annotation at toplevel can be tolerated (via option)
				"}\n"
			},
			options,
			"----------\n" + 
			"1. ERROR in X.java (at line 13)\n" + 
			"	@Override void foo1(List<@NonNull X> xy) {}\n" + 
			"	                    ^^^^\n" + 
			"Illegal redefinition of parameter xy, inherited method from X declares this parameter as \'List<X>\' (mismatching null constraints)\n" + 
			"----------\n" + 
			"2. ERROR in X.java (at line 14)\n" + 
			"	@Override void foo2(List<X> lx) {}\n" + 
			"	                    ^^^^\n" + 
			"Illegal redefinition of parameter lx, inherited method from X declares this parameter as \'List<@NonNull X>\' (mismatching null constraints)\n" + 
			"----------\n" + 
			"3. ERROR in X.java (at line 15)\n" + 
			"	@Override void foo3(List<X> lx) {}\n" + 
			"	                    ^^^^\n" + 
			"Illegal redefinition of parameter lx, inherited method from X declares this parameter as \'List<@Nullable X>\' (mismatching null constraints)\n" + 
			"----------\n");
	}

	// incompatibility at return type, which should be shown here in the error message
	public void testBug416174b() {
		runNegativeTestWithLibs(
			new String[] {
				"X.java",
				"import java.util.*;\n" + 
				"\n" + 
				"import org.eclipse.jdt.annotation.*;\n" + 
				"\n" + 
				"public abstract class X {\n" + 
				"	List<X> foo1() {\n" + 
				"		return null;\n" + 
				"	}\n" + 
				"	List<@Nullable X> foo2() {\n" + 
				"		return null;\n" + 
				"	}\n" + 
				"	abstract @NonNull List<@NonNull X> foo3();\n" + 
				"	List<@Nullable X> foo4() {\n" + 
				"		return null;\n" + 
				"	}\n" + 
				"}\n" + 
				"\n" + 
				"abstract class Z extends X {\n" + 
				"	@Override\n" +
				"	List<@NonNull X> foo1() {\n" +
				"		return null;\n" + 
				"	}\n" + 
				"	@Override\n" +
				"	List<@NonNull X> foo2() {\n" +
				"		return null;\n" + 
				"	}\n" + 
				"	@Override\n" +
				"	@NonNull List<X> foo3() {\n" + 
				"		return new ArrayList<>();\n" + 
				"	}\n" + 
				"	@Override\n" +
				"	@NonNull List<@Nullable X> foo4() {\n" + // OK
				"		return new ArrayList<>();\n" + 
				"	}\n" + 
				"}\n"
			},
			getCompilerOptions(),
			"----------\n" + 
			"1. ERROR in X.java (at line 20)\n" + 
			"	List<@NonNull X> foo1() {\n" + 
			"	^^^^\n" + 
			"The return type is incompatible with \'List<X>\' returned from X.foo1() (mismatching null constraints)\n" + 
			"----------\n" + 
			"2. ERROR in X.java (at line 24)\n" + 
			"	List<@NonNull X> foo2() {\n" + 
			"	^^^^\n" + 
			"The return type is incompatible with \'List<@Nullable X>\' returned from X.foo2() (mismatching null constraints)\n" + 
			"----------\n" + 
			"3. ERROR in X.java (at line 28)\n" + 
			"	@NonNull List<X> foo3() {\n" + 
			"	         ^^^^\n" + 
			"The return type is incompatible with \'@NonNull List<@NonNull X>\' returned from X.foo3() (mismatching null constraints)\n" + 
			"----------\n");
	}

	public void testBug416175() {
		runNegativeTestWithLibs(
			new String[] {
				"X.java",
				"import java.util.ArrayList;\n" + 
				"import java.util.List;\n" + 
				"\n" + 
				"import org.eclipse.jdt.annotation.NonNull;\n" + 
				"\n" + 
				"public class X {\n" + 
				"	public static void main(String[] args) {\n" + 
				"		List<@NonNull ? extends @NonNull String> ls = new ArrayList<String>();\n" + 
				"		ls.add(null);\n" + 
				"		@NonNull String s = ls.get(0);\n" + 
				"	}\n" + 
				"}\n"
			},
			getCompilerOptions(),
			"----------\n" + 
			"1. WARNING in X.java (at line 8)\n" + 
			"	List<@NonNull ? extends @NonNull String> ls = new ArrayList<String>();\n" + 
			"	                                              ^^^^^^^^^^^^^^^^^^^^^^^\n" + 
			"Null type safety (type annotations): The expression of type \'ArrayList<String>\' needs unchecked conversion to conform to \'List<@NonNull ? extends @NonNull String>\', corresponding supertype is 'List<String>'\n" + 
			"----------\n" + 
			"2. ERROR in X.java (at line 9)\n" + 
			"	ls.add(null);\n" + 
			"	       ^^^^\n" + 
			"Null type mismatch: required \'@NonNull ? extends @NonNull String\' but the provided value is null\n" + 
			"----------\n");
	}

	// original test (was throwing stack overflow)
	public void testBug416176() {
		runConformTestWithLibs(
			new String[] {
				"X.java",
				"import org.eclipse.jdt.annotation.NonNull;\n" + 
				"\n" + 
				"public class X<@NonNull T> {\n" + 
				"	T foo(T t) {\n" + 
				"		return t;\n" + 
				"	}\n" +
				"}\n"
			},
			getCompilerOptions(),
			"");
	}

	// variant to challenge merging of annotation on type variable and its use
	public void testBug416176a() {
		runNegativeTestWithLibs(
			new String[] {
				"X.java",
				"import org.eclipse.jdt.annotation.NonNull;\n" + 
				"import org.eclipse.jdt.annotation.Nullable;\n" + 
				"\n" + 
				"public class X<@NonNull T> {\n" + 
				"	T foo(T t) {\n" + 
				"		return t;\n" + 
				"	}\n" +
				"	@NonNull T bar1(@NonNull T t) {\n" +
				"		return t;\n" +
				"	}\n" + 
				"	@NonNull T bar2(@Nullable T t) { // argument: no contradiction (1)\n" +
				"		return t; // mismatch (1)\n" +
				"	}\n" + 
				"	@Nullable T bar3(T t) { // return type: no contradiction (2)\n" +
				"		@Nullable T l = t; // local: no contradiction (3)\n" +
				"		return l;\n" +
				"	}\n" +
				"	class Inner {\n" +
				"		@Nullable T f; // field: no contradiction (4)\n" +
				"	}\n" + 
				"	T bar3() {\n" +
				"		return null; // mismatch (2)\n" +
				"	}\n" + 
				"}\n"
			},
			getCompilerOptions(),
			"----------\n" + 
			"1. ERROR in X.java (at line 12)\n" + 
			"	return t; // mismatch (1)\n" + 
			"	       ^\n" + 
			"Null type mismatch (type annotations): required \'@NonNull T\' but this expression has type \'@Nullable T\'\n" + 
			"----------\n" + 
			"2. ERROR in X.java (at line 22)\n" + 
			"	return null; // mismatch (2)\n" + 
			"	       ^^^^\n" + 
			"Null type mismatch: required \'@NonNull T\' but the provided value is null\n" + 
			"----------\n");
	}

	// variant to challenge duplicate methods, though with different parameter annotations
	public void testBug416176b() {
		runNegativeTestWithLibs(
			new String[] {
				"X.java",
				"import org.eclipse.jdt.annotation.NonNull;\n" + 
				"import org.eclipse.jdt.annotation.Nullable;\n" + 
				"\n" + 
				"public class X<T> {\n" + 
				"	@NonNull T bar(@NonNull T t) {\n" +
				"		return t;\n" +
				"	}\n" + 
				"	@NonNull T bar(@Nullable T t) {\n" +
				"		return t;\n" +
				"	}\n" + 
				"}\n"
			},
			getCompilerOptions(),
			"----------\n" + 
			"1. ERROR in X.java (at line 5)\n" + 
			"	@NonNull T bar(@NonNull T t) {\n" + 
			"	           ^^^^^^^^^^^^^^^^^\n" + 
			"Duplicate method bar(T) in type X<T>\n" + 
			"----------\n" + 
			"2. ERROR in X.java (at line 8)\n" + 
			"	@NonNull T bar(@Nullable T t) {\n" + 
			"	           ^^^^^^^^^^^^^^^^^^\n" + 
			"Duplicate method bar(T) in type X<T>\n" + 
			"----------\n");
	}

	public void testBug416180() {
		runConformTestWithLibs(
			new String[] {
				"X.java",
				"import org.eclipse.jdt.annotation.NonNull;\n" + 
				"\n" + 
				"public class X<T> {\n" + 
				"	T foo(T t) {\n" + 
				"		return t;\n" + 
				"	}\n" + 
				"	\n" + 
				"	public static void main(String[] args) {\n" + 
				"		X<String> x = new Y();\n" + 
				"	}\n" + 
				"} \n" + 
				"\n" + 
				"class Y extends X<@NonNull String> {\n" +
				"   @Override\n" + 
				"	@NonNull String foo(java.lang.@NonNull String t) {\n" + 
				"		return \"\";\n" + 
				"	};\n" + 
				"}\n"
			},
			getCompilerOptions(),
			"");
	}

	public void testBug416181() {
		runNegativeTestWithLibs(
			new String[] {
				"X.java",
				"import org.eclipse.jdt.annotation.NonNull;\n" + 
				"\n" + 
				"public class X<T> {\n" + 
				"	class Y {\n" + 
				"		\n" + 
				"	}\n" + 
				"	\n" + 
				"	X<String>.@NonNull Y y = null; // 1st error here.\n" + 
				"	\n" + 
				"	@NonNull Y y2 = null; // 2nd error here.\n" + 
				"}\n"
			},
			getCompilerOptions(),
			"----------\n" + 
			"1. ERROR in X.java (at line 8)\n" + 
			"	X<String>.@NonNull Y y = null; // 1st error here.\n" + 
			"	                         ^^^^\n" + 
			"Null type mismatch: required \'X<String>.@NonNull Y\' but the provided value is null\n" + 
			"----------\n" + 
			"2. ERROR in X.java (at line 10)\n" + 
			"	@NonNull Y y2 = null; // 2nd error here.\n" + 
			"	                ^^^^\n" + 
			"Null type mismatch: required \'X<T>.@NonNull Y\' but the provided value is null\n" + 
			"----------\n");
	}

	public void testBug416182() { 
		runNegativeTestWithLibs(
			new String[] {
				"X.java",
				"import org.eclipse.jdt.annotation.NonNull;\n" + 
				"import org.eclipse.jdt.annotation.Nullable;\n" + 
				"\n" + 
				"public class X<T> {\n" + 
				"	T foo(@NonNull T t) {\n" + 
				"		return t;\n" + 
				"	}\n" + 
				"	public static void main(String[] args) {\n" + 
				"		X<@Nullable String> xs = new X<String>();\n" + 
				"		xs.foo(null);\n" + 
				"	}\n" + 
				"	\n" +
				"	public void test(X<String> x) {\n" + 
				"		X<@Nullable String> xs = x;\n" + 
				"		xs.bar(null);\n" + 
				"	}\n" + 
				"	public void bar(T t) {}\n" + 
				"\n" + 
				"}\n"
			},
			getCompilerOptions(),
			"----------\n" + 
			"1. WARNING in X.java (at line 9)\n" + 
			"	X<@Nullable String> xs = new X<String>();\n" + 
			"	                         ^^^^^^^^^^^^^^^\n" + 
			"Null type safety (type annotations): The expression of type \'X<String>\' needs unchecked conversion to conform to \'X<@Nullable String>\'\n" + 
			"----------\n" + 
			"2. ERROR in X.java (at line 10)\n" + 
			"	xs.foo(null);\n" + 
			"	       ^^^^\n" + 
			"Null type mismatch: required \'@NonNull String\' but the provided value is null\n" + 
			"----------\n" + 
			"3. WARNING in X.java (at line 14)\n" + 
			"	X<@Nullable String> xs = x;\n" + 
			"	                         ^\n" + 
			"Null type safety (type annotations): The expression of type \'X<String>\' needs unchecked conversion to conform to \'X<@Nullable String>\'\n" + 
			"----------\n");
	}

	// introduce unrelated method lookup before the bogus one
	public void testBug416182a() { 
		runNegativeTestWithLibs(
			new String[] {
				"X.java",
				"import org.eclipse.jdt.annotation.NonNull;\n" + 
				"import org.eclipse.jdt.annotation.Nullable;\n" + 
				"\n" + 
				"public class X<T> {\n" +
				"	T foo(@NonNull T t) {\n" + 
				"		return t;\n" + 
				"	}\n" +
				"	void foo() {}\n" + 
				"	public static void main(String[] args) {\n" + 
				"		X<@Nullable String> xs = new X<String>();\n" +
				"		xs.foo();\n" + 
				"		xs.foo(null);\n" + 
				"	}\n" + 
				"	\n" +
				"	public void test(X<String> x) {\n" + 
				"		X<@Nullable String> xs = x;\n" + 
				"		xs.bar(null);\n" + 
				"	}\n" + 
				"	public void bar(T t) {}\n" + 
				"\n" + 
				"}\n"
			},
			getCompilerOptions(),
			"----------\n" + 
			"1. WARNING in X.java (at line 10)\n" + 
			"	X<@Nullable String> xs = new X<String>();\n" + 
			"	                         ^^^^^^^^^^^^^^^\n" + 
			"Null type safety (type annotations): The expression of type \'X<String>\' needs unchecked conversion to conform to \'X<@Nullable String>\'\n" + 
			"----------\n" + 
			"2. ERROR in X.java (at line 12)\n" + 
			"	xs.foo(null);\n" + 
			"	       ^^^^\n" + 
			"Null type mismatch: required \'@NonNull String\' but the provided value is null\n" + 
			"----------\n" + 
			"3. WARNING in X.java (at line 16)\n" + 
			"	X<@Nullable String> xs = x;\n" + 
			"	                         ^\n" + 
			"Null type safety (type annotations): The expression of type \'X<String>\' needs unchecked conversion to conform to \'X<@Nullable String>\'\n" + 
			"----------\n");
	}
	
	// avoid extra warning by use of diamond.
	public void testBug416182b() { 
		runNegativeTestWithLibs(
			new String[] {
				"X.java",
				"import org.eclipse.jdt.annotation.NonNull;\n" + 
				"import org.eclipse.jdt.annotation.Nullable;\n" + 
				"\n" + 
				"public class X<T> {\n" + 
				"	T foo(@NonNull T t) {\n" + 
				"		return t;\n" + 
				"	}\n" + 
				"	public static void main(String[] args) {\n" + 
				"		X<@Nullable String> xs = new X<>();\n" + 
				"		xs.foo(null);\n" + 
				"	}\n" + 
				"	\n" +
				"	public void test(X<String> x) {\n" + 
				"		X<@Nullable String> xs = x;\n" + 
				"		xs.bar(null);\n" + 
				"	}\n" + 
				"	public void bar(T t) {}\n" + 
				"\n" + 
				"}\n"
			},
			getCompilerOptions(),
			"----------\n" + 
			"1. ERROR in X.java (at line 10)\n" + 
			"	xs.foo(null);\n" + 
			"	       ^^^^\n" + 
			"Null type mismatch: required \'@NonNull String\' but the provided value is null\n" + 
			"----------\n" + 
			"2. WARNING in X.java (at line 14)\n" + 
			"	X<@Nullable String> xs = x;\n" + 
			"	                         ^\n" + 
			"Null type safety (type annotations): The expression of type \'X<String>\' needs unchecked conversion to conform to \'X<@Nullable String>\'\n" + 
			"----------\n");
	}

	public void testBug416183() {
		runConformTestWithLibs(
			new String[] {
				"X.java",
				"import org.eclipse.jdt.annotation.NonNull;\n" + 
				"\n" + 
				"public class X<T> {\n" + 
				"	T foo(@NonNull T t) {\n" + 
				"		return t;\n" + 
				"	}\n" + 
				"	public static void main(String[] args) {\n" + 
				"		X<String> xs = new X<String>();\n" + 
				"		xs.foo(\"\");\n" + 
				"	}\n" + 
				"	\n" + 
				"}\n"
			},
			getCompilerOptions(),
			"");
	}
	// See https://bugs.eclipse.org/bugs/show_bug.cgi?id=417113#c25, point 4.
	public void testSubstitution() { 
		runNegativeTestWithLibs(
			new String[] {
				"X.java",
				"import org.eclipse.jdt.annotation.NonNull;\n" + 
				"import java.util.List;\n" +
				"import java.util.ArrayList;\n" +
				"public class X<T> {\n" +
				"	T foo(@NonNull List<@NonNull T> l) {\n" +
				"		return l.get(0);\n" +
				"	}	\n" +
				"	public static void main(String[] args) {\n" +
				"		X<String> s = new X<>();\n" +
				"		s.foo(new ArrayList<String>()); // (1)\n" +
				"		s.foo(null); // (2)\n" +
				"	}\n" +
				"}\n"

			},
			getCompilerOptions(),
			"----------\n" + 
			"1. WARNING in X.java (at line 10)\n" + 
			"	s.foo(new ArrayList<String>()); // (1)\n" + 
			"	      ^^^^^^^^^^^^^^^^^^^^^^^\n" + 
			"Null type safety (type annotations): The expression of type \'ArrayList<String>\' needs unchecked conversion to conform to \'@NonNull List<@NonNull String>\', corresponding supertype is 'List<String>'\n" + 
			"----------\n" + 
			"2. ERROR in X.java (at line 11)\n" + 
			"	s.foo(null); // (2)\n" + 
			"	      ^^^^\n" + 
			"Null type mismatch: required \'@NonNull List<@NonNull String>\' but the provided value is null\n" + 
			"----------\n");
	}
	// See https://bugs.eclipse.org/bugs/show_bug.cgi?id=417113#c25, point 4.
	public void testSubstitution2() { 
		runNegativeTestWithLibs(
			new String[] {
				"X.java",
				"import org.eclipse.jdt.annotation.NonNull;\n" + 
				"import org.eclipse.jdt.annotation.Nullable;\n" + 
				"public class X<T> {\n" +
				"	T foo(@NonNull T @NonNull [] l) {\n" +
				"		return l[0];\n" +
				"	}	\n" +
				"	public static void main(String[] args) {\n" +
				"		X<String> s = new X<>();\n" +
				"       s.foo(new String [] { null });\n" +
				"       s.foo(new String @Nullable [] { null });\n" +
				"       s.foo(new String @NonNull [] { null });\n" +
				"       s.foo(new @Nullable String @NonNull [] { null });\n" +
				"       s.foo(new @NonNull String @NonNull [] { \"\" });\n" +
				"		s.foo(null); // (2)\n" +
				"	}\n" +
				"}\n"

			},
			getCompilerOptions(),
			"----------\n" + 
			"1. WARNING in X.java (at line 9)\n" + 
			"	s.foo(new String [] { null });\n" + 
			"	      ^^^^^^^^^^^^^^^^^^^^^^\n" + 
			"Null type safety (type annotations): The expression of type \'String[]\' needs unchecked conversion to conform to \'@NonNull String @NonNull[]\'\n" + 
			"----------\n" + 
			"2. WARNING in X.java (at line 10)\n" + 
			"	s.foo(new String @Nullable [] { null });\n" + 
			"	      ^^^^^^^^^^^^^^^^^^^^^^^^^^^^^^^^\n" + 
			"Null type safety (type annotations): The expression of type \'String @Nullable[]\' needs unchecked conversion to conform to \'@NonNull String @NonNull[]\'\n" + 
			"----------\n" + 
			"3. WARNING in X.java (at line 11)\n" + 
			"	s.foo(new String @NonNull [] { null });\n" + 
			"	      ^^^^^^^^^^^^^^^^^^^^^^^^^^^^^^^\n" + 
			"Null type safety (type annotations): The expression of type \'String @NonNull[]\' needs unchecked conversion to conform to \'@NonNull String @NonNull[]\'\n" + 
			"----------\n" + 
			"4. ERROR in X.java (at line 12)\n" + 
			"	s.foo(new @Nullable String @NonNull [] { null });\n" + 
			"	      ^^^^^^^^^^^^^^^^^^^^^^^^^^^^^^^^^^^^^^^^^\n" + 
			"Null type mismatch (type annotations): required \'@NonNull String @NonNull[]\' but this expression has type \'@Nullable String @NonNull[]\'\n" + 
			"----------\n" + 
			"5. ERROR in X.java (at line 14)\n" + 
			"	s.foo(null); // (2)\n" + 
			"	      ^^^^\n" + 
			"Null type mismatch: required \'@NonNull String @NonNull[]\' but the provided value is null\n" + 
			"----------\n");
	}
	// See https://bugs.eclipse.org/bugs/show_bug.cgi?id=417113#c25, point 4.
	public void testSubstitution3() { 
		runNegativeTestWithLibs(
			new String[] {
				"X.java",
				"import org.eclipse.jdt.annotation.NonNull;\n" + 
				"public class X<T> {\n" +
				"	T foo(@NonNull T l) {\n" +
				"		return l;\n" +
				"	}	\n" +
				"	public static void main(String[] args) {\n" +
				"		X<String> s = new X<>();\n" +
				"       s.foo(null);\n" +
				"	}\n" +
				"}\n"

			},
			getCompilerOptions(),
			"----------\n" + 
			"1. ERROR in X.java (at line 8)\n" + 
			"	s.foo(null);\n" + 
			"	      ^^^^\n" + 
			"Null type mismatch: required \'@NonNull String\' but the provided value is null\n" + 
			"----------\n");
	}
	// See https://bugs.eclipse.org/bugs/show_bug.cgi?id=417113#c25, point 4.
	public void testSubstitution4() { 
		runNegativeTestWithLibs(
			new String[] {
				"X.java",
				"import java.lang.annotation.ElementType;\n" +
				"import java.lang.annotation.Target;\n" +
				"import org.eclipse.jdt.annotation.NonNull;\n" +
				"@Target(ElementType.TYPE_USE)\n" +
				"@interface TypeAnnotation {\n" +
				"}\n" +
				"public class X<T> {\n" +
				"    class Y {}\n" +
				"    void foo(@TypeAnnotation X<T>.@NonNull Y l) {\n" +
				"    }	\n" +
				"    public static void main(String[] args) {\n" +
				"        X<String> s = new X<>();\n" +
				"        s.foo(null);\n" +
				"    }\n" +
				"}\n"
			},
			getCompilerOptions(),
			"----------\n" + 
			"1. ERROR in X.java (at line 13)\n" + 
			"	s.foo(null);\n" + 
			"	      ^^^^\n" + 
			"Null type mismatch: required \'X<String>.@NonNull Y\' but the provided value is null\n" + 
			"----------\n");
	}
	// See https://bugs.eclipse.org/bugs/show_bug.cgi?id=417113#c25, point 4.
	public void testSubstitution5() { 
		runNegativeTestWithLibs(
			new String[] {
				"X.java",
				"import org.eclipse.jdt.annotation.NonNull;\n" +
				"public class X<T> {\n" +
				"    void foo(@NonNull X<@NonNull ? extends T> p) {\n" +
				"    }	\n" +
				"    public static void main(String[] args) {\n" +
				"        X<String> s = new X<>();\n" +
				"        X<@NonNull String> s2 = new X<@NonNull String>();\n" +
				"        s.foo(s);\n" +
				"        s.foo(s2);\n" +
				"    }\n" +
				"}\n"
			},
			getCompilerOptions(),
			"----------\n" + 
			"1. WARNING in X.java (at line 8)\n" + 
			"	s.foo(s);\n" + 
			"	      ^\n" + 
			"Null type safety (type annotations): The expression of type \'X<String>\' needs unchecked conversion to conform to \'@NonNull X<@NonNull ? extends String>\'\n" + 
			"----------\n");
	}
	
	// https://bugs.eclipse.org/417758 - [1.8][null] Null safety compromise during array creation.
	// original test case
	public void testArray1() {
		runNegativeTestWithLibs(
			new String[] {
				"X.java",
				"import org.eclipse.jdt.annotation.NonNull;\n" + 
				"\n" + 
				"public class X<T> {\n" + 
				"   \n" + 
				"	public static void main(String[] args) {\n" + 
				"		@NonNull String @NonNull [] s = new @NonNull String [] { null };\n" + 
				"		if (s != null && s[0] != null) {\n" + 
				"			System.out.println(\"Not null\");\n" + 
				"		}\n" + 
				"		System.out.println(\"Length = \" + s[0].length());\n" + 
				"	}\n" + 
				"}"
			},
			getCompilerOptions(),
			"----------\n" + 
			"1. ERROR in X.java (at line 6)\n" + 
			"	@NonNull String @NonNull [] s = new @NonNull String [] { null };\n" + 
			"	                                                         ^^^^\n" + 
			"Null type mismatch: required \'@NonNull String\' but the provided value is null\n" + 
			"----------\n" + 
			"2. ERROR in X.java (at line 7)\n" + 
			"	if (s != null && s[0] != null) {\n" + 
			"	    ^\n" + 
			"Redundant null check: comparing \'@NonNull String @NonNull[]\' against null\n" + 
			"----------\n" + 
			"3. ERROR in X.java (at line 7)\n" + 
			"	if (s != null && s[0] != null) {\n" + 
			"	                 ^^^^\n" + 
			"Redundant null check: comparing \'@NonNull String\' against null\n" + 
			"----------\n");
	}
	
	// https://bugs.eclipse.org/417758 - [1.8][null] Null safety compromise during array creation.
	// two-dim array with annotations on dimensions
	public void testArray2() {
		runNegativeTestWithLibs(
			new String[] {
				"X.java",
				"import org.eclipse.jdt.annotation.NonNull;\n" + 
				"\n" + 
				"public class X<T> {\n" + 
				"   \n" + 
				"	public static void main(String[] args) {\n" + 
				"		@NonNull String @NonNull [][] s1 = new @NonNull String @NonNull [][] { null, { null} }; // problem at inner null\n" + 
				"		@NonNull String @NonNull [][] s2 = new @NonNull String [] @NonNull [] { null, { null} }; // problem at both nulls\n" + 
				"	}\n" + 
				"}"
			},
			getCompilerOptions(),
			"----------\n" + 
			"1. ERROR in X.java (at line 6)\n" + 
			"	@NonNull String @NonNull [][] s1 = new @NonNull String @NonNull [][] { null, { null} }; // problem at inner null\n" + 
			"	                                                                               ^^^^\n" + 
			"Null type mismatch: required \'@NonNull String\' but the provided value is null\n" + 
			"----------\n" + 
			"2. ERROR in X.java (at line 7)\n" + 
			"	@NonNull String @NonNull [][] s2 = new @NonNull String [] @NonNull [] { null, { null} }; // problem at both nulls\n" + 
			"	                                                                        ^^^^\n" + 
			"Null type mismatch: required \'@NonNull String @NonNull[]\' but the provided value is null\n" + 
			"----------\n" + 
			"3. ERROR in X.java (at line 7)\n" + 
			"	@NonNull String @NonNull [][] s2 = new @NonNull String [] @NonNull [] { null, { null} }; // problem at both nulls\n" + 
			"	                                                                                ^^^^\n" + 
			"Null type mismatch: required \'@NonNull String\' but the provided value is null\n" + 
			"----------\n");
	}

	// https://bugs.eclipse.org/417758 - [1.8][null] Null safety compromise during array creation.
	// three-dim array with annotations on dimensions, also assignment has a problem
	public void testArray3() {
		runNegativeTestWithLibs(
			new String[] {
				"X.java",
				"import org.eclipse.jdt.annotation.NonNull;\n" + 
				"\n" + 
				"public class X<T> {\n" + 
				"   \n" + 
				"	public static void main(String[] args) {\n" + 
				"		@NonNull String [][] @NonNull [] s = new @NonNull String []@NonNull [][] { null, { {null}, null/*ok*/ } };\n" + 
				"	}\n" + 
				"}"
			},
			getCompilerOptions(),
			"----------\n" + 
			"1. WARNING in X.java (at line 6)\n" + 
			"	@NonNull String [][] @NonNull [] s = new @NonNull String []@NonNull [][] { null, { {null}, null/*ok*/ } };\n" + 
			"	                                     ^^^^^^^^^^^^^^^^^^^^^^^^^^^^^^^^^^^^^^^^^^^^^^^^^^^^^^^^^^^^^^^^^^^^\n" + 
			"Null type safety (type annotations): The expression of type \'@NonNull String [] @NonNull[] []\' needs unchecked conversion to conform to \'@NonNull String [] [] @NonNull[]\'\n" + 
			"----------\n" + 
			"2. ERROR in X.java (at line 6)\n" + 
			"	@NonNull String [][] @NonNull [] s = new @NonNull String []@NonNull [][] { null, { {null}, null/*ok*/ } };\n" + 
			"	                                                                           ^^^^\n" + 
			"Null type mismatch: required \'@NonNull String @NonNull[] []\' but the provided value is null\n" + 
			"----------\n" + 
			"3. ERROR in X.java (at line 6)\n" + 
			"	@NonNull String [][] @NonNull [] s = new @NonNull String []@NonNull [][] { null, { {null}, null/*ok*/ } };\n" + 
			"	                                                                                    ^^^^\n" + 
			"Null type mismatch: required \'@NonNull String\' but the provided value is null\n" + 
			"----------\n");
	}

	public void testBug417759() {
		runNegativeTestWithLibs(
			new String[] {
				"X.java",
				"import org.eclipse.jdt.annotation.*;\n" + 
				"\n" + 
				"public class X<T> {\n" + 
				"	void foo(@NonNull X<@NonNull ?> l) { \n" + 
				"	}	\n" + 
				"	public static void main(String[] args) {\n" + 
				"		@NonNull X<String> s = new X<>();\n" + 
				"       s.foo(s);  // String vs. @NonNull ?\n" +
				"       @NonNull X<@Nullable String> s2 = new X<>();\n" +
				"		s.foo(s2); // @Nullable String vs. @NonNull ?\n" +
				"       @NonNull X<@NonNull String> s3 = new X<>();\n" +
				"		s.foo(s3); // good\n" +
				"	}\n" + 
				"}"
			}, 
			getCompilerOptions(), 
			"----------\n" + 
			"1. WARNING in X.java (at line 8)\n" + 
			"	s.foo(s);  // String vs. @NonNull ?\n" + 
			"	      ^\n" + 
			"Null type safety (type annotations): The expression of type \'@NonNull X<String>\' needs unchecked conversion to conform to \'@NonNull X<@NonNull ?>\'\n" + 
			"----------\n" + 
			"2. ERROR in X.java (at line 10)\n" + 
			"	s.foo(s2); // @Nullable String vs. @NonNull ?\n" + 
			"	      ^^\n" + 
			"Null type mismatch (type annotations): required \'@NonNull X<@NonNull ?>\' but this expression has type \'@NonNull X<@Nullable String>\'\n" + 
			"----------\n");		
	}
	public void testTypeVariable1() {
		runNegativeTestWithLibs(
			new String[] {
				"X.java",
				"import java.lang.annotation.ElementType;\n" +
				"import java.lang.annotation.Target;\n" +
				"import org.eclipse.jdt.annotation.NonNull;\n" +
				"@Target(ElementType.TYPE_USE)\n" +
				"@interface Junk {\n" +
				"}\n" +
				"public class X<@NonNull T> {\n" +
				"	T t = null;\n" +
				"	@Junk T t2 = null;\n" +
				"}\n"
			}, 
			getCompilerOptions(), 
			"----------\n" + 
			"1. ERROR in X.java (at line 8)\n" + 
			"	T t = null;\n" + 
			"	      ^^^^\n" + 
			"Null type mismatch: required \'@NonNull T\' but the provided value is null\n" + 
			"----------\n" + 
			"2. ERROR in X.java (at line 9)\n" + 
			"	@Junk T t2 = null;\n" + 
			"	             ^^^^\n" + 
			"Null type mismatch: required \'@NonNull T\' but the provided value is null\n" + 
			"----------\n");		
	}
	// free type variable does not ensure @NonNull, but cannot accept null either, unbounded type variable
	public void testTypeVariable2() {
		runNegativeTestWithLibs(
			new String[] {
				"X.java",
				"import org.eclipse.jdt.annotation.*;\n" +
				"public class X<T> {\n" +
				"	void consumeAny(T t) {\n" +
				"		consume(t); // error, t can be null\n" +
				"		consumeObject(t); // error, t can be null\n" +
				"	}\n" +
				"	void consumeNullable(@Nullable T t) {\n" +
				"		consume(t); // error, both sides explicit, mismatch\n" +
				"		consumeObject(t); // error, both sides explicit, mismatch\n" +
				"	}\n" +
				"	void consume(@NonNull T t) {}\n" +
				"	void consumeObject(@NonNull Object o) {}\n" +
				"	T produce() {\n" +
				"		return null; // error, T may not accept null\n" +
				"	}\n" +
				"	T produceFromNullable(@Nullable T t) {\n" +
				"		return t; // error, T may not accept nullable\n" +
				"	}\n" +
				"}\n"
			},
			getCompilerOptions(),
			"----------\n" + 
			"1. WARNING in X.java (at line 4)\n" + 
			"	consume(t); // error, t can be null\n" + 
			"	        ^\n" + 
			"Null type safety (type annotations): The expression of type \'T\' needs unchecked conversion to conform to \'@NonNull T\'\n" + 
			"----------\n" + 
			"2. WARNING in X.java (at line 5)\n" + 
			"	consumeObject(t); // error, t can be null\n" + 
			"	              ^\n" + 
			"Null type safety (type annotations): The expression of type \'T\' needs unchecked conversion to conform to \'@NonNull Object\'\n" + 
			"----------\n" + 
			"3. ERROR in X.java (at line 8)\n" + 
			"	consume(t); // error, both sides explicit, mismatch\n" + 
			"	        ^\n" + 
			"Null type mismatch (type annotations): required \'@NonNull T\' but this expression has type \'@Nullable T\'\n" + 
			"----------\n" + 
			"4. ERROR in X.java (at line 9)\n" + 
			"	consumeObject(t); // error, both sides explicit, mismatch\n" + 
			"	              ^\n" + 
			"Null type mismatch (type annotations): required \'@NonNull Object\' but this expression has type \'@Nullable T\'\n" + 
			"----------\n" + 
			"5. ERROR in X.java (at line 14)\n" + 
			"	return null; // error, T may not accept null\n" + 
			"	       ^^^^\n" + 
			"Null type mismatch (type annotations): \'null\' is not compatible to the free type variable 'T'\n" + 
			"----------\n" + 
			"6. ERROR in X.java (at line 17)\n" + 
			"	return t; // error, T may not accept nullable\n" + 
			"	       ^\n" + 
			"Null type mismatch (type annotations): required \'T\' but this expression has type \'@Nullable T\', where \'T\' is a free type variable\n" + 
			"----------\n");
	}
	// free type variable does not ensure @NonNull, but cannot accept null either, type variable with upper bound
	public void testTypeVariable3() {
		runNegativeTestWithLibs(
			new String[] {
				"X.java",
				"import org.eclipse.jdt.annotation.*;\n" +
				"public class X<T extends Number> {\n" +
				"	void consumeAny(T t) {\n" +
				"		consume(t); // error, t can be null\n" +
				"		consumeObject(t); // error, t can be null\n" +
				"	}\n" +
				"	void consumeNullable(@Nullable T t) {\n" +
				"		consume(t); // error, both sides explicit, mismatch\n" +
				"		consumeObject(t); // error, both sides explicit, mismatch\n" +
				"	}\n" +
				"	void consume(@NonNull T t) {}\n" +
				"	void consumeObject(@NonNull Object o) {}\n" +
				"	T produce() {\n" +
				"		return null; // error, T may not accept null\n" +
				"	}\n" +
				"	T produceFromNullable(@Nullable T t) {\n" +
				"		return t; // error, T may not accept nullable\n" +
				"	}\n" +
				"}\n"
			},
			getCompilerOptions(),
			"----------\n" + 
			"1. WARNING in X.java (at line 4)\n" + 
			"	consume(t); // error, t can be null\n" + 
			"	        ^\n" + 
			"Null type safety (type annotations): The expression of type \'T extends Number\' needs unchecked conversion to conform to \'@NonNull T extends Number\'\n" + 
			"----------\n" + 
			"2. WARNING in X.java (at line 5)\n" + 
			"	consumeObject(t); // error, t can be null\n" + 
			"	              ^\n" + 
			"Null type safety (type annotations): The expression of type \'T extends Number\' needs unchecked conversion to conform to \'@NonNull Object\'\n" + 
			"----------\n" + 
			"3. ERROR in X.java (at line 8)\n" + 
			"	consume(t); // error, both sides explicit, mismatch\n" + 
			"	        ^\n" + 
			"Null type mismatch (type annotations): required \'@NonNull T extends Number\' but this expression has type \'@Nullable T extends Number\'\n" + 
			"----------\n" + 
			"4. ERROR in X.java (at line 9)\n" + 
			"	consumeObject(t); // error, both sides explicit, mismatch\n" + 
			"	              ^\n" + 
			"Null type mismatch (type annotations): required \'@NonNull Object\' but this expression has type \'@Nullable T extends Number\'\n" + 
			"----------\n" + 
			"5. ERROR in X.java (at line 14)\n" + 
			"	return null; // error, T may not accept null\n" + 
			"	       ^^^^\n" + 
			"Null type mismatch (type annotations): \'null\' is not compatible to the free type variable \'T\'\n" + 
			"----------\n" + 
			"6. ERROR in X.java (at line 17)\n" + 
			"	return t; // error, T may not accept nullable\n" + 
			"	       ^\n" + 
			"Null type mismatch (type annotations): required \'T\' but this expression has type \'@Nullable T extends Number\', where \'T\' is a free type variable\n" + 
			"----------\n");
	}
	// free type variable is compatible to itself even with different not null-related type annotations
	public void testTypeVariable4() {
		runNegativeTestWithLibs(
			new String[] {
				"X.java",
				"import java.lang.annotation.*;\n" +
				"import org.eclipse.jdt.annotation.*;\n" +
				"@Target(ElementType.TYPE_USE) @interface TypeMarker {}\n" +
				"public class X<T> {\n" +
				"	T passThrough1(@TypeMarker T t) {\n" +
				"		return t; // OK\n" +
				"	}\n" +
				"	@TypeMarker T passThrough2(T t) {\n" +
				"		return t; // OK\n" +
				"	}\n" +
				"	@TypeMarker T passThrough3(@Nullable @TypeMarker T t) {\n" +
				"		return t; // Not OK\n" +
				"	}\n" +
				"}\n"
			},
			getCompilerOptions(),
			"----------\n" + 
			"1. ERROR in X.java (at line 12)\n" + 
			"	return t; // Not OK\n" + 
			"	       ^\n" + 
			"Null type mismatch (type annotations): required \'T\' but this expression has type \'@Nullable T\', where 'T' is a free type variable\n" + 
			"----------\n");
	}
	// https://bugs.eclipse.org/433906
	public void testTypeVariable5() {
		runConformTestWithLibs(
			new String[] {
				"ExFunction.java",
				"@FunctionalInterface\n" + 
				"public interface ExFunction<T, R, E extends Exception> {\n" + 
				"	R apply(T t1) throws E;\n" + 
				"\n" + 
				"	default <V>  ExFunction<V, R, E> compose(ExFunction<? super V, ? extends T, E> before) {\n" + 
				"		java.util.Objects.requireNonNull(before);\n" + 
				"		//warning on before.apply(v):\n" + 
				"		//Null type safety (type annotations): The expression of type 'capture#of ? extends T' needs unchecked conversion to conform to 'T'\n" + 
				"		return (V v) -> apply(before.apply(v));\n" + 
				"	}\n" + 
				"}\n"
			},
			getCompilerOptions(),
			"");
	}
	public void testSE7AnnotationCopy() { // we were dropping annotations here, but null analysis worked already since the tagbits were not "dropped", just the same capturing in a test
		runNegativeTestWithLibs(
			new String[] {
				"X.java",
				"import java.lang.annotation.ElementType;\n" +
				"import java.lang.annotation.Target;\n" +
				"import org.eclipse.jdt.annotation.NonNull;\n" +
				"@Target(ElementType.TYPE_USE)\n" +
				"@interface T {\n" +
				"}\n" +
				"public class X {\n" +
				"	class Y {}\n" +
				"	void foo(@T X.@NonNull Y p) {\n" +
				"		foo(null);\n" +
				"	}\n" +
				"}\n"
			}, 
			getCompilerOptions(), 
			"----------\n" + 
			"1. ERROR in X.java (at line 10)\n" + 
			"	foo(null);\n" + 
			"	    ^^^^\n" + 
			"Null type mismatch: required \'X.@NonNull Y\' but the provided value is null\n" + 
			"----------\n");		
	}
	public void testWildcardCapture() {
		runNegativeTestWithLibs(
			new String[] {
				"X.java",
				"import java.lang.annotation.ElementType;\n" +
				"import java.lang.annotation.Target;\n" +
				"import java.util.ArrayList;\n" +
				"import java.util.List;\n" +
				"import org.eclipse.jdt.annotation.NonNull;\n" +
				"\n" +
				"@Target(ElementType.TYPE_USE)\n" +
				"@interface T {\n" +
				"}\n" +
				"\n" +
				"public class X {\n" +
				"	public static void main(String[] args) {\n" +
				"       List<X> ax = new ArrayList<X>();\n" +
				"       ax.add(new X());\n" +
				"		List<? extends X> lx = ax;\n" +
				"		getAdd(lx);\n" +
				"	}\n" +
				"	static <@NonNull P>  void getAdd(List<P> lt) {\n" +
				"		lt.add(lt.get(0));\n" +
				"	}\n" +
				"}\n"
			}, 
			getCompilerOptions(), 
			"----------\n" + 
			"1. WARNING in X.java (at line 16)\n" + 
			"	getAdd(lx);\n" + 
			"	       ^^\n" + 
			"Null type safety (type annotations): The expression of type \'List<capture#of ? extends X>\' needs unchecked conversion to conform to \'List<@NonNull capture#of ? extends X>\'\n" + 
			"----------\n");		
	}
	public void testWildcardCapture2() {
		runNegativeTestWithLibs(
			new String[] {
				"X.java",
				"import java.lang.annotation.ElementType;\n" +
				"import java.lang.annotation.Target;\n" +
				"import java.util.ArrayList;\n" +
				"import java.util.List;\n" +
				"import org.eclipse.jdt.annotation.NonNull;\n" +
				"\n" +
				"@Target(ElementType.TYPE_USE)\n" +
				"@interface T {\n" +
				"}\n" +
				"\n" +
				"public class X {\n" +
				"	public static void main(String[] args) {\n" +
				"       List<@NonNull X> ax = new ArrayList<@NonNull X>();\n" +
				"       ax.add(new X());\n" +
				"		List<@NonNull ? extends X> lx = ax;\n" +
				"		getAdd(lx);\n" +
				"	}\n" +
				"	static <@NonNull P>  void getAdd(List<P> lt) {\n" +
				"		lt.add(lt.get(0));\n" +
				"	}\n" +
				"}\n"
			}, 
			getCompilerOptions(), 
			"");		
	}
	public void testWildcardCapture3() {
		runNegativeTestWithLibs(
			new String[] {
				"X.java",
				"import java.lang.annotation.ElementType;\n" +
				"import java.lang.annotation.Target;\n" +
				"import java.util.ArrayList;\n" +
				"import java.util.List;\n" +
				"import org.eclipse.jdt.annotation.NonNull;\n" +
				"import org.eclipse.jdt.annotation.Nullable;\n" +
				"\n" +
				"@Target(ElementType.TYPE_USE)\n" +
				"@interface T {\n" +
				"}\n" +
				"\n" +
				"public class X {\n" +
				"	public static void main(String[] args) {\n" +
				"       List<@Nullable X> ax = new ArrayList<@Nullable X>();\n" +
				"       ax.add(new X());\n" +
				"		List<@Nullable ? extends X> lx = ax;\n" +
				"		getAdd(lx);\n" +
				"	}\n" +
				"	static <@NonNull P>  void getAdd(List<P> lt) {\n" +
				"		lt.add(lt.get(0));\n" +
				"	}\n" +
				"}\n"
			}, 
			getCompilerOptions(), 
			"----------\n" + 
			"1. ERROR in X.java (at line 17)\n" + 
			"	getAdd(lx);\n" + 
			"	       ^^\n" + 
			"Null type mismatch (type annotations): required \'List<@NonNull capture#of ? extends X>\' but this expression has type \'List<@Nullable capture#of ? extends X>\'\n" + 
			"----------\n");		
	}
	public void testLocalArrays() {
		runNegativeTestWithLibs(
			new String[] {
				"X.java",
				"import java.lang.annotation.ElementType;\n" +
				"import java.lang.annotation.Target;\n" +
				"import org.eclipse.jdt.annotation.NonNull;\n" +
				"import org.eclipse.jdt.annotation.Nullable;\n" +
				"\n" +
				"@Target(ElementType.TYPE_USE)\n" +
				"@interface T {\n" +
				"}\n" +
				"\n" +
				"public class X {\n" +
				"	public static void main(String[] args) {\n" +
				"       class L {};\n" +
				"       L @NonNull [] @Nullable [] la = new L[5][];\n" +
				"       L @Nullable [] @NonNull [] la2 = new L[3][];\n" +
				"       la = la2;\n" +
				"   }\n" +
				"}\n"
			}, 
			getCompilerOptions(), 
			"----------\n" + 
			"1. WARNING in X.java (at line 13)\n" + 
			"	L @NonNull [] @Nullable [] la = new L[5][];\n" + 
			"	                                ^^^^^^^^^^\n" + 
			"Null type safety (type annotations): The expression of type \'L[][]\' needs unchecked conversion to conform to \'L @NonNull[] @Nullable[]\'\n" + 
			"----------\n" + 
			"2. WARNING in X.java (at line 14)\n" + 
			"	L @Nullable [] @NonNull [] la2 = new L[3][];\n" + 
			"	                                 ^^^^^^^^^^\n" + 
			"Null type safety (type annotations): The expression of type \'L[][]\' needs unchecked conversion to conform to \'L @Nullable[] @NonNull[]\'\n" + 
			"----------\n" + 
			"3. ERROR in X.java (at line 15)\n" + 
			"	la = la2;\n" + 
			"	     ^^^\n" + 
			"Null type mismatch (type annotations): required \'L @NonNull[] @Nullable[]\' but this expression has type \'L @Nullable[] @NonNull[]\'\n" + 
			"----------\n");
		
		// Without annotations.
		runConformTestWithLibs(
				new String[] {
					"X.java",
					"public class X {\n" +
					"	public static void main(String[] args) {\n" +
					"       class L {};\n" +
					"       L [] [] la = new L[5][];\n" +
					"       L []  [] la2 = new L[3][];\n" +
					"       la = la2;\n" +
					"       System.out.println(\"Done\");\n" +
					"   }\n" +
					"}\n"
				},
				getCompilerOptions(),
				"",
				"Done");
	}
	public void testRawType() {
		runNegativeTestWithLibs(
			new String[] {
				"X.java",
				"import org.eclipse.jdt.annotation.NonNull;\n" +
				"public class X<T> {\n" +
				"	class Y <P> {}\n" +
				"	public static void main(String[] args) {\n" +
				"		@NonNull X x = null;\n" +
				"		X.@NonNull Y xy = null;\n" +
				"	}\n" +
				"}\n"
			}, 
			getCompilerOptions(), 
			"----------\n" + 
			"1. WARNING in X.java (at line 5)\n" + 
			"	@NonNull X x = null;\n" + 
			"	         ^\n" + 
			"X is a raw type. References to generic type X<T> should be parameterized\n" + 
			"----------\n" + 
			"2. ERROR in X.java (at line 5)\n" + 
			"	@NonNull X x = null;\n" + 
			"	               ^^^^\n" + 
			"Null type mismatch: required \'@NonNull X\' but the provided value is null\n" + 
			"----------\n" + 
			"3. WARNING in X.java (at line 6)\n" + 
			"	X.@NonNull Y xy = null;\n" + 
			"	^^^^^^^^^^^^\n" + 
			"X.Y is a raw type. References to generic type X<T>.Y<P> should be parameterized\n" + 
			"----------\n" + 
			"4. ERROR in X.java (at line 6)\n" + 
			"	X.@NonNull Y xy = null;\n" + 
			"	                  ^^^^\n" + 
			"Null type mismatch: required \'X.@NonNull Y\' but the provided value is null\n" + 
			"----------\n");		
	}
	// https://bugs.eclipse.org/bugs/show_bug.cgi?id=420456, [1.8][null] AIOOB in null analysis code.
	public void test420456() {
		runConformTestWithLibs(
			new String[] {
				"X.java",
				"import java.util.Arrays;\n" +
				"public class X {\n" +
				"	public static void main(String [] args) {\n" +
				"		Integer [] array = new Integer[] { 1234, 5678, 789 };\n" +
				"		Arrays.sort(array, Integer::compare);\n" +
				"       System.out.println(\"\" + array[0] + array[1] + array[2]);\n" +
				"	}\n" +
				"}\n"
			}, 
			getCompilerOptions(),
			"",
			"78912345678");		
	}
	// https://bugs.eclipse.org/bugs/show_bug.cgi?id=422134, [1.8] NPE in NullAnnotationMatching with inlined lambda expression used with a raw type
	public void test422134() {
		runNegativeTestWithLibs(
			new String[] {
				"X.java",
				"import java.util.ArrayList;\n" +
				"import java.util.Collections;\n" +
				"public class X {\n" +
				"	public static void main(String args[]) {\n" +
				"		Collections.sort(new ArrayList(), (o1, o2) -> {\n" +
				"			return o1.compareToIgnoreCase(o1);\n" +
				"		});\n" +
				"	}\n" +
				"}\n"
			},
			getCompilerOptions(),
			"----------\n" + 
			"1. WARNING in X.java (at line 5)\n" + 
			"	Collections.sort(new ArrayList(), (o1, o2) -> {\n" + 
			"			return o1.compareToIgnoreCase(o1);\n" + 
			"		});\n" + 
			"	^^^^^^^^^^^^^^^^^^^^^^^^^^^^^^^^^^^^^^^^^^^^^^^^^^^^^^^^^^^^^^^^^^^^^^^^^^^^^^^^^^^^^^^^^^\n" + 
			"Type safety: Unchecked invocation sort(ArrayList, (<no type> o1, <no type> o2) -> {})" + 
			" of the generic method sort(List<T>, Comparator<? super T>) of type Collections\n" + 
			"----------\n" + 
			"2. WARNING in X.java (at line 5)\n" + 
			"	Collections.sort(new ArrayList(), (o1, o2) -> {\n" + 
			"	                 ^^^^^^^^^^^^^^^\n" + 
			"Type safety: The expression of type ArrayList needs unchecked conversion to conform to List<Object>\n" + 
			"----------\n" + 
			"3. WARNING in X.java (at line 5)\n" + 
			"	Collections.sort(new ArrayList(), (o1, o2) -> {\n" + 
			"	                     ^^^^^^^^^\n" + 
			"ArrayList is a raw type. References to generic type ArrayList<E> should be parameterized\n" + 
			"----------\n" + 
			"4. ERROR in X.java (at line 6)\n" + 
			"	return o1.compareToIgnoreCase(o1);\n" + 
			"	          ^^^^^^^^^^^^^^^^^^^\n" + 
			"The method compareToIgnoreCase(Object) is undefined for the type Object\n" + 
			"----------\n");		
	}

	// should not try to analyze arguments of a polymorphic method call
	public void testBug424725() {
		runConformTestWithLibs(
			new String[] {
				"AnnotatedRecordMapper.java",
				"import java.lang.invoke.MethodHandle;\n" + 
				"\n" + 
				"public final class AnnotatedRecordMapper<T> {\n" + 
				"  private MethodHandle afterLoadStore;\n" + 
				"\n" + 
				"  public void invokeAfterLoadStore(Object object, Object database) {\n" + 
				"    if(afterLoadStore != null) {\n" + 
				"      try {\n" + 
				"        afterLoadStore.invoke(object, database);\n" + 
				"      }\n" + 
				"      catch(Throwable e) {\n" + 
				"        throw new RuntimeException(e);\n" + 
				"      }\n" + 
				"    }\n" + 
				"  }\n" + 
				"}"
			},
			null,
			"");
	}

	public void testBug424727() {
		runNegativeTestWithLibs(
			new String[] {
				"X.java",
				"@org.eclipse.jdt.annotation.NonNull public class X {\n" +
				"	static X singleton = new X();\n" +
				"}\n"
			},
			getCompilerOptions(),
			"----------\n" + 
			"1. ERROR in X.java (at line 1)\n" + 
			"	@org.eclipse.jdt.annotation.NonNull public class X {\n" + 
			"	^^^^^^^^^^^^^^^^^^^^^^^^^^^^^^^^^^^\n" + 
			"The nullness annotation \'NonNull\' is not applicable at this location\n" + 
			"----------\n");
		// note: to be updated with https://bugs.eclipse.org/415918
	}

public void testBug424637() {
	runNegativeTestWithLibs(
		new String[] {
			"X.java",
			"import java.io.IOException;\n" + 
			"import java.nio.file.Files;\n" + 
			"import java.nio.file.Path;\n" + 
			"import java.util.function.Function;\n" + 
			"import java.util.stream.Stream;\n" + 
			"\n" + 
			"public class X {\n" + 
			"  public static void method() {\n" + 
			"    Function<Path, Stream<Path>> method = Files::walk;\n" + 
			"  }\n" + 
			"}"
		},
		"----------\n" + 
		"1. ERROR in X.java (at line 9)\n" + 
		"	Function<Path, Stream<Path>> method = Files::walk;\n" + 
		"	                                      ^^^^^^^^^^^\n" + 
		"Unhandled exception type IOException\n" + 
		"----------\n");
}

public void testBug424637a() {
	runNegativeTestWithLibs(
		new String[] {
			"X.java",
			"import java.nio.file.FileVisitOption;\n" + 
			"import java.nio.file.Path;\n" + 
			"import java.util.function.BiFunction;\n" + 
			"import java.util.stream.Stream;\n" +
			"import org.eclipse.jdt.annotation.*;\n" + 
			"\n" +
			"interface TriFunc<A,B,C,D> { D apply(A a, B b, C c); }\n" + 
			"public class X {\n" +
			"  public static Stream<Path> myWalk(Path p, @NonNull FileVisitOption ... options) { return null; }\n" + 
			"  public static void method() {\n" + 
			"    BiFunction<Path, @Nullable FileVisitOption, Stream<Path>> method1 = X::myWalk;\n" + // one element varargs - nullity mismatch
			"    BiFunction<Path, @Nullable FileVisitOption[], Stream<Path>> method2 = X::myWalk;\n" + // pass-through array varargs - nullity mismatch
			"    BiFunction<Path, FileVisitOption[], Stream<Path>> method3 = X::myWalk;\n" + // pass-through array varargs - unchecked
			" 	 TriFunc<Path, @NonNull FileVisitOption, @Nullable FileVisitOption, Stream<Path>> method4 = X::myWalk;\n" + // two-element varargs - nullity mismatch on one of them
			"  }\n" + 
			"}"
		},
		"----------\n" + 
		"1. ERROR in X.java (at line 11)\n" + 
		"	BiFunction<Path, @Nullable FileVisitOption, Stream<Path>> method1 = X::myWalk;\n" + 
		"	                                                                    ^^^^^^^^^\n" + 
		"Null type mismatch at parameter 2: required \'@NonNull FileVisitOption\' but provided \'@Nullable FileVisitOption\' via method descriptor BiFunction<Path,FileVisitOption,Stream<Path>>.apply(Path, FileVisitOption)\n" + 
		"----------\n" + 
		"2. ERROR in X.java (at line 12)\n" + 
		"	BiFunction<Path, @Nullable FileVisitOption[], Stream<Path>> method2 = X::myWalk;\n" + 
		"	                                                                      ^^^^^^^^^\n" + 
		"Null type mismatch at parameter 2: required \'@NonNull FileVisitOption []\' but provided \'@Nullable FileVisitOption []\' via method descriptor BiFunction<Path,FileVisitOption[],Stream<Path>>.apply(Path, FileVisitOption[])\n" + 
		"----------\n" + 
		"3. WARNING in X.java (at line 13)\n" + 
		"	BiFunction<Path, FileVisitOption[], Stream<Path>> method3 = X::myWalk;\n" + 
		"	                                                            ^^^^^^^^^\n" + 
		"Null type safety: parameter 2 provided via method descriptor BiFunction<Path,FileVisitOption[],Stream<Path>>.apply(Path, FileVisitOption[]) needs unchecked conversion to conform to \'@NonNull FileVisitOption []\'\n" + 
		"----------\n" + 
		"4. ERROR in X.java (at line 14)\n" + 
		"	TriFunc<Path, @NonNull FileVisitOption, @Nullable FileVisitOption, Stream<Path>> method4 = X::myWalk;\n" + 
		"	                                                                                           ^^^^^^^^^\n" + 
		"Null type mismatch at parameter 3: required \'@NonNull FileVisitOption\' but provided \'@Nullable FileVisitOption\' via method descriptor TriFunc<Path,FileVisitOption,FileVisitOption,Stream<Path>>.apply(Path, FileVisitOption, FileVisitOption)\n" + 
		"----------\n");
}

public void testBug424637_comment3() {
	runConformTestWithLibs(
		new String[] {
			"VarArgsMethodReferenceTest.java",
			"import java.util.function.Consumer;\n" + 
			"public class VarArgsMethodReferenceTest {\n" + 
			"  public static void main(String[] argv) {\n" + 
			"    Consumer<String> printffer;\n" + 
			"    printffer = System.out::printf;\n" + 
			"  }\n" + 
			"}"
		},
		null,
		"");
}
public void testBug427163() {
	runConformTestWithLibs(
		new String[] {
			"X.java",
			"import org.eclipse.jdt.annotation.*;\n" +
			"public class X {\n" +
			"	void consume(@NonNull String @Nullable... strings) {\n" + 
			"	}\n" +
			"}\n"
		},
		getCompilerOptions(),
		""
	);
}
public void testBug427163b() {
	runNegativeTestWithLibs(
		new String[] {
			"X.java",
			"import org.eclipse.jdt.annotation.*;\n" +
			"public class X {\n" +
			"	void consume1(@NonNull @Nullable String @Nullable[] strings) {}\n" + 
			"	void consume2(@Nullable String @NonNull @Nullable... strings) {}\n" +
			"	void consume3(@Nullable String[] @NonNull @Nullable[] strings) {}\n" +
			"}\n"
		},
		getCompilerOptions(),
		"----------\n" + 
		"1. ERROR in X.java (at line 3)\n" + 
		"	void consume1(@NonNull @Nullable String @Nullable[] strings) {}\n" + 
		"	                       ^^^^^^^^^\n" + 
		"Contradictory null specification; only one of @NonNull and @Nullable can be specified at any location\n" + 
		"----------\n" + 
		"2. ERROR in X.java (at line 4)\n" + 
		"	void consume2(@Nullable String @NonNull @Nullable... strings) {}\n" + 
		"	                               ^^^^^^^^^^^^^^^^^^\n" + 
		"Contradictory null specification; only one of @NonNull and @Nullable can be specified at any location\n" + 
		"----------\n" + 
		"3. ERROR in X.java (at line 5)\n" + 
		"	void consume3(@Nullable String[] @NonNull @Nullable[] strings) {}\n" + 
		"	                                 ^^^^^^^^^^^^^^^^^^\n" + 
		"Contradictory null specification; only one of @NonNull and @Nullable can be specified at any location\n" + 
		"----------\n"
	);
}
public void testBug427163c() {
	runNegativeTestWithLibs(
		new String[] {
			"X.java",
			"import org.eclipse.jdt.annotation.*;\n" +
			"public class X {\n" +
			"	String[][] strings0 = new @NonNull String @Nullable[] @Nullable[] {};\n" + 
			"	String[] strings1 = new String @NonNull @Nullable[] {};\n" + 
			"	Object[] objects2 = new Object @NonNull @Nullable[1];\n" +
			"	String[] strings3 = new @NonNull @Nullable String [1];\n" +
			"	String[] strings4 = new @NonNull String  @Nullable @NonNull[1];\n" +
			"	String[][] strings5 = new String[] @NonNull @Nullable[] {};\n" +
			"}\n"
		},
		getCompilerOptions(),
		"----------\n" + 
		"1. ERROR in X.java (at line 4)\n" + 
		"	String[] strings1 = new String @NonNull @Nullable[] {};\n" + 
		"	                               ^^^^^^^^^^^^^^^^^^\n" + 
		"Contradictory null specification; only one of @NonNull and @Nullable can be specified at any location\n" + 
		"----------\n" + 
		"2. ERROR in X.java (at line 5)\n" + 
		"	Object[] objects2 = new Object @NonNull @Nullable[1];\n" + 
		"	                               ^^^^^^^^^^^^^^^^^^\n" + 
		"Contradictory null specification; only one of @NonNull and @Nullable can be specified at any location\n" + 
		"----------\n" + 
		"3. ERROR in X.java (at line 6)\n" + 
		"	String[] strings3 = new @NonNull @Nullable String [1];\n" + 
		"	                        ^^^^^^^^^^^^^^^^^^\n" + 
		"Contradictory null specification; only one of @NonNull and @Nullable can be specified at any location\n" + 
		"----------\n" + 
		"4. ERROR in X.java (at line 7)\n" + 
		"	String[] strings4 = new @NonNull String  @Nullable @NonNull[1];\n" + 
		"	                                         ^^^^^^^^^^^^^^^^^^\n" + 
		"Contradictory null specification; only one of @NonNull and @Nullable can be specified at any location\n" + 
		"----------\n" + 
		"5. ERROR in X.java (at line 8)\n" + 
		"	String[][] strings5 = new String[] @NonNull @Nullable[] {};\n" + 
		"	                                   ^^^^^^^^^^^^^^^^^^\n" + 
		"Contradictory null specification; only one of @NonNull and @Nullable can be specified at any location\n" + 
		"----------\n"
	);
}
// assorted tests with upper-bounded wildcards with null annotations
public void testTypeBounds1() {
	runNegativeTestWithLibs(
		new String[] {
			"C.java",
			"import java.util.List;\n" + 
			"\n" + 
			"import org.eclipse.jdt.annotation.NonNull;\n" + 
			"import org.eclipse.jdt.annotation.Nullable;\n" + 
			"\n" + 
			"class A { }\n" + 
			"class B extends A {}\n" + 
			"public class C {\n" + 
			"	\n" + 
			"	@NonNull A testExtends(List<@NonNull B> lb1, List<@Nullable B> lb2, boolean f) {\n" + 
			"		List<? extends @NonNull A> la1 = lb1;\n" + 
			"		la1.add(null); // ERR1\n" + 
			"		if (la1.size() > 0)\n" + 
			"			return la1.get(0); // OK\n" +
			"		la1 = lb2; // ERR2\n" + 
			"		List<? extends @Nullable A> la2 = lb1; // OK\n" + 
			"		la2.add(null); // ERR3\n" + 
			"		if (la2.size() > 0)\n" + 
			"			return la2.get(0); // ERR4\n" +
			"		la2 = lb2; // OK\n" + 
			"		if (f)\n" + 
			"			return mExtends1(lb1); // OK, since we infer T to @NonNull B\n" + 
			"		return mExtends2(lb1);\n" + 
			"	}\n" + 
			"	<T extends @Nullable A> T mExtends1(List<T> t) { return null; /*ERR5*/ }\n" + 
			"	<T extends @NonNull A> T mExtends2(List<T> t) { return null; /*ERR6*/ }\n" + 
			"}\n"
		},
		getCompilerOptions(),
		"----------\n" + 
		"1. ERROR in C.java (at line 12)\n" + 
		"	la1.add(null); // ERR1\n" + 
		"	        ^^^^\n" + 
		"Null type mismatch: required \'? extends @NonNull A\' but the provided value is null\n" + 
		"----------\n" + 
		"2. ERROR in C.java (at line 15)\n" + 
		"	la1 = lb2; // ERR2\n" + 
		"	      ^^^\n" + 
		"Null type mismatch (type annotations): required \'List<? extends @NonNull A>\' but this expression has type \'List<@Nullable B>\'\n" + 
		"----------\n" + 
		"3. ERROR in C.java (at line 17)\n" + 
		"	la2.add(null); // ERR3\n" + 
		"	        ^^^^\n" + 
		"Null type mismatch: required \'? extends @Nullable A\' but the provided value is null\n" + 
		"----------\n" + 
		"4. ERROR in C.java (at line 19)\n" + 
		"	return la2.get(0); // ERR4\n" + 
		"	       ^^^^^^^^^^\n" + 
		"Null type mismatch (type annotations): required \'@NonNull A\' but this expression has type \'capture#of ? extends @Nullable A\'\n" + 
		"----------\n" + 
		"5. ERROR in C.java (at line 25)\n" + 
		"	<T extends @Nullable A> T mExtends1(List<T> t) { return null; /*ERR5*/ }\n" + 
		"	                                                        ^^^^\n" + 
		"Null type mismatch: required \'T extends @Nullable A\' but the provided value is null\n" + 
		"----------\n" + 
		"6. ERROR in C.java (at line 26)\n" + 
		"	<T extends @NonNull A> T mExtends2(List<T> t) { return null; /*ERR6*/ }\n" + 
		"	                                                       ^^^^\n" + 
		"Null type mismatch: required \'T extends @NonNull A\' but the provided value is null\n" + 
		"----------\n"
	);
}
// assorted tests with lower-bounded wildcards with null annotations
public void testTypeBounds2() {
	runNegativeTestWithLibs(
		new String[] {
			"C.java",
			"import java.util.List;\n" + 
			"\n" + 
			"import org.eclipse.jdt.annotation.NonNull;\n" + 
			"import org.eclipse.jdt.annotation.Nullable;\n" + 
			"\n" + 
			"class A { }\n" + 
			"class B extends A {}\n" + 
			"public class C {\n" + 
			"	\n" + 
			"	@NonNull Object testSuper(List<@Nullable A> la1, List<@NonNull A> la2, boolean f) {\n" + 
			"		List<? super @NonNull B> lb1 = la1; // OK\n" + 
			"		lb1.add(null); // ERR1\n" + 
			"		if (lb1.size() > 0)\n" + 
			"			return lb1.get(0); // ERR2\n" +
			"		lb1 = la2; // OK\n" + 
			"		List<? super @Nullable B> lb2 = la1;\n" + 
			"		lb2.add(null);\n" + 
			"		if (lb2.size() > 0)\n" + 
			"			return lb2.get(0); // ERR3\n" +
			"		lb2 = la2; // ERR4\n" + 
			"		if (f)\n" + 
			"			return mSuper1(la1); // ERR5\n" + 
			"		return mSuper2(la1); // ERR6 on arg\n" + 
			"	}\n" + 
			"	<T extends @Nullable A> T mSuper1(List<T> t) { return null; /*ERR7*/ }\n" + 
			"	<T extends @NonNull A> T mSuper2(List<T> t) { return null; /*ERR8*/ }\n" + 
			"}\n"
		},
		getCompilerOptions(),
		"----------\n" + 
		"1. ERROR in C.java (at line 12)\n" + 
		"	lb1.add(null); // ERR1\n" + 
		"	        ^^^^\n" + 
		"Null type mismatch: required \'? super @NonNull B\' but the provided value is null\n" + 
		"----------\n" + 
		"2. ERROR in C.java (at line 14)\n" + 
		"	return lb1.get(0); // ERR2\n" + 
		"	       ^^^^^^^^^^\n" + 
		"Null type mismatch (type annotations): required \'@NonNull Object\' but this expression has type \'capture#of ? super @NonNull B\'\n" + 
		"----------\n" + 
		"3. ERROR in C.java (at line 19)\n" + 
		"	return lb2.get(0); // ERR3\n" + 
		"	       ^^^^^^^^^^\n" + 
		"Null type mismatch (type annotations): required \'@NonNull Object\' but this expression has type \'capture#of ? super @Nullable B\'\n" + 
		"----------\n" + 
		"4. ERROR in C.java (at line 20)\n" + 
		"	lb2 = la2; // ERR4\n" + 
		"	      ^^^\n" + 
		"Null type mismatch (type annotations): required \'List<? super @Nullable B>\' but this expression has type \'List<@NonNull A>\'\n" + 
		"----------\n" + 
		"5. ERROR in C.java (at line 22)\n" + 
		"	return mSuper1(la1); // ERR5\n" + 
		"	       ^^^^^^^^^^^^\n" + 
		"Null type mismatch (type annotations): required \'@NonNull Object\' but this expression has type \'@Nullable A\'\n" + 
		"----------\n" + 
		"6. ERROR in C.java (at line 23)\n" + 
		"	return mSuper2(la1); // ERR6 on arg\n" + 
		"	               ^^^\n" + 
		"Null type mismatch (type annotations): required \'List<@NonNull A>\' but this expression has type \'List<@Nullable A>\'\n" + 
		"----------\n" + 
		"7. ERROR in C.java (at line 25)\n" + 
		"	<T extends @Nullable A> T mSuper1(List<T> t) { return null; /*ERR7*/ }\n" + 
		"	                                                      ^^^^\n" + 
		"Null type mismatch: required \'T extends @Nullable A\' but the provided value is null\n" + 
		"----------\n" + 
		"8. ERROR in C.java (at line 26)\n" + 
		"	<T extends @NonNull A> T mSuper2(List<T> t) { return null; /*ERR8*/ }\n" + 
		"	                                                     ^^^^\n" + 
		"Null type mismatch: required \'T extends @NonNull A\' but the provided value is null\n" + 
		"----------\n"
	);
}
// assigning values upper bounded wildcard types carrying null annotations
public void testTypeBounds3() {
	runNegativeTestWithLibs(
		new String[] {
			"C.java",
			"import java.util.List;\n" + 
			"\n" + 
			"import org.eclipse.jdt.annotation.NonNull;\n" + 
			"import org.eclipse.jdt.annotation.Nullable;\n" + 
			"\n" + 
			"class A { }\n" + 
			"class B extends A {}\n" + 
			"public class C {\n" + 
			"	\n" + 
			"	void testExtends(List<? extends @NonNull B> lb1, List<? extends @Nullable B> lb2) {\n" + 
			"		List<? extends @NonNull A> la1 = lb1;\n" + 
			"		la1 = lb2; // ERR\n" + 
			"		List<? extends @Nullable A> la2 = lb1;\n" + 
			"		la2 = lb2;\n" + 
			"	}\n" + 
			"}\n"
		},
		getCompilerOptions(),
		"----------\n" + 
		"1. ERROR in C.java (at line 12)\n" + 
		"	la1 = lb2; // ERR\n" + 
		"	      ^^^\n" + 
		"Null type mismatch (type annotations): required \'List<? extends @NonNull A>\' but this expression has type \'List<capture#of ? extends @Nullable B>\'\n" + 
		"----------\n"
	);
}
// assigning values lower bounded wildcard types carrying null annotations
public void testTypeBounds4() {
	runNegativeTestWithLibs(
		new String[] {
			"C.java",
			"import java.util.List;\n" + 
			"\n" + 
			"import org.eclipse.jdt.annotation.NonNull;\n" + 
			"import org.eclipse.jdt.annotation.Nullable;\n" + 
			"\n" + 
			"class A { }\n" + 
			"class B extends A {}\n" + 
			"public class C {\n" + 
			"	\n" + 
			"	void testSuper(List<? super @Nullable A> la1, List<? super @NonNull A> la2) {\n" + 
			"		List<? super @NonNull B> lb1 = la1; // OK\n" + 
			"		lb1 = la2; // OK\n" + 
			"		List<? super @Nullable B> lb2 = la1;\n" + 
			"		lb2 = la2; // ERR4\n" + 
			"	}\n" + 
			"}\n"
		},
		getCompilerOptions(),
		"----------\n" + 
		"1. ERROR in C.java (at line 14)\n" + 
		"	lb2 = la2; // ERR4\n" + 
		"	      ^^^\n" + 
		"Null type mismatch (type annotations): required \'List<? super @Nullable B>\' but this expression has type \'List<capture#of ? super @NonNull A>\'\n" + 
		"----------\n"
	);
}
// https://bugs.eclipse.org/bugs/show_bug.cgi?id=429387, [1.8][compiler] AIOOBE in AbstractMethodDeclaration.createArgumentBindings
public void test429387() {
	runNegativeTestWithLibs(
		new String[] {
			"X.java",
			"import java.util.function.BiFunction;\n" +
			"import java.util.function.Supplier;\n" +
			"import java.util.function.ToIntFunction;\n" +
			"import java.util.stream.IntStream;\n" +
			"import java.util.stream.Stream;\n" +
			"public interface X {\n" +
			"static <BT, T extends BT, IS extends IntStream, E extends Exception> IntStreamy<E>\n" +
			"internalFlatMapToInt(Functionish<BT, IS, E> mapper,\n" +
			"Class<E> classOfE,\n" +
			"Supplier<Stream<T>> maker) {\n" +
			"BiFunction<Stream<T>, ToIntFunction<BT>, IntStream> func = (Stream<T> t, ToIntFunction<BT, IS> m) -> t.flatmmapToInt(m);\n" +
			"return IntStreamy.fromFlatMap(func, mapper, classOfE, maker);\n" +
			"}\n" +
			"}\n"
		},
		getCompilerOptions(),
		"----------\n" + 
		"1. ERROR in X.java (at line 7)\n" + 
		"	static <BT, T extends BT, IS extends IntStream, E extends Exception> IntStreamy<E>\n" + 
		"	                                                                     ^^^^^^^^^^\n" + 
		"IntStreamy cannot be resolved to a type\n" + 
		"----------\n" + 
		"2. ERROR in X.java (at line 8)\n" + 
		"	internalFlatMapToInt(Functionish<BT, IS, E> mapper,\n" + 
		"	                     ^^^^^^^^^^^\n" + 
		"Functionish cannot be resolved to a type\n" + 
		"----------\n" + 
		"3. ERROR in X.java (at line 11)\n" + 
		"	BiFunction<Stream<T>, ToIntFunction<BT>, IntStream> func = (Stream<T> t, ToIntFunction<BT, IS> m) -> t.flatmmapToInt(m);\n" + 
		"	                                                                         ^^^^^^^^^^^^^\n" + 
		"Incorrect number of arguments for type ToIntFunction<T>; it cannot be parameterized with arguments <BT, IS>\n" + 
		"----------\n" + 
		"4. ERROR in X.java (at line 11)\n" + 
		"	BiFunction<Stream<T>, ToIntFunction<BT>, IntStream> func = (Stream<T> t, ToIntFunction<BT, IS> m) -> t.flatmmapToInt(m);\n" + 
		"	                                                                                                                     ^\n" + 
		"m cannot be resolved to a variable\n" + 
		"----------\n" + 
		"5. ERROR in X.java (at line 12)\n" + 
		"	return IntStreamy.fromFlatMap(func, mapper, classOfE, maker);\n" + 
		"	       ^^^^^^^^^^\n" + 
		"IntStreamy cannot be resolved\n" + 
		"----------\n");
}
public void testBug429403() {
	runNegativeTestWithLibs(
		new String[] {
			"X.java",
			"import java.util.*;\n" +
			"import org.eclipse.jdt.annotation.*;\n" +
			"class Person {}\n" +
			"public class X {\n" +
			"	List<@NonNull Person> l = new ArrayList<@Nullable Person>();" +
			"}\n"
		},
		"----------\n" + 
		"1. ERROR in X.java (at line 5)\n" + 
		"	List<@NonNull Person> l = new ArrayList<@Nullable Person>();}\n" + 
		"	                          ^^^^^^^^^^^^^^^^^^^^^^^^^^^^^^^^^\n" + 
		"Null type mismatch (type annotations): required \'List<@NonNull Person>\' but this expression has type \'ArrayList<@Nullable Person>\', corresponding supertype is \'List<@Nullable Person>\'\n" + 
		"----------\n");
}
public void testBug430219() {
    runNegativeTestWithLibs(
        new String[] {
            "X.java",
            "import org.eclipse.jdt.annotation.NonNullByDefault;\n" +
            "@NonNullByDefault\n" +
            "public class X {\n" +
            "       void foo(int @NonNull [] x) {}\n" +
            "}\n"
        },
        "----------\n" +
	   "1. ERROR in X.java (at line 4)\n" +
		"	void foo(int @NonNull [] x) {}\n" +
        "	              ^^^^^^^\n" +
	   "NonNull cannot be resolved to a type\n" +
	   "----------\n");
}
public void testBug430219a() {
    runConformTestWithLibs(
        new String[] {
            "X.java",
            "import org.eclipse.jdt.annotation.NonNullByDefault;\n" +
            "import java.lang.annotation.*;\n" +
            "@Target(ElementType.TYPE_USE) @interface Marker{}\n" +
            "@NonNullByDefault\n" +
            "public class X {\n" +
            "       void foo(int @Marker[] x) {}\n" +
            "}\n"
        },
        getCompilerOptions(),
        "");
}

// apply null default to type arguments:
public void testDefault01() {
	runNegativeTestWithLibs(
		new String[] {
			"X.java",
			"import org.eclipse.jdt.annotation.*;\n" +
			"import java.util.*;\n" +
			"@NonNullByDefault(DefaultLocation.TYPE_ARGUMENT)\n" +
			"public class X {\n" +
			"	List<Number> test1(List<Number> in) {\n" +
			"		in.add(null); // ERR\n" +
			"		return new ArrayList<@Nullable Number>(); // ERR\n" +
			"	}\n" +
			"	java.util.List<java.lang.Number> test2(java.util.List<java.lang.Number> in) {\n" +
			"		in.add(null); // ERR\n" +
			"		return new ArrayList<java.lang.@Nullable Number>(); // ERR\n" +
			"	}\n" +
			"}\n"
		},
		getCompilerOptions(),
		"----------\n" + 
		"1. ERROR in X.java (at line 6)\n" + 
		"	in.add(null); // ERR\n" + 
		"	       ^^^^\n" + 
		"Null type mismatch: required \'@NonNull Number\' but the provided value is null\n" + 
		"----------\n" + 
		"2. ERROR in X.java (at line 7)\n" + 
		"	return new ArrayList<@Nullable Number>(); // ERR\n" + 
		"	       ^^^^^^^^^^^^^^^^^^^^^^^^^^^^^^^^^\n" + 
		"Null type mismatch (type annotations): required \'List<@NonNull Number>\' but this expression has type \'ArrayList<@Nullable Number>\', corresponding supertype is \'List<@Nullable Number>\'\n" + 
		"----------\n" + 
		"3. ERROR in X.java (at line 10)\n" + 
		"	in.add(null); // ERR\n" + 
		"	       ^^^^\n" + 
		"Null type mismatch: required \'@NonNull Number\' but the provided value is null\n" + 
		"----------\n" + 
		"4. ERROR in X.java (at line 11)\n" + 
		"	return new ArrayList<java.lang.@Nullable Number>(); // ERR\n" + 
		"	       ^^^^^^^^^^^^^^^^^^^^^^^^^^^^^^^^^^^^^^^^^^^\n" + 
		"Null type mismatch (type annotations): required \'List<@NonNull Number>\' but this expression has type \'ArrayList<@Nullable Number>\', corresponding supertype is \'List<@Nullable Number>\'\n" + 
		"----------\n");
}

// apply null default to type arguments - no effect on type variable or wildcard, but apply strict checking assuming nothing
public void testDefault01b() {
	runNegativeTestWithLibs(
		new String[] {
			"X.java",
			"import org.eclipse.jdt.annotation.*;\n" +
			"import java.util.*;\n" +
			"@NonNullByDefault(DefaultLocation.TYPE_ARGUMENT)\n" +
			"public class X<T> {\n" +
			"	List<T> test(List<? extends Number> in) {\n" +
			"		in.add(null); // NOK, cannot assume nullable\n" +
			"		needNN(in.get(0)); // NOK, cannot assume nonnull\n" +
			"		return new ArrayList<@Nullable T>(); // NOK, cannot assume nullable for T in List<T>\n" +
			"	}\n" +
			"	void needNN(@NonNull Number n) {}\n" +
			"}\n"
		},
		getCompilerOptions(),
		"----------\n" + 
		"1. ERROR in X.java (at line 6)\n" + 
		"	in.add(null); // NOK, cannot assume nullable\n" + 
		"	       ^^^^\n" + 
		"Null type mismatch (type annotations): \'null\' is not compatible to the free type variable '? extends Number'\n" + 
		"----------\n" + 
		"2. WARNING in X.java (at line 7)\n" + 
		"	needNN(in.get(0)); // NOK, cannot assume nonnull\n" + 
		"	       ^^^^^^^^^\n" + 
		"Null type safety (type annotations): The expression of type \'capture#of ? extends Number\' needs unchecked conversion to conform to \'@NonNull Number\'\n" + 
		"----------\n" + 
		"3. ERROR in X.java (at line 8)\n" + 
		"	return new ArrayList<@Nullable T>(); // NOK, cannot assume nullable for T in List<T>\n" + 
		"	       ^^^^^^^^^^^^^^^^^^^^^^^^^^^^\n" + 
		"Null type mismatch (type annotations): required \'List<T>\' but this expression has type \'ArrayList<@Nullable T>\', corresponding supertype is \'List<@Nullable T>\'\n" + 
		"----------\n");
}

// apply null default to parameters:
public void testDefault02() {
	runNegativeTestWithLibs(
		new String[] {
			"X.java",
			"import org.eclipse.jdt.annotation.*;\n" +
			"@NonNullByDefault(DefaultLocation.PARAMETER)\n" +
			"public class X {\n" +
			"	Number test1(Number in) {\n" +
			"		System.out.print(in.intValue()); // OK\n" +
			"		test1(null); // ERR\n" +
			"		return null; // OK\n" +
			"	}\n" +
			"	java.lang.Number test2(java.lang.Number in) {\n" +
			"		System.out.print(in.intValue()); // OK\n" +
			"		test2(null); // ERR\n" +
			"		return null; // OK\n" +
			"	}\n" +
			"}\n"
		},
		getCompilerOptions(),
		"----------\n" + 
		"1. ERROR in X.java (at line 6)\n" + 
		"	test1(null); // ERR\n" + 
		"	      ^^^^\n" + 
		"Null type mismatch: required \'@NonNull Number\' but the provided value is null\n" + 
		"----------\n" + 
		"2. ERROR in X.java (at line 11)\n" + 
		"	test2(null); // ERR\n" + 
		"	      ^^^^\n" + 
		"Null type mismatch: required \'@NonNull Number\' but the provided value is null\n" + 
		"----------\n");
}

// apply null default to return type - annotation at method:
public void testDefault03() {
	runNegativeTestWithLibs(
		new String[] {
			"X.java",
			"import org.eclipse.jdt.annotation.*;\n" +
			"public class X {\n" +
			"	@NonNullByDefault(DefaultLocation.RETURN_TYPE)\n" +
			"	Number test(Number in) {\n" +
			"		System.out.print(in.intValue());\n" +
			"		test(null); // OK\n" +
			"		return null; // ERR\n" +
			"	}\n" +
			"}\n"
		},
		getCompilerOptions(),
		"----------\n" + 
		"1. ERROR in X.java (at line 7)\n" + 
		"	return null; // ERR\n" + 
		"	       ^^^^\n" + 
		"Null type mismatch: required \'@NonNull Number\' but the provided value is null\n" + 
		"----------\n");
}

// apply null default to field
public void testDefault04() {
	runNegativeTestWithLibs(
		new String[] {
			"X.java",
			"import org.eclipse.jdt.annotation.*;\n" +
			"@NonNullByDefault(DefaultLocation.FIELD)\n" +
			"public class X {\n" +
			"	Number field; // ERR since uninitialized\n" +
			"}\n"
		},
		getCompilerOptions(),
		"----------\n" + 
		"1. ERROR in X.java (at line 4)\n" + 
		"	Number field; // ERR since uninitialized\n" + 
		"	       ^^^^^\n" + 
		"The @NonNull field field may not have been initialized\n" + 
		"----------\n");
}

// default default
public void testDefault05() {
	runNegativeTestWithLibs(
		new String[] {
			"X.java",
			"import org.eclipse.jdt.annotation.*;\n" +
			"@NonNullByDefault\n" +
			"public class X {\n" +
			"	Number field; // ERR since uninitialized\n" +
			"	void test1(Number[] ns) {\n" +
			"		ns[0] = null; // OK since not affected by default\n" +
			"	}\n" +
			"	void test2(java.lang.Number[] ns) {\n" +
			"		ns[0] = null; // OK since not affected by default\n" +
			"	}\n" +
			"}\n"
		},
		getCompilerOptions(),
		"----------\n" + 
		"1. ERROR in X.java (at line 4)\n" + 
		"	Number field; // ERR since uninitialized\n" + 
		"	       ^^^^^\n" + 
		"The @NonNull field field may not have been initialized\n" + 
		"----------\n");
}

// apply default to type parameter - inner class
public void testDefault06() {
	runNegativeTestWithLibs(
		new String[] {
			"X.java",
			"import org.eclipse.jdt.annotation.*;\n" +
			"@NonNullByDefault(DefaultLocation.TYPE_PARAMETER)\n" +
			"public class X {\n" +
			"	class Inner<T> {\n" +
			"		T process(T t) {\n" +
			"			@NonNull T t2 = t; // OK\n" +
			"			return null; // ERR\n" +
			" 		}\n" +
			"	}\n" +
			"	void test(Inner<Number> inum) {\n" +
			"		@NonNull Number nnn = inum.process(null); // ERR on argument\n" +
			"	}\n" +
			"}\n"
		},
		getCompilerOptions(),
		"----------\n" + 
		"1. ERROR in X.java (at line 7)\n" + 
		"	return null; // ERR\n" + 
		"	       ^^^^\n" + 
		"Null type mismatch: required \'@NonNull T\' but the provided value is null\n" + 
		"----------\n" + 
		"2. ERROR in X.java (at line 10)\n" + 
		"	void test(Inner<Number> inum) {\n" + 
		"	                ^^^^^^\n" + 
		"Null constraint mismatch: The type \'Number\' is not a valid substitute for the type parameter \'@NonNull T\'\n" + 
		"----------\n" + 
		"3. ERROR in X.java (at line 11)\n" + 
		"	@NonNull Number nnn = inum.process(null); // ERR on argument\n" + 
		"	                                   ^^^^\n" + 
		"Null type mismatch: required \'@NonNull Number\' but the provided value is null\n" + 
		"----------\n");
}

//apply default to type parameter - class above
public void testDefault06_b() {
	runNegativeTestWithLibs(
		new String[] {
			"X.java",
			"import org.eclipse.jdt.annotation.*;\n" +
			"@NonNullByDefault({DefaultLocation.TYPE_PARAMETER, DefaultLocation.TYPE_ARGUMENT})\n" +
			"	class Inner<T> {\n" +
			"		T process(T t) {\n" +
			"			@NonNull T t2 = t; // OK\n" +
			"			return null; // ERR\n" +
			" 		}\n" +
			"	}\n" +
			"@NonNullByDefault({DefaultLocation.TYPE_PARAMETER, DefaultLocation.TYPE_ARGUMENT})\n" +
			"public class X {\n" +
			"	void test(Inner<Number> inum) {\n" +
			"		@NonNull Number nnn = inum.process(null); // ERR on argument\n" +
			"	}\n" +
			"}\n"
		},
		getCompilerOptions(),
		"----------\n" + 
		"1. ERROR in X.java (at line 6)\n" + 
		"	return null; // ERR\n" + 
		"	       ^^^^\n" + 
		"Null type mismatch: required \'@NonNull T\' but the provided value is null\n" + 
		"----------\n" + 
		"2. ERROR in X.java (at line 12)\n" + 
		"	@NonNull Number nnn = inum.process(null); // ERR on argument\n" + 
		"	                                   ^^^^\n" + 
		"Null type mismatch: required \'@NonNull Number\' but the provided value is null\n" + 
		"----------\n");
}

// apply default to type bound - method in inner class
public void testDefault07() {
	runNegativeTestWithLibs(
		new String[] {
			"X.java",
			"import org.eclipse.jdt.annotation.*;\n" +
			"import java.util.*;\n" +
			"@NonNullByDefault(DefaultLocation.TYPE_BOUND)\n" +
			"public class X {\n" +
			"	class Inner {\n" +
			"		<T extends Number> T process(T t, List<? extends Number> l) {\n" +
			"			@NonNull T t2 = t; // OK\n" +
			"			@NonNull Number n = l.get(0); // OK\n" +
			"			return null; // ERR\n" +
			" 		}\n" +
			"	}\n" +
			"	void test(Inner inner) {\n" +
			"		@NonNull Number nnn = inner.process(Integer.valueOf(3), new ArrayList<@Nullable Integer>()); // WARN on 1. arg; ERR on 2. arg\n" +
			"	}\n" +
			"}\n"
		},
		getCompilerOptions(),
		"----------\n" + 
		"1. ERROR in X.java (at line 9)\n" + 
		"	return null; // ERR\n" + 
		"	       ^^^^\n" + 
		"Null type mismatch: required \'T extends @NonNull Number\' but the provided value is null\n" + 
		"----------\n" + 
		"2. WARNING in X.java (at line 13)\n" + 
		"	@NonNull Number nnn = inner.process(Integer.valueOf(3), new ArrayList<@Nullable Integer>()); // WARN on 1. arg; ERR on 2. arg\n" + 
		"	                                    ^^^^^^^^^^^^^^^^^^\n" + 
		"Null type safety (type annotations): The expression of type \'Integer\' needs unchecked conversion to conform to \'@NonNull Integer\'\n" + 
		"----------\n" + 
		"3. ERROR in X.java (at line 13)\n" + 
		"	@NonNull Number nnn = inner.process(Integer.valueOf(3), new ArrayList<@Nullable Integer>()); // WARN on 1. arg; ERR on 2. arg\n" + 
		"	                                                        ^^^^^^^^^^^^^^^^^^^^^^^^^^^^^^^^^^\n" + 
		"Null type mismatch (type annotations): required \'List<? extends @NonNull Number>\' but this expression has type \'ArrayList<@Nullable Integer>\', corresponding supertype is \'List<@Nullable Integer>\'\n" + 
		"----------\n");
}

//apply null default to type arguments:
public void testDefault01_bin() {
	runConformTestWithLibs(
			new String[] {
				"X.java",
				"import org.eclipse.jdt.annotation.*;\n" +
				"import java.util.*;\n" +
				"import java.lang.annotation.*;\n" +
				"\n" +
				"@Target(ElementType.TYPE_USE) @Retention(RetentionPolicy.CLASS) @interface Important {}\n" +
				"\n" +
				"@NonNullByDefault(DefaultLocation.TYPE_ARGUMENT)\n" +
				"public class X {\n" +
				"	List<Number> test1(List<@Important Number> in) {\n" +
				"		return new ArrayList<@NonNull Number>();\n" +
				"	}\n" +
				"}\n"
			},
			getCompilerOptions(),
			"");
	runNegativeTestWithLibs(
		new String[] {
			"Y.java",
			"import org.eclipse.jdt.annotation.*;\n" +
			"import java.util.*;\n" +
			"public class Y {\n" +
			"	void test(List<Number> in, X x) {\n" +
			"		x.test1(new ArrayList<@Nullable Number>()) // ERR at arg\n" +
			"			.add(null); // ERR\n" +
			"	}\n" +
			"}\n"
		},
		getCompilerOptions(),
		"----------\n" + 
		"1. ERROR in Y.java (at line 5)\n" + 
		"	x.test1(new ArrayList<@Nullable Number>()) // ERR at arg\n" + 
		"	        ^^^^^^^^^^^^^^^^^^^^^^^^^^^^^^^^^\n" + 
		"Null type mismatch (type annotations): required \'List<@NonNull Number>\' but this expression has type \'ArrayList<@Nullable Number>\', corresponding supertype is \'List<@Nullable Number>\'\n" + 
		"----------\n" + 
		"2. ERROR in Y.java (at line 6)\n" + 
		"	.add(null); // ERR\n" + 
		"	     ^^^^\n" + 
		"Null type mismatch: required \'@NonNull Number\' but the provided value is null\n" + 
		"----------\n");
}

//apply null default to parameters:
public void testDefault02_bin() {
	runConformTestWithLibs(
		new String[] {
			"X.java",
			"import org.eclipse.jdt.annotation.*;\n" +
			"@NonNullByDefault(DefaultLocation.PARAMETER)\n" +
			"public class X {\n" +
			"	Number test1(Number in) {\n" +
			"		return null; // OK\n" +
			"	}\n" +
			"}\n"
		},
		getCompilerOptions(),
		"");
	runNegativeTestWithLibs(
		new String[] {
			"Y.java",
			"import org.eclipse.jdt.annotation.*;\n" +
			"public class Y {\n" +
			"	@NonNull Number test(X x) {\n" +
			"		return x.test1(null); // error at arg, unchecked at return\n" +
			"	}\n" +
			"}\n"
		},
		getCompilerOptions(),
		"----------\n" + 
		"1. WARNING in Y.java (at line 4)\n" + 
		"	return x.test1(null); // error at arg, unchecked at return\n" + 
		"	       ^^^^^^^^^^^^^\n" + 
		"Null type safety (type annotations): The expression of type \'Number\' needs unchecked conversion to conform to \'@NonNull Number\'\n" + 
		"----------\n" + 
		"2. ERROR in Y.java (at line 4)\n" + 
		"	return x.test1(null); // error at arg, unchecked at return\n" + 
		"	               ^^^^\n" + 
		"Null type mismatch: required \'@NonNull Number\' but the provided value is null\n" + 
		"----------\n");
}

//apply null default to return type - annotation at method:
public void testDefault03_bin() {
	runConformTestWithLibs(
		new String[] {
			"X.java",
			"import org.eclipse.jdt.annotation.*;\n" +
			"public class X {\n" +
			"	@NonNullByDefault(DefaultLocation.RETURN_TYPE)\n" +
			"	Number test(Number in) {\n" +
			"		return new Integer(13);\n" +
			"	}\n" +
			"}\n"
		},
		getCompilerOptions(),
		"");
	runConformTestWithLibs(
		new String[] {
			"Y.java",
			"import org.eclipse.jdt.annotation.*;\n" +
			"public class Y {\n" +
			"	@NonNull Number test(X x) {\n" +
			"		return x.test(null); // both OK\n" +
			"	}\n" +
			"}\n"
		},
		getCompilerOptions(),
		"");
}

// apply null default to field - also test mixing of explicit annotation with default @NonNull (other annot is not rendered in error)
public void testDefault04_bin() {
	runConformTestWithLibs(
		new String[] {
			"X.java",
			"import org.eclipse.jdt.annotation.*;\n" +
			"import java.lang.annotation.*;\n" +
			"@Target(ElementType.TYPE_USE) @Retention(RetentionPolicy.CLASS) @interface Important {}\n" +
			"@NonNullByDefault(DefaultLocation.FIELD)\n" +
			"public class X {\n" +
			"	@Important Number field = new Double(1.1d);\n" +
			"}\n"
		},
		getCompilerOptions(),
		"");
	runNegativeTestWithLibs(
		new String[] {
			"Y.java",
			"public class Y {\n" +
			"	void test(X x) {\n" +
			"		x.field = null; // ERR\n" +
			"	}\n" +
			"}\n"
		},
		getCompilerOptions(),
		"----------\n" + 
		"1. ERROR in Y.java (at line 3)\n" + 
		"	x.field = null; // ERR\n" + 
		"	          ^^^^\n" + 
		"Null type mismatch: required \'@NonNull Number\' but the provided value is null\n" + 
		"----------\n");}

// default default
public void testDefault05_bin() {
	runConformTestWithLibs(
		new String[] {
			"X.java",
			"import org.eclipse.jdt.annotation.*;\n" +
			"@NonNullByDefault\n" +
			"public class X {\n" +
			"	Number field = new Long(13);\n" +
			"	void test1(Number[] ns) {\n" +
			"		ns[0] = null; // OK since not affected by default\n" +
			"	}\n" +
			"}\n"
		},
		getCompilerOptions(),
		"");
	runNegativeTestWithLibs(
		new String[] {
			"Y.java",
			"import org.eclipse.jdt.annotation.*;\n" +
			"public class Y {\n" +
			"	void test(X x, @Nullable Number @NonNull[] ns) {\n" +
			"		x.test1(ns); // OK since not affected by default\n" +
			"		x.field = null; // ERR\n" +
			"	}\n" +
			"}\n"
		},
		getCompilerOptions(),
		"----------\n" + 
		"1. ERROR in Y.java (at line 5)\n" + 
		"	x.field = null; // ERR\n" + 
		"	          ^^^^\n" + 
		"Null type mismatch: required \'@NonNull Number\' but the provided value is null\n" + 
		"----------\n");}

// apply default to type parameter - inner class
public void testDefault06_bin() {
	runConformTestWithLibs(
		new String[] {
			"X.java",
			"import org.eclipse.jdt.annotation.*;\n" +
			"@NonNullByDefault(DefaultLocation.TYPE_PARAMETER)\n" +
			"public class X {\n" +
			"	static class Inner<T> {\n" +
			"		T process(T t) {\n" +
			"			return t;\n" +
			" 		}\n" +
			"	}\n" +
			"}\n"
		},
		getCompilerOptions(),
		"");
	runNegativeTestWithLibs(
		new String[] {
			"Y.java",
			"import org.eclipse.jdt.annotation.*;\n" +
			"public class Y {\n" +
			"	void test(X.Inner<Number> inum) { // illegal substitution\n" +
			"		@NonNull Number nnn = inum.process(null); // ERR on argument\n" +
			"	}\n" +
			"}\n"
		},
		getCompilerOptions(),
		"----------\n" + 
		"1. ERROR in Y.java (at line 3)\n" + 
		"	void test(X.Inner<Number> inum) { // illegal substitution\n" + 
		"	                  ^^^^^^\n" + 
		"Null constraint mismatch: The type \'Number\' is not a valid substitute for the type parameter \'@NonNull T extends Object\'\n" + 
		"----------\n" + 
		"2. ERROR in Y.java (at line 4)\n" + 
		"	@NonNull Number nnn = inum.process(null); // ERR on argument\n" + 
		"	                                   ^^^^\n" + 
		"Null type mismatch: required \'@NonNull Number\' but the provided value is null\n" + 
		"----------\n");}

// apply default to type bound - method in inner class
public void testDefault07_bin() {
	runNegativeTestWithLibs(
		new String[] {
			"X.java",
			"import org.eclipse.jdt.annotation.*;\n" +
			"import java.util.*;\n" +
			"@NonNullByDefault(DefaultLocation.TYPE_BOUND)\n" +
			"public class X {\n" +
			"	static class Inner {\n" +
			"		<T extends Number> T process(T t, List<? extends Number> l) {\n" +
			"			return t;\n" +
			" 		}\n" +
			"	}\n" +
			"}\n"
		},
		getCompilerOptions(),
		"");
	runNegativeTestWithLibs(
		new String[] {
			"Y.java",
			"import org.eclipse.jdt.annotation.*;\n" +
			"import java.util.*;\n" +
			"public class Y {\n" +
			"	void test(X.Inner inner) {\n" +
			"		@NonNull Number nnn = inner.process(Integer.valueOf(3), new ArrayList<@Nullable Integer>()); // WARN on 1. arg; ERR on 2. arg\n" +
			"	}\n" +
			"}\n"
		},
		getCompilerOptions(),
		"----------\n" +  // FIXME: this should not be a warning, a case of unrecognized boxing
		"1. WARNING in Y.java (at line 5)\n" + 
		"	@NonNull Number nnn = inner.process(Integer.valueOf(3), new ArrayList<@Nullable Integer>()); // WARN on 1. arg; ERR on 2. arg\n" + 
		"	                                    ^^^^^^^^^^^^^^^^^^\n" + 
		"Null type safety (type annotations): The expression of type \'Integer\' needs unchecked conversion to conform to \'@NonNull Integer\'\n" + 
		"----------\n");
}
public void testBug431269() {
	runNegativeTestWithLibs(
		new String[] {
			"p/QField.java",
			"package p;\n" + 
			"\n" + 
			"import org.eclipse.jdt.annotation.*;\n" + 
			"\n" + 
			"public class QField<R extends QField<R, ? >, T> {\n" + 
			"	@NonNull\n" + 
			"	protected R m_root;\n" + 
			"\n" + 
			"	public QField(@Nullable R root, @Nullable QField<R, ? > parent, @Nullable String propertyNameInParent) {\n" + 
			"		m_root = root;\n" + 
			"	}\n" + 
			"}\n",
			"p/PLogLine.java",
			"package p;\n" + 
			"\n" + 
			"import org.eclipse.jdt.annotation.*;\n" + 
			"\n" + 
			"public class PLogLine<R extends QField<R, ? >> extends QField<R, LogLine> {\n" + 
			"	public PLogLine(@Nullable R root, @Nullable QField<R, ? > parent, @Nullable String name) {\n" + 
			"		super(root, parent, name);\n" + 
			"	}\n" + 
			"\n" + 
			"	@NonNull\n" + 
			"	public final QField<R, java.lang.String> lastName() {\n" + 
			"		return new QField<R, java.lang.Long>(m_root, this, \"lastName\");\n" + 
			"	}\n" + 
			"\n" + 
			"}\n",
			"p/LogLine.java",
			"package p;\n" + 
			"\n" + 
			"public class LogLine {\n" + 
			"	private String m_lastName;\n" + 
			"\n" + 
			"	public String getLastName() {\n" + 
			"		return m_lastName;\n" + 
			"	}\n" + 
			"\n" + 
			"	public void setLastName(String property) {\n" + 
			"		m_lastName = property;\n" + 
			"	}\n" + 
			"}\n"
		},
		"----------\n" + 
		"1. ERROR in p\\QField.java (at line 10)\n" + 
		"	m_root = root;\n" + 
		"	         ^^^^\n" + 
		"Null type mismatch (type annotations): required \'@NonNull R extends QField<R extends QField<R,?>,?>\' but this expression has type \'@Nullable R extends QField<R extends QField<R,?>,?>\'\n" + 
		"----------\n" + 
		"----------\n" + 
		"1. ERROR in p\\PLogLine.java (at line 12)\n" + 
		"	return new QField<R, java.lang.Long>(m_root, this, \"lastName\");\n" + 
		"	       ^^^^^^^^^^^^^^^^^^^^^^^^^^^^^^^^^^^^^^^^^^^^^^^^^^^^^^^\n" + 
		"Type mismatch: cannot convert from QField<R,Long> to QField<R,String>\n" + 
		"----------\n");
}
// was inferring null type annotations too aggressively
public void testBug432223() {
	runConformTestWithLibs(
		new String[] {
			"X.java",
			"import org.eclipse.jdt.annotation.*;\n" +
			"public class X {\n" +
			"	String val;\n" +
			"	public static @NonNull <T> T assertNotNull(@Nullable T object) {\n" + 
			"		return assertNotNull(null, object);\n" + 
			"	}\n" + 
			"\n" + 
			"	public static @NonNull <T> T assertNotNull(@Nullable String message, @Nullable T object) {\n" + 
			"		if (object == null) {\n" + 
			"			throw new NullPointerException(message);\n" + 
			"		}\n" + 
			"		return object;\n" + 
			"	}\n" +
			"	void test(@Nullable X x) {\n" +
			"		@NonNull X safe = assertNotNull(x);\n" +
			"		System.out.println(safe.val);\n" +
			"	}\n" +
			"}\n"
		},
		getCompilerOptions(),
		"");
}
public void testBug432977() {
	runConformTestWithLibs(
		new String[] {
			"Bar.java",
			"import org.eclipse.jdt.annotation.*;\n" +
			"@NonNullByDefault\n" + 
			"public class Bar {\n" + 
			"	private String prop = \"\";\n" + 
			"\n" + 
			"	public String getProp() {\n" + 
			"		return prop;\n" + 
			"	}\n" + 
			"}\n"
		},
		getCompilerOptions(),
		"");
	runConformTestWithLibs(
		new String[] {
			"Fu.java",
			"public class Fu {\n" + 
			"	private Bar fubar = new Bar();\n" + 
			"	\n" + 
			"	public void method() {\n" + 
			"		fubar.getProp().equals(\"\");\n" + 
			"	}	\n" + 
			"}\n"
		},
		getCompilerOptions(),
		"");
}
public void testBug433586() {
	runConformTestWithLibs(
		new String[] {
			"NullConversionWarning.java",
			"import java.util.function.Consumer;\n" + 
			"public class NullConversionWarning<T> {\n" + 
			"\n" + 
			"	public Consumer<T> peek2(Consumer<? super T> action) {\n" + 
			"		// Null type safety: parameter 1 provided via\n" + 
			"		// method descriptor Consumer<T>.accept(T) needs\n" + 
			"		// unchecked conversion to conform to 'capture#of ? super T'\n" + 
			"		Consumer<T> action2 = action::accept;\n" + 
			"		return action2;\n" + 
			"	}\n" +
			"	void foo(Consumer<? super T> action, T t) {\n" + 
			"	  Consumer<T> action2 = t2 -> action.accept(t2);\n" + 
			"	  action.accept(t);\n" + 
			"	  action2.accept(t);\n" + 
			"	}\n" + 
			"}\n"
		},
		getCompilerOptions(),
		"");
}
// NPE without the fix.
public void testBug433478() {
	runNegativeTestWithLibs(
            new String[] {
                "X.java",
                "import org.eclipse.jdt.annotation.NonNullByDefault;\n" +
                "import org.eclipse.jdt.annotation.Nullable;\n" +
                "\n" +
                "@NonNullByDefault class Y { }\n" +
                "\n" +
                "interface I<T> {\n" +
                "       @Nullable T foo();\n" +
                "}\n" +
                "\n" +
                "@NonNullByDefault \n" +
                "class X implements I<Y> {\n" +
                "       @Override\n" +
                "       public Y foo() {\n" +
                "               return null;\n" +
                "       }\n" +
                "}\n"
            },
            "----------\n" + 
    		"1. ERROR in X.java (at line 14)\n" + 
    		"	return null;\n" + 
    		"	       ^^^^\n" + 
    		"Null type mismatch: required \'@NonNull Y\' but the provided value is null\n" + 
    		"----------\n");
}
// https://bugs.eclipse.org/434899
public void testTypeVariable6() {
	runNegativeTestWithLibs(
		new String[] {
			"Assert.java",
			"import org.eclipse.jdt.annotation.*;\n" +
			"public class Assert {\n" + 
			"	public static void caller() {\n" + 
			"		assertNotNull(\"not null\");	// Compiler error\n" + 
			"		assertNotNull(null);		// Compiler error\n" + 
			"	}\n" + 
			"	private static @NonNull <T> T assertNotNull(@Nullable T object) {\n" + 
			"		return object; // this IS bogus\n" + 
			"	}\n" + 
			"}\n"
		},
		getCompilerOptions(),
		"----------\n" + 
		"1. ERROR in Assert.java (at line 8)\n" + 
		"	return object; // this IS bogus\n" + 
		"	       ^^^^^^\n" + 
		"Null type mismatch (type annotations): required \'@NonNull T\' but this expression has type \'@Nullable T\'\n" + 
		"----------\n");
}
// https://bugs.eclipse.org/434899 - variant which has always worked
public void testTypeVariable6a() {
	runConformTestWithLibs(
		new String[] {
			"Assert.java",
			"import org.eclipse.jdt.annotation.*;\n" +
			"public class Assert {\n" + 
			"	public static Object caller() {\n" + 
			"		@NonNull Object result = assertNotNull(\"not null\");\n" + 
			"		result = assertNotNull(null);\n" +
			"		return result;\n" + 
			"	}\n" + 
			"	private static @NonNull <T> T assertNotNull(@Nullable T object) {\n" +
			"		if (object == null) throw new NullPointerException();\n" + 
			"		return object;\n" + 
			"	}\n" + 
			"}\n"
		},
		getCompilerOptions(),
		"");
}
// Bug 438458 - [1.8][null] clean up handling of null type annotations wrt type variables 
// - type parameter with explicit nullness, cannot infer otherwise
public void testTypeVariable7() {
	runNegativeTestWithLibs(
		new String[] {
			"X.java",
			"import org.eclipse.jdt.annotation.*;\n" +
			"interface I1 <@NonNull T> { T get(); }\n" +
			"public class X {\n" +
			"	<U> U m(I1<U> in) { return in.get(); }\n" +
			"	public void test(I1<@NonNull String> in) {\n" +
			"		@NonNull String s = m(in);\n" +
			"	}\n" +
			"}\n"
		},
		getCompilerOptions(),
		"----------\n" + 
		"1. ERROR in X.java (at line 4)\n" + 
		"	<U> U m(I1<U> in) { return in.get(); }\n" + 
		"	           ^\n" + 
		"Null constraint mismatch: The type \'U\' is not a valid substitute for the type parameter \'@NonNull T\'\n" + 
		"----------\n");
}
// Bug 438458 - [1.8][null] clean up handling of null type annotations wrt type variables 
// - type parameter with explicit nullness, nullness must not spoil inference
public void testTypeVariable7a() {
	Map compilerOptions = getCompilerOptions();
	compilerOptions.put(JavaCore.COMPILER_PB_NULL_SPECIFICATION_VIOLATION, JavaCore.WARNING); // allow ignoring bad substitution
	runConformTestWithLibs(
		new String[] {
			"X.java",
			"import org.eclipse.jdt.annotation.*;\n" +
			"interface I1 <@NonNull T> { T get(); }\n" +
			"public class X {\n" +
			"	<U> U m(I1<U> in) { return in.get(); }\n" +
			"	public void test1() {\n" +
			"		@Nullable String s = m(() -> \"OK\");\n" +
			"		System.out.println(s);\n" +
			"	}\n" +
			"	public static void main(String[] args) {\n" +
			"		new X().test1();\n" +
			"	}\n" +
			"}\n"
		},
		compilerOptions,
		"----------\n" + 
		"1. WARNING in X.java (at line 4)\n" + 
		"	<U> U m(I1<U> in) { return in.get(); }\n" + 
		"	           ^\n" + 
		"Null constraint mismatch: The type \'U\' is not a valid substitute for the type parameter \'@NonNull T\'\n" + 
		"----------\n",
		"OK");
}
// Bug 438458 - [1.8][null] clean up handling of null type annotations wrt type variables 
// - type parameter with explicit nullness, nullness must not spoil inference
public void testTypeVariable7err() {
	runNegativeTestWithLibs(
		new String[] {
			"X.java",
			"import org.eclipse.jdt.annotation.*;\n" +
			"interface I1 <@Nullable T> { T get(); }\n" +
			"public class X {\n" +
			"	<U> U m(I1<U> in) { return in.get(); }\n" +
			"	public void test1() {\n" +
			"		@NonNull String s = m(() -> \"\");\n" +
			"	}\n" +
			"}\n"
		},
		getCompilerOptions(),
		"----------\n" + 
		"1. ERROR in X.java (at line 4)\n" + 
		"	<U> U m(I1<U> in) { return in.get(); }\n" + 
		"	           ^\n" + 
		"Null constraint mismatch: The type \'U\' is not a valid substitute for the type parameter \'@Nullable T\'\n" + 
		"----------\n" + 
		"2. ERROR in X.java (at line 4)\n" + 
		"	<U> U m(I1<U> in) { return in.get(); }\n" + 
		"	                           ^^^^^^^^\n" + 
		"Null type mismatch (type annotations): required \'U\' but this expression has type \'@Nullable U\', where \'U\' is a free type variable\n" + 
		"----------\n" + 
		"3. WARNING in X.java (at line 6)\n" + 
		"	@NonNull String s = m(() -> \"\");\n" + 
		"	                    ^^^^^^^^^^^\n" + 
		"Null type safety (type annotations): The expression of type \'String\' needs unchecked conversion to conform to \'@NonNull String\'\n" + 
		"----------\n");
}
//Bug 435570 - [1.8][null] @NonNullByDefault illegally tries to affect "throws E"
public void testTypeVariable8() {
	runConformTestWithLibs(
		new String[] {
			"Test.java",
			"@org.eclipse.jdt.annotation.NonNullByDefault\n" + 
			"public class Test<E extends Exception> {\n" + 
			"	void test() throws E {}\n" + // was: Nullness annotations are not applicable at this location
			"}\n"
		},
		getCompilerOptions(),
		"");
}
// Bug 438012 - Bogus Warning: The nullness annotation is redundant with a default that applies to this location
public void testTypeVariable9() {
	runConformTestWithLibs(
		new String[] {
			"Bar.java",
			"import org.eclipse.jdt.annotation.NonNullByDefault;\n" + 
			"import static org.eclipse.jdt.annotation.DefaultLocation.*;\n" + 
			"\n" + 
			"@NonNullByDefault({ PARAMETER, RETURN_TYPE, FIELD, TYPE_BOUND, TYPE_ARGUMENT, TYPE_PARAMETER })\n" + 
			"interface Bar<V> {\n" + 
			"    V getV(V in);\n" + 
			"    void setV(V v);\n" + 
			"}"
		},
		getCompilerOptions(),
		"");
}
// Bug 439516 - [1.8][null] NonNullByDefault wrongly applied to implicit type bound of binary type
public void testTypeVariable10() {
	runConformTestWithLibs(
		new String[] {
			"X.java",
			"@org.eclipse.jdt.annotation.NonNullByDefault\n" +
			"public class X<T> {\n" +
			"	void test(T t) {}\n" +
			"}\n"
		},
		getCompilerOptions(),
		"");
	runConformTestWithLibs(
		false, 
		new String[] {
			"Y.java",
			"public class Y {\n" +
			"	void foo(X<@org.eclipse.jdt.annotation.Nullable String> xs) {\n" +
			"		xs.test(null);\n" +
			"	}\n" +
			"}\n"
		}, 
		getCompilerOptions(), 
		"");
}
// Bug 439516 - [1.8][null] NonNullByDefault wrongly applied to implicit type bound of binary type
// Problem 1 from: Bug 438971 - [1.8][null] @NonNullByDefault/@Nullable on parameter of generic interface
public void testTypeVariable10a() {
	runConformTestWithLibs(
		new String[] {
			"X.java",
			"import org.eclipse.jdt.annotation.*;\n" +
			"@NonNullByDefault\n" +
			"public class X<T> {\n" +
			"	void test(@Nullable T t) {}\n" +
			"}\n"
		},
		getCompilerOptions(),
		"");
	runConformTestWithLibs(
		false, 
		new String[] {
			"Y.java",
			"public class Y {\n" +
			"	void foo(X<String> xs) {\n" +
			"		xs.test(\"OK\");\n" + // was: Contradictory null annotations: method was inferred as  ...
			"		xs.test(null);\n" + // was: Contradictory null annotations: method was inferred as  ...
			"	}\n" +
			"}\n"
		}, 
		getCompilerOptions(), 
		"");
}
// Bug 439516 - [1.8][null] NonNullByDefault wrongly applied to implicit type bound of binary type
// warning for explicit "<T extends Object>"
public void testTypeVariable11() {
	runNegativeTestWithLibs(
		new String[] {
			"X.java",
			"import org.eclipse.jdt.annotation.DefaultLocation;\n" +
			"@org.eclipse.jdt.annotation.NonNullByDefault({DefaultLocation.TYPE_BOUND})\n" + // not: PARAMETER
			"public class X<T extends Object> {\n" +
			"	void test(T t) {}\n" +
			"}\n",
			"Y.java",
			"public class Y {\n" +
			"	void foo(X<@org.eclipse.jdt.annotation.Nullable String> xs) {\n" +
			"		xs.test(null);\n" +
			"	}\n" +
			"}\n"
		}, 
		getCompilerOptions(), 
		"----------\n" + 
		"1. WARNING in X.java (at line 3)\n" + 
		"	public class X<T extends Object> {\n" + 
		"	                         ^^^^^^\n" + 
		"The explicit type bound \'Object\' is not affected by the nullness default for DefaultLocation.TYPE_BOUND.\n" + 
		"----------\n");
}
// Bug 438179 - [1.8][null] 'Contradictory null annotations' error on type variable with explicit null-annotation.
public void testTypeVariable12() {
	runConformTestWithLibs(
		new String[] {
			"Test.java",
			"import org.eclipse.jdt.annotation.*;\n" +
			"@NonNullByDefault\n" + 
			"public class Test {\n" + 
			"	private Fu<String> fu = new Fu<>();\n" + 
			"	public void foo() {\n" + 
			"		fu.method();   // 'Contradictory null annotations' error\n" + 
			"	}\n" + 
			"}\n" + 
			"class Fu<T> {\n" + 
			"	@Nullable T method() {\n" + 
			"		return null;\n" + 
			"	}\n" + 
			"}\n"
		},
		getCompilerOptions(),
		"");
}
// Bug 438250 - [1.8][null] NPE trying to report bogus null annotation conflict
public void testTypeVariable13() {
	runConformTestWithLibs(
		new String[] {
			"FooBar.java",
			"@org.eclipse.jdt.annotation.NonNullByDefault(org.eclipse.jdt.annotation.DefaultLocation.TYPE_BOUND)\n" + 
			"public interface FooBar {\n" + 
			"    <@org.eclipse.jdt.annotation.Nullable R extends Runnable> R foobar(R r);\n" + 
			"}\n"
		},
		getCompilerOptions(),
		"");
}
// Bug 438469 - [null] How-to use null type annotations with generic methods from interfaces in some library you only have as binary JAR?
public void testTypeVariable14() {
	runConformTestWithLibs(
		new String[] {
			"ITest.java",
			"interface ITest {\n" + 
			"	<T> T foo(T arg); // or arg Class<T> or TypeToken<T> + return TypeAdapter<T>, etc.\n" + 
			"}"
		},
		getCompilerOptions(),
		"");
	Map options = getCompilerOptions();
	options.put(JavaCore.COMPILER_PB_SUPPRESS_OPTIONAL_ERRORS, JavaCore.ENABLED);
	runConformTestWithLibs(
		false,
		new String[] {
			"Test.java",
			"class Test implements ITest {\n" + 
			"	@Override\n" + 
			"	@SuppressWarnings(\"null\")\n" +
			"	public <T> @org.eclipse.jdt.annotation.Nullable T foo(T arg) {\n" + 
			"		return null;\n" + 
			"	}\n" + 
			"}\n"
		},
		options,
		"");
}
// Bug 438467 - [compiler][null] Better error position for "The method _ cannot implement the corresponding method _ due to incompatible nullness constraints"
public void testTypeVariable15() {
	runNegativeTestWithLibs(
		new String[] {
			"ITest.java",
			"interface ITest {\n" + 
			"	<T> T foo(T arg); // or arg Class<T> or TypeToken<T> + return TypeAdapter<T>, etc.\n" + 
			"}",
			"Test.java",
			"class Test implements ITest {\n" + 
			"	@Override\n" + 
			"	public <T> @org.eclipse.jdt.annotation.Nullable T foo(T arg) {\n" + 
			"		return null;\n" + 
			"	}\n" + 
			"}\n",
			"Test2.java",
			"class Test2 implements ITest {\n" + 
			"	@Override\n" + 
			"	public <T> T foo(@org.eclipse.jdt.annotation.NonNull T arg) {\n" + 
			"		return arg;\n" + 
			"	}\n" + 
			"}\n",
		},
		getCompilerOptions(),
		"----------\n" + 
		"1. ERROR in Test.java (at line 3)\n" + 
		"	public <T> @org.eclipse.jdt.annotation.Nullable T foo(T arg) {\n" + 
		"	           ^^^^^^^^^^^^^^^^^^^^^^^^^^^^^^^^^^^^^^\n" + 
		"The return type is incompatible with the free type variable 'T' returned from ITest.foo(T) (mismatching null constraints)\n" + 
		"----------\n" +
		"----------\n" + 
		"1. ERROR in Test2.java (at line 3)\n" + 
		"	public <T> T foo(@org.eclipse.jdt.annotation.NonNull T arg) {\n" + 
		"	                 ^^^^^^^^^^^^^^^^^^^^^^^^^^^^^^^^^^^^^\n" + 
		"Illegal redefinition of parameter arg, inherited method from ITest does not constrain this parameter\n" + 
		"----------\n");
}
// Bug 438467 - [compiler][null] Better error position for "The method _ cannot implement the corresponding method _ due to incompatible nullness constraints"
public void testTypeVariable15a() {
	runNegativeTestWithLibs(
		new String[] {
			"ITest.java",
			"import java.util.List;\n" +
			"interface ITest {\n" + 
			"	<T> T foo(List<T> arg); // or arg Class<T> or TypeToken<T> + return TypeAdapter<T>, etc.\n" + 
			"}",
			"Test.java",
			"import java.util.List;\n" +
			"class Test implements ITest {\n" + 
			"	@Override\n" + 
			"	public <T> T foo(List<@org.eclipse.jdt.annotation.NonNull T> arg) {\n" + 
			"		return arg.get(0);\n" + 
			"	}\n" + 
			"}\n",
		},
		getCompilerOptions(),
		"----------\n" + 
		"1. ERROR in Test.java (at line 4)\n" + 
		"	public <T> T foo(List<@org.eclipse.jdt.annotation.NonNull T> arg) {\n" + 
		"	                 ^^^^\n" + 
		"Illegal redefinition of parameter arg, inherited method from ITest declares this parameter as \'List<T>\' (mismatching null constraints)\n" + 
		"----------\n");
}
// https://bugs.eclipse.org/bugs/show_bug.cgi?id=434602
// Possible error with inferred null annotations leading to contradictory null annotations
public void testTypeVariable16() {
	runNegativeTestWithLibs(
			new String[] {
				"X.java",
				"import org.eclipse.jdt.annotation.NonNullByDefault;\n" +
				"import org.eclipse.jdt.annotation.Nullable;\n" +
				"\n" +
				"class Y { void doit() {} }\n" +
				"@NonNullByDefault\n" +
				"class X {\n" +
				"	void foo() {\n" +
				"		X x = new X();\n" +
				"		Y y = x.bar(); // Error: Contradictory null annotations before the fix\n" +
				"		y.doit(); // check that @Nullable from bar's declaration has effect on 'y'\n" +
				"	}\n" +
				"\n" +
				"	public <T extends Y> @Nullable T bar() {\n" +
				"		return null;\n" +
				"	}\n" +
				"}\n"
			},
			getCompilerOptions(),
			"----------\n" + 
			"1. ERROR in X.java (at line 10)\n" + 
			"	y.doit(); // check that @Nullable from bar's declaration has effect on 'y'\n" + 
			"	^\n" + 
			"Potential null pointer access: The variable y may be null at this location\n" + 
			"----------\n");
}
// https://bugs.eclipse.org/bugs/show_bug.cgi?id=434602
// Possible error with inferred null annotations leading to contradictory null annotations
// Method part of parameterized class.
public void testTypeVariable16a() {
	runConformTestWithLibs(
			new String[] {
				"X.java",
				"import org.eclipse.jdt.annotation.NonNullByDefault;\n" +
				"import org.eclipse.jdt.annotation.Nullable;\n" +
				"\n" +
				"class Y {}\n" +
				"@NonNullByDefault\n" +
				"public class X <T> {\n" +
				"	void foo() {\n" +
				"		X<Y> x = new X<Y>();\n" +
				"		x.bar(); // Error: Contradictory null annotations before the fix\n" +
				"	}\n" +
				"\n" +
				"	public @Nullable T bar() {\n" +
				"		return null;\n" +
				"	}\n" +
				"}\n"
			},
			getCompilerOptions(),
			"");
}
public void testTypeVariable16b() {
	runNegativeTestWithLibs(
			new String[] {
				"X.java",
				"import org.eclipse.jdt.annotation.Nullable;\n" +
				"import org.eclipse.jdt.annotation.NonNull;\n" +
				"\n" +
				"class Y {}\n" +
				"class Y2 extends Y {}\n" +
				"\n" +
				"class X {\n" +
				"	void foo() {\n" +
				"		X x = new X();\n" +
				"		x.bar(null); // null arg is illegal\n" +
				"	}\n" +
				"	public <T extends @NonNull Y> @Nullable T bar(T t) {\n" +
				"		return null; // OK\n" +
				"	}\n" +
				"}\n"
			},
			getCompilerOptions(),
			"----------\n" + 
			"1. ERROR in X.java (at line 10)\n" + 
			"	x.bar(null); // null arg is illegal\n" + 
			"	      ^^^^\n" + 
			"Null type mismatch: required \'@NonNull Y\' but the provided value is null\n" + 
			"----------\n");
}
// Bug 440143 - [1.8][null] one more case of contradictory null annotations regarding type variables
public void testTypeVariable17() {
	runNegativeTestWithLibs(
		new String[] {
			"Test7.java",
			"import org.eclipse.jdt.annotation.*;\n" + 
			"\n" + 
			"public class Test7<@Nullable E> {\n" + 
			"	E e;\n" + 
			"\n" + 
			"	@Nullable\n" + 
			"	E test() {\n" + 
			"		return null;\n" + 
			"	}\n" + 
			"\n" + 
			"	@NonNull\n" + 
			"	E getNotNull() {\n" + 
			"		if (e == null)\n" + 
			"			throw new NullPointerException();\n" + 
			"		return e;\n" + 
			"	}\n" + 
			"}\n"
		},
		getCompilerOptions(),
		"----------\n" + 
		"1. ERROR in Test7.java (at line 15)\n" + 
		"	return e;\n" + 
		"	       ^\n" + 
		"Null type mismatch (type annotations): required \'@NonNull E\' but this expression has type \'@Nullable E\'\n" + 
		"----------\n");
}
// Bug 440143 - [1.8][null] one more case of contradictory null annotations regarding type variables
// use local variable to avoid the null type mismatch
public void testTypeVariable17a() {
	runConformTestWithLibs(
		new String[] {
			"Test7.java",
			"import org.eclipse.jdt.annotation.*;\n" + 
			"\n" + 
			"public class Test7<@Nullable E> {\n" + 
			"	E e;\n" + 
			"\n" + 
			"	@Nullable\n" + 
			"	E test() {\n" + 
			"		return null;\n" + 
			"	}\n" + 
			"\n" + 
			"	@NonNull\n" + 
			"	E getNotNull() {\n" +
			"		E el = e;\n" + 
			"		if (el == null)\n" + 
			"			throw new NullPointerException();\n" + 
			"		return el;\n" + 
			"	}\n" + 
			"}\n"
		},
		getCompilerOptions(),
		"");
}
// NPE reported in https://bugs.eclipse.org/bugs/show_bug.cgi?id=438458#c5
public void testTypeVariable18() {
	runNegativeTestWithLibs(
		new String[] {
			"Test.java",
			"import java.util.*;\n" + 
			"import org.eclipse.jdt.annotation.*;\n" + 
			"\n" + 
			"interface Lib1 {\n" + 
			"    <T extends Collection<?>> T constrainedTypeParameter(@NonNull T in);\n" + 
			"}\n" + 
			"\n" + 
			"public class Test {\n" + 
			"  @NonNull Collection<?> test4(Lib1 lib, @Nullable Collection<String> in) {\n" + 
			"    return lib.constrainedTypeParameter(in);\n" + 
			"  }\n" + 
			"}\n"
		},
		getCompilerOptions(),
		"----------\n" + 
		"1. WARNING in Test.java (at line 10)\n" + 
		"	return lib.constrainedTypeParameter(in);\n" + 
		"	       ^^^^^^^^^^^^^^^^^^^^^^^^^^^^^^^^\n" + 
		"Null type safety (type annotations): The expression of type \'Collection<String>\' needs unchecked conversion to conform to \'@NonNull Collection<?>\'\n" + 
		"----------\n" + 
		"2. ERROR in Test.java (at line 10)\n" + 
		"	return lib.constrainedTypeParameter(in);\n" + 
		"	                                    ^^\n" + 
		"Null type mismatch (type annotations): required \'@NonNull Collection<String>\' but this expression has type \'@Nullable Collection<String>\'\n" + 
		"----------\n");
}
public void testTypeVariable18raw() {
	runNegativeTestWithLibs(
		new String[] {
			"Test.java",
			"import java.util.*;\n" + 
			"import org.eclipse.jdt.annotation.*;\n" + 
			"\n" + 
			"interface Lib1 {\n" + 
			"    <T extends Collection<?>> T constrainedTypeParameter(@NonNull T in);\n" + 
			"}\n" + 
			"\n" + 
			"public class Test {\n" +
			"  @SuppressWarnings(\"rawtypes\")\n" + 
			"  @NonNull Collection test4(Lib1 lib, @Nullable Collection in) {\n" + 
			"    return lib.constrainedTypeParameter(in);\n" + 
			"  }\n" + 
			"}\n"
		},
		getCompilerOptions(),
		"----------\n" + 
		"1. WARNING in Test.java (at line 11)\n" + 
		"	return lib.constrainedTypeParameter(in);\n" + 
		"	       ^^^^^^^^^^^^^^^^^^^^^^^^^^^^^^^^\n" + 
		"Null type safety (type annotations): The expression of type \'Collection\' needs unchecked conversion to conform to \'@NonNull Collection\'\n" + 
		"----------\n" + 
		"2. ERROR in Test.java (at line 11)\n" + 
		"	return lib.constrainedTypeParameter(in);\n" + 
		"	                                    ^^\n" + 
		"Null type mismatch (type annotations): required \'@NonNull Collection\' but this expression has type \'@Nullable Collection\'\n" + 
		"----------\n");
}
// top-level annotation is overridden at use-site, details remain - parameterized type
public void testTypeVariable19() {
	runNegativeTestWithLibs(
		new String[] {
			"X.java",
			"import java.util.ArrayList;\n" + 
			"import java.util.List;\n" + 
			"\n" + 
			"import org.eclipse.jdt.annotation.NonNull;\n" + 
			"import org.eclipse.jdt.annotation.Nullable;\n" +
			"interface I<T,U extends List<T>> {\n" +
			"	U get0();\n" +
			"	@Nullable U get1();\n" + 
			"	@NonNull U get2();\n" + 
			"}\n" + 
			"class X {\n" + 
			"	static String test (I<@Nullable String, @NonNull ArrayList<@Nullable String>> i1,\n" +
			"						I<@NonNull String, @Nullable ArrayList<@NonNull String>> i2, int s) {\n" +
			"		switch(s) {\n" +
			"			case 0 : return i1.get0().get(0).toUpperCase(); // problem at detail\n" + 
			"			case 1 : return i1.get1().get(0).toUpperCase(); // 2 problems\n" + 
			"			case 2 : return i1.get2().get(0).toUpperCase(); // problem at detail\n" + 
			"			case 3 : return i2.get0().get(0).toUpperCase(); // problem at top\n" + 
			"			case 4 : return i2.get1().get(0).toUpperCase(); // problem at top\n" + 
			"			case 5 : return i2.get2().get(0).toUpperCase(); // OK\n" +
			"			default : return \"\";" +
			"		}\n" + 
			"	}\n" + 
			"}\n"
		},
		getCompilerOptions(),
		"----------\n" + 
		"1. ERROR in X.java (at line 15)\n" + 
		"	case 0 : return i1.get0().get(0).toUpperCase(); // problem at detail\n" + 
		"	                ^^^^^^^^^^^^^^^^\n" + 
		"Potential null pointer access: The method get(int) may return null\n" + 
		"----------\n" + 
		"2. ERROR in X.java (at line 16)\n" + 
		"	case 1 : return i1.get1().get(0).toUpperCase(); // 2 problems\n" + 
		"	                ^^^^^^^^^\n" + 
		"Potential null pointer access: The method get1() may return null\n" + 
		"----------\n" + 
		"3. ERROR in X.java (at line 16)\n" + 
		"	case 1 : return i1.get1().get(0).toUpperCase(); // 2 problems\n" + 
		"	                ^^^^^^^^^^^^^^^^\n" + 
		"Potential null pointer access: The method get(int) may return null\n" + 
		"----------\n" + 
		"4. ERROR in X.java (at line 17)\n" + 
		"	case 2 : return i1.get2().get(0).toUpperCase(); // problem at detail\n" + 
		"	                ^^^^^^^^^^^^^^^^\n" + 
		"Potential null pointer access: The method get(int) may return null\n" + 
		"----------\n" + 
		"5. ERROR in X.java (at line 18)\n" + 
		"	case 3 : return i2.get0().get(0).toUpperCase(); // problem at top\n" + 
		"	                ^^^^^^^^^\n" + 
		"Potential null pointer access: The method get0() may return null\n" + 
		"----------\n" + 
		"6. ERROR in X.java (at line 19)\n" + 
		"	case 4 : return i2.get1().get(0).toUpperCase(); // problem at top\n" + 
		"	                ^^^^^^^^^\n" + 
		"Potential null pointer access: The method get1() may return null\n" + 
		"----------\n");
}
// top-level annotation is overridden at use-site, array with anotations on dimensions
public void testTypeVariable19a() {
	runNegativeTestWithLibs(
		new String[] {
			"X.java",
			"import org.eclipse.jdt.annotation.NonNull;\n" + 
			"import org.eclipse.jdt.annotation.Nullable;\n" +
			"interface I1<T> {\n" + 
			"	T @Nullable[] get0();\n" + 
			"	@Nullable T @NonNull[] get1();\n" + 
			"	@Nullable T @Nullable[] get2();\n" + 
			"}\n" + 
			"interface I2<T> {\n" + 
			"	T @NonNull[] get0();\n" + 
			"	@NonNull T @NonNull[] get1();\n" + 
			"	@NonNull T @Nullable[] get2();\n" + 
			"}\n" + 
			"class X {\n" + 
			"	static String test (I1<@NonNull String> i1, I2<@Nullable String> i2, int s) {\n" +
			"		switch (s) {\n" + 
			"			case 0: return i1.get0()[0].toUpperCase(); // problem on array\n" + 
			"			case 1: return i1.get1()[0].toUpperCase(); // problem on element\n" + 
			"			case 2: return i1.get2()[0].toUpperCase(); // 2 problems\n" +
			"			case 3: return i2.get0()[0].toUpperCase(); // problem on element\n" + 
			"			case 4: return i2.get1()[0].toUpperCase(); // OK\n" + 
			"			case 5: return i2.get2()[0].toUpperCase(); // problem on array\n" +
			"			default: return \"\";\n" +
			"		}\n" + 
			"	}\n" + 
			"}\n"
		},
		getCompilerOptions(),
		"----------\n" + 
		"1. ERROR in X.java (at line 16)\n" + 
		"	case 0: return i1.get0()[0].toUpperCase(); // problem on array\n" + 
		"	               ^^^^^^^^^\n" + 
		"Potential null pointer access: The method get0() may return null\n" + 
		"----------\n" + 
		"2. ERROR in X.java (at line 17)\n" + 
		"	case 1: return i1.get1()[0].toUpperCase(); // problem on element\n" + 
		"	               ^^^^^^^^^^^^\n" + 
		"Potential null pointer access: array element may be null\n" + 
		"----------\n" + 
		"3. ERROR in X.java (at line 18)\n" + 
		"	case 2: return i1.get2()[0].toUpperCase(); // 2 problems\n" + 
		"	               ^^^^^^^^^\n" + 
		"Potential null pointer access: The method get2() may return null\n" + 
		"----------\n" + 
		"4. ERROR in X.java (at line 18)\n" + 
		"	case 2: return i1.get2()[0].toUpperCase(); // 2 problems\n" + 
		"	               ^^^^^^^^^^^^\n" + 
		"Potential null pointer access: array element may be null\n" + 
		"----------\n" + 
		"5. ERROR in X.java (at line 19)\n" + 
		"	case 3: return i2.get0()[0].toUpperCase(); // problem on element\n" + 
		"	               ^^^^^^^^^^^^\n" + 
		"Potential null pointer access: array element may be null\n" + 
		"----------\n" + 
		"6. ERROR in X.java (at line 21)\n" + 
		"	case 5: return i2.get2()[0].toUpperCase(); // problem on array\n" + 
		"	               ^^^^^^^^^\n" + 
		"Potential null pointer access: The method get2() may return null\n" + 
		"----------\n");
}
public void testBug434600() {
	runConformTestWithLibs(
		new String[] {
			"bug/Main.java",
			"package bug;\n" +
			"public class Main {\n" + 
			"	public static void main(final String[] args) {\n" + 
			"		System.out.println(\"Hello World\");\n" + 
			"	}\n" + 
			"}\n",
			"bug/package-info.java",
			"@org.eclipse.jdt.annotation.NonNullByDefault\n" + 
			"package bug;\n",
			"bug/ExpressionNode.java",
			"package bug;\n" + 
			"\n" + 
			"public interface ExpressionNode extends CopyableNode<ExpressionNode> {\n" + 
			"	\n" + 
			"}\n",
			"bug/ExtendedNode.java",
			"package bug;\n" + 
			"\n" + 
			"public interface ExtendedNode {\n" + 
			"	\n" + 
			"}\n",
			"bug/CopyableNode.java",
			"package bug;\n" + 
			"\n" + 
			"public interface CopyableNode<T extends ExtendedNode> extends ExtendedNode {\n" + 
			"	\n" + 
			"}\n"
		},
		getCompilerOptions(),
		"",
		"Hello World");
}
public void testBug434600a() {
	runConformTestWithLibs(
		new String[] {
			"I.java",
			"import java.util.*;\n" +
			"import org.eclipse.jdt.annotation.*;\n" +
			"interface I<S, T extends @Nullable List<@NonNull List<S>>> {\n" +
			"}\n",
			"C.java",
			"import java.util.*;\n" +
			"import org.eclipse.jdt.annotation.*;\n" +
			"public class C implements I<@Nullable String, @Nullable ArrayList<@NonNull List<@Nullable String>>> {}\n"
		},
		getCompilerOptions(),
		"");
}
public void testBug434600a_qualified() {
	runConformTestWithLibs(
		new String[] {
			"p/I.java",
			"package p;\n" +
			"import java.util.*;\n" +
			"import org.eclipse.jdt.annotation.*;\n" +
			"public interface I<S, T extends @Nullable List<@NonNull List<S>>> {\n" +
			"}\n",
			"C.java",
			"import org.eclipse.jdt.annotation.*;\n" +
			"public class C implements p.I<java.lang.@Nullable String, java.util.@Nullable ArrayList<java.util.@NonNull List<java.lang.@Nullable String>>> {}\n"
		},
		getCompilerOptions(),
		"");
}
public void testBug434600b() {
	runNegativeTestWithLibs(
		new String[] {
			"I.java",
			"import java.util.*;\n" +
			"import org.eclipse.jdt.annotation.*;\n" +
			"interface I<S, T extends @Nullable List<@NonNull List<S>>> {\n" +
			"}\n",
			"C.java",
			"import java.util.*;\n" +
			"import org.eclipse.jdt.annotation.*;\n" +
			"public class C implements I<@Nullable String, ArrayList<@NonNull List<@Nullable String>>> {}\n" +
			"class C1 {\n" +
			"	I<String, @Nullable ArrayList<@Nullable List<String>>> field;\n" +
			"}\n" +
			"class C2 implements I<@NonNull String, @Nullable ArrayList<@NonNull List<@Nullable String>>> {}\n" // FIXME: cross checking for contradictory substitution for 'S' NYI
		},
		getCompilerOptions(),
		"----------\n" + 
		"1. ERROR in C.java (at line 3)\n" + 
		"	public class C implements I<@Nullable String, ArrayList<@NonNull List<@Nullable String>>> {}\n" + 
		"	                                              ^^^^^^^^^\n" + 
		"Null constraint mismatch: The type \'ArrayList<@NonNull List<@Nullable String>>\' is not a valid substitute for the type parameter \'T extends @Nullable List<@NonNull List<S>>\'\n" + 
		"----------\n" + 
		"2. ERROR in C.java (at line 5)\n" + 
		"	I<String, @Nullable ArrayList<@Nullable List<String>>> field;\n" + 
		"	          ^^^^^^^^^^^^^^^^^^^\n" + 
		"Null constraint mismatch: The type \'@Nullable ArrayList<@Nullable List<String>>\' is not a valid substitute for the type parameter \'T extends @Nullable List<@NonNull List<S>>\'\n" + 
		"----------\n");
}
public void testBug434600b_qualified() {
	runNegativeTestWithLibs(
		new String[] {
			"p/I.java",
			"package p;\n" +
			"import java.util.*;\n" +
			"import org.eclipse.jdt.annotation.*;\n" +
			"public interface I<S, T extends @Nullable List<@NonNull List<S>>> {\n" +
			"}\n",
			"C.java",
			"import java.util.*;\n" +
			"import org.eclipse.jdt.annotation.*;\n" +
			"public class C implements p.I<@Nullable String, ArrayList<@NonNull List<@Nullable String>>> {}\n" +
			"class C1 {\n" +
			"	p.I<String, @Nullable ArrayList<@Nullable List<String>>> field;\n" +
			"}\n" +
			"class C2 implements p.I<@NonNull String, @Nullable ArrayList<@NonNull List<@Nullable String>>> {}\n" // FIXME: cross checking for contradictory substitution for 'S' NYI
		},
		getCompilerOptions(),
		"----------\n" + 
		"1. ERROR in C.java (at line 3)\n" + 
		"	public class C implements p.I<@Nullable String, ArrayList<@NonNull List<@Nullable String>>> {}\n" + 
		"	                                                ^^^^^^^^^\n" + 
		"Null constraint mismatch: The type \'ArrayList<@NonNull List<@Nullable String>>\' is not a valid substitute for the type parameter \'T extends @Nullable List<@NonNull List<S>>\'\n" + 
		"----------\n" + 
		"2. ERROR in C.java (at line 5)\n" + 
		"	p.I<String, @Nullable ArrayList<@Nullable List<String>>> field;\n" + 
		"	            ^^^^^^^^^^^^^^^^^^^\n" + 
		"Null constraint mismatch: The type \'@Nullable ArrayList<@Nullable List<String>>\' is not a valid substitute for the type parameter \'T extends @Nullable List<@NonNull List<S>>\'\n" + 
		"----------\n");
}
public void testBug435399() {
	runConformTestWithLibs(
		new String[] {
			"bug/Bug1.java",
			"package bug;\n" + 
			"\n" + 
			"import org.eclipse.jdt.annotation.Nullable;\n" + 
			"\n" + 
			"public class Bug1 {\n" + 
			"    public static <T> void method(@Nullable T value, T defaultValue) {\n" + 
			"    }\n" + 
			"    public void invoke() {\n" + 
			"        method(Integer.valueOf(1), Boolean.TRUE);\n" + 
			"    }\n" + 
			"}\n"
		},
		getCompilerOptions(),
		"");
}
public void testBug435962() {
	runConformTestWithLibs(
		new String[] {
			"interfaces/CopyableNode.java",
			"package interfaces;\n" + 
			"public interface CopyableNode<T extends ExtendedNode> extends ExtendedNode {\n" + 
			"	public T deepCopy();\n" + 
			"}\n",
			"interfaces/package-info.java",
			"@org.eclipse.jdt.annotation.NonNullByDefault\n" + 
			"package interfaces;\n",
			"interfaces/ExtendedNode.java",
			"package interfaces;\n" + 
			"import java.util.ArrayList;\n" + 
			"import org.eclipse.jdt.annotation.Nullable;\n" + 
			"public interface ExtendedNode {\n" + 
			"	ExtendedNode getParent();\n" + 
			"	void setParent(ExtendedNode newParent);\n" + 
			"	int numChildren();\n" + 
			"	void mutateNode(ExtendedNode root);\n" + 
			"	void getAllNodes(ArrayList<ExtendedNode> array);\n" + 
			"	ExtendedNode getNode(int nodeIndex);\n" + 
			"	<N extends ExtendedNode> void getNodesOfType(Class<N> desiredType,\n" + 
			"			ArrayList<N> array);\n" + 
			"	<N extends ExtendedNode> @Nullable N getRandomNodeOfType(\n" + 
			"			Class<N> desiredType, ExtendedNode root, ExtendedNode caller);\n" + 
			"}\n",
			"interfaces/ValueNode.java",
			"package interfaces;\n" + 
			"public interface ValueNode extends ExtendedNode {\n" + 
			"}\n",
			"framework/package-info.java",
			"@org.eclipse.jdt.annotation.NonNullByDefault\n" + 
			"package framework;\n",
			"framework/BinaryOpNode.java",
			"package framework;\n" + 
			"\n" + 
			"import interfaces.CopyableNode;\n" + 
			"import interfaces.ValueNode;\n" + 
			"public abstract class BinaryOpNode<T extends ValueNode & CopyableNode<T>, O>\n" + 
			"		extends EqualBinaryNode<T> implements ValueNode {\n" + 
			"	@SuppressWarnings(\"unused\") private O op;\n" + 
			"	\n" + 
			"	protected BinaryOpNode(final T left, @org.eclipse.jdt.annotation.NonNull final O op, final T right) {\n" + 
			"		super(left, right);\n" + 
			"		this.op = op;\n" + 
			"	}\n" + 
			"}\n",
			"framework/EqualBinaryNode.java",
			"package framework;\n" + 
			"\n" + 
			"import interfaces.CopyableNode;\n" + 
			"import interfaces.ExtendedNode;\n" + 
			"public abstract class EqualBinaryNode<T extends ExtendedNode & CopyableNode<T>>\n" + 
			"		implements ExtendedNode {\n" + 
			"	protected T left;\n" + 
			"	protected T right;\n" + 
			"	\n" + 
			"	protected EqualBinaryNode(final T left, final T right) {\n" + 
			"		this.left = left;\n" + 
			"		this.right = right;\n" + 
			"	}\n" + 
			"}\n"
		},
		getCompilerOptions(),
		"");
}
public void testBug440462() {
	runConformTestWithLibs(
		new String[]{
			"CompilerError.java",
			"import org.eclipse.jdt.annotation.NonNullByDefault;\n" + 
			"import org.eclipse.jdt.annotation.Nullable;\n" + 
			"import java.util.*;\n" + 
			"@NonNullByDefault\n" + 
			"public class CompilerError {\n" + 
			"\n" + 
			"    List<@Nullable ? extends Integer> list = new ArrayList<@Nullable Integer>();\n" + // FIXME: should be able to use diamond!
			"\n" + 
			"}\n"
		},
		getCompilerOptions(),
		"");
}
public void testBug440773() {
	runConformTestWithLibs(
		new String[] {
			"CountingComparator.java",
			"import java.util.Comparator;\n" + 
			"\n" + 
			"import org.eclipse.jdt.annotation.*;\n" + 
			"\n" + 
			"\n" + 
			"@NonNullByDefault\n" + 
			"public class CountingComparator<T> implements Comparator<T> {\n" + 
			"\n" + 
			"    private int m_accessCount = 0;\n" + 
			"\n" + 
			"    private final Comparator<T> m_wrapped;\n" + 
			"\n" + 
			"    public CountingComparator(final Comparator<T> wrapped) {\n" + 
			"        m_wrapped = wrapped;\n" + 
			"    }\n" + 
			"\n" + 
			"    @Override\n" + 
			"    @NonNullByDefault(DefaultLocation.RETURN_TYPE)\n" + 
			"    public int compare(final T element1, final T element2) {\n" + 
			"        m_accessCount++;\n" + 
			"        return m_wrapped.compare(element1, element2);\n" + 
			"    }\n" + 
			"}\n"
		},
		getCompilerOptions(),
		"");
}
public void testBug439298_comment2() {
	runConformTestWithLibs(
		new String[] {
			"Extract.java",
			"import org.eclipse.jdt.annotation.*;\n" + 
			"\n" + 
			"class R<T> {\n" + 
			"	R(@Nullable T t) {}\n" + 
			"}\n" + 
			"class A {}\n" + 
			"@NonNullByDefault\n" + 
			"public class Extract {\n" + 
			"	R<A> test() {\n" + 
			"		return new R<A>(null);\n" + 
			"	}\n" + 
			"}\n"
		},
		getCompilerOptions(),
		"");
}
public void testBug439298_comment3() {
	runConformTestWithLibs(
		new String[] {
			"Extract.java",
			"import org.eclipse.jdt.annotation.*;\n" + 
			"\n" + 
			"class R<T> {\n" + 
			"	R(@Nullable T t) {}\n" + 
			"}\n" + 
			"class A {}\n" + 
			"public class Extract {\n" + 
			"	R<A> test() {\n" + 
			"		return new R<@NonNull A>(null);\n" + 
			"	}\n" + 
			"}\n"
		},
		getCompilerOptions(),
		"");
}
public void testBug439298_comment4() {
	runConformTestWithLibs(
		new String[] {
			"Extract.java",
			"import org.eclipse.jdt.annotation.*;\n" + 
			"\n" + 
			"class R<T> {\n" + 
			"    R(@Nullable T t) {}\n" + 
			"}\n" + 
			"class A {}\n" + 
			"public class Extract {\n" + 
			"    R<@NonNull A> test() {\n" + 
			"        return new R<>(null);\n" + 
			"    }\n" + 
			"}\n"
		},
		getCompilerOptions(),
		"");
}
// this code raised: java.lang.IllegalArgumentException: Type doesn't have its own method?
// at org.eclipse.jdt.internal.compiler.lookup.SyntheticFactoryMethodBinding.applyTypeArgumentsOnConstructor(SyntheticFactoryMethodBinding.java:40)
public void testBug440764() {
	runNegativeTestWithLibs(
		new String[] {
			"Extract.java",
			"import java.util.Comparator;\n" + 
			"\n" + 
			"import org.eclipse.jdt.annotation.*;\n" + 
			"\n" + 
			"@NonNullByDefault({ DefaultLocation.TYPE_PARAMETER })\n" + 
			"public class Extract<T> implements Comparator<@NonNull T>  {\n" + // FIXME: annot on 'T' shouldn't be needed
			"	public Extract(Comparator<T> wrapped) {\n" + 
			"	}\n" + 
			"\n" + 
			"	@Override\n" + 
			"	public int compare(T o1, T o2) {\n" + 
			"		return 0;\n" + 
			"	}\n" + 
			"	\n" + 
			"	void test(final Comparator<@Nullable Integer> c) {\n" + 
			"		new Extract<>(c).compare(1, null);\n" + 
			"	}\n" + 
			"}\n"
		},
		getCompilerOptions(),
		"----------\n" + 
		"1. ERROR in Extract.java (at line 16)\n" + 
		"	new Extract<>(c).compare(1, null);\n" + 
		"	              ^\n" + 
		"Null type mismatch (type annotations): required \'Comparator<@NonNull Integer>\' but this expression has type \'Comparator<@Nullable Integer>\'\n" + 
		"----------\n" + 
		"2. ERROR in Extract.java (at line 16)\n" + 
		"	new Extract<>(c).compare(1, null);\n" + 
		"	                            ^^^^\n" + 
		"Null type mismatch: required \'@NonNull Integer\' but the provided value is null\n" + 
		"----------\n");
}
public void testBug440759a() {
	runNegativeTestWithLibs(
		new String[] {
			"X.java",
			"import org.eclipse.jdt.annotation.*;\n" +
			"@NonNullByDefault\n" +
			"public class X<T> {\n" +
			"	T test(T t) {\n" +
			"		@NonNull T localT = t; // err#1\n" +
			"		return null; // err must mention free type variable, not @NonNull\n" +
			"	}\n" +
			"}\n"
		},
		getCompilerOptions(),
		"----------\n" + 
		"1. WARNING in X.java (at line 5)\n" + 
		"	@NonNull T localT = t; // err#1\n" + 
		"	                    ^\n" + 
		"Null type safety (type annotations): The expression of type \'T\' needs unchecked conversion to conform to \'@NonNull T\'\n" + 
		"----------\n" + 
		"2. ERROR in X.java (at line 6)\n" + 
		"	return null; // err must mention free type variable, not @NonNull\n" + 
		"	       ^^^^\n" + 
		"Null type mismatch (type annotations): \'null\' is not compatible to the free type variable \'T\'\n" + 
		"----------\n");
}
// involves overriding, work done in ImplicitNullAnnotationVerifier.checkNullSpecInheritance()
public void testBug440759b() {
	runNegativeTestWithLibs(
		new String[] {
			"X.java",
			"import org.eclipse.jdt.annotation.*;\n" +
			"interface Y<T> {\n" +
			"	T test(T t);\n" +
			"}\n" +
			"@NonNullByDefault\n" +
			"public class X<T> implements Y<T> {\n" +
			"	public T test(T t) {\n" +
			"		@NonNull T localT = t; // err#1\n" +
			"		return null; // err must mention free type variable, not @NonNull\n" +
			"	}\n" +
			"}\n"
		},
		getCompilerOptions(),
		"----------\n" + 
		"1. WARNING in X.java (at line 8)\n" + 
		"	@NonNull T localT = t; // err#1\n" + 
		"	                    ^\n" + 
		"Null type safety (type annotations): The expression of type \'T\' needs unchecked conversion to conform to \'@NonNull T\'\n" + 
		"----------\n" + 
		"2. ERROR in X.java (at line 9)\n" + 
		"	return null; // err must mention free type variable, not @NonNull\n" + 
		"	       ^^^^\n" + 
		"Null type mismatch (type annotations): \'null\' is not compatible to the free type variable \'T\'\n" + 
		"----------\n");
}
public void testBug438383() {
	runConformTestWithLibs(
		new String[] {
			"Foo.java",
			"import java.util.*;\n" + 
			"import java.util.function.Supplier;\n" + 
			"import org.eclipse.jdt.annotation.NonNullByDefault;\n" + 
			"\n" + 
			"@NonNullByDefault public class Foo {\n" + 
			"    static void foo(Supplier<List<?>> f) { }\n" + 
			"    \n" + 
			"    static void test() {\n" + 
			"        foo(ArrayList::new);\n" + 
			"    }\n" + 
			"}\n"
		},
		getCompilerOptions(),
		"");
}
public void testBug437270() {
	runConformTestWithLibs(
		new String[] {
			"Foo.java",
			"import org.eclipse.jdt.annotation.*;\n" +
			"public class Foo {\n" +
			"	void test(String[] arguments) {\n" + 
			"		if (arguments != null) {\n" + 
			"			String @NonNull [] temp = arguments;\n" + 
			"		}\n" +
			"	}\n" +
			"}\n"
		},
		getCompilerOptions(),
		"");
}
public void testBug437270_comment3() {
	runConformTestWithLibs(
		new String[] {
			"Foo.java",
			"import org.eclipse.jdt.annotation.*;\n" +
			"public class Foo {\n" +
			"    void test()  {\n" + 
			"        @NonNull Object b = new Object();\n" + 
			"        Object @NonNull[] c = { new Object() };\n" + 
			"        \n" + 
			"        test2( b );\n" + 
			"        test3( c );\n" + 
			"    }\n" + 
			"    \n" + 
			"    void test2(@Nullable Object z)  {  }\n" + 
			"    \n" + 
			"    void test3(Object @Nullable[] z)  {  }\n" +
			"}\n"
		},
		getCompilerOptions(),
		"");
}
public void testBug435841() {
	runConformTestWithLibs(
		new String[] {
			"ArrayProblem.java",
			"import org.eclipse.jdt.annotation.*;\n" +
			"@NonNullByDefault\n" + 
			"public class ArrayProblem {\n" + 
			"	private String[] data = new String[0];\n" + 
			"	\n" + 
			"	void error1() {\n" + 
			"		foo(data);  // Compiler error: required 'String @Nullable[]', but this expression has type 'String @NonNull[]'\n" + 
			"	}\n" + 
			"	\n" + 
			"	private String[] foo(String @Nullable[] input) {\n" + 
			"		return new String[0];\n" + 
			"	}\n" + 
			"	\n" + 
			"	String @Nullable[] error2() {\n" + 
			"		String @NonNull[] nonnull = new String[0];\n" + 
			"		return nonnull;  // Compiler error: required 'String @Nullable[]' but this expression has type 'String @NonNull[]'\n" + 
			"	}\n" + 
			"}\n"
		},
		getCompilerOptions(),
		"");
}
public void testBug441693() {
	runConformTestWithLibs(
		new String[] {
			"Foo.java",
			"import org.eclipse.jdt.annotation.NonNull;\n" + 
			"import org.eclipse.jdt.annotation.NonNullByDefault;\n" + 
			"import org.eclipse.jdt.annotation.Nullable;\n" + 
			"\n" + 
			"@NonNullByDefault({})\n" + 
			"public abstract class Foo {\n" + 
			"    \n" + 
			"    abstract <T> @NonNull T requireNonNull(@Nullable T obj);\n" + 
			"    \n" + 
			"    @NonNull Iterable<@NonNull String> iterable;\n" + 
			"    \n" + 
			"    Foo(@Nullable Iterable<@NonNull String> iterable) {\n" + 
			"        this.iterable = requireNonNull(iterable); // (*)\n" + 
			"    }\n" + 
			"}\n"
		},
		getCompilerOptions(),
		"");
}
public void testBug441693other() {
	runNegativeTestWithLibs(
		new String[] {
			"Foo.java",
			"import org.eclipse.jdt.annotation.NonNull;\n" + 
			"import org.eclipse.jdt.annotation.NonNullByDefault;\n" + 
			"import org.eclipse.jdt.annotation.Nullable;\n" +
			"import java.util.*;\n" + 
			"\n" + 
			"@NonNullByDefault({})\n" + 
			"public abstract class Foo {\n" + 
			"    \n" + 
			"    abstract <T> @NonNull T requireNonNull(@Nullable T obj);\n" + 
			"    \n" + 
			"    @NonNull String @NonNull[] array;\n" + 
			"    \n" + 
			"    Foo(@NonNull String @Nullable[] arr) {\n" + 
			"        this.array = requireNonNull(arr); // (*)\n" + 
			"    }\n" +
			"    @NonNull Foo testWild1(@Nullable List<? extends @NonNull Foo> foos) {\n" +
			"        return requireNonNull(foos).get(0);\n" +
			"    }\n" + 
			"    @NonNull Foo testWild2(@Nullable List<@Nullable ? extends List<@NonNull Foo>> foos) {\n" +
			"        return requireNonNull(foos.get(0)).get(0);\n" +
			"    }\n" + 
			"}\n"
		},
		getCompilerOptions(),
		"----------\n" + 
		"1. ERROR in Foo.java (at line 20)\n" + 
		"	return requireNonNull(foos.get(0)).get(0);\n" + 
		"	                      ^^^^\n" + 
		"Potential null pointer access: this expression has a \'@Nullable\' type\n" + 
		"----------\n");
}
// https://bugs.eclipse.org/bugs/show_bug.cgi?id=439158, [1.8][compiler][null] Adding null annotation to return type causes IllegalStateException and sometimes InvocationTargetException
public void testBug439158() {
	runConformTestWithLibs(
		new String[] {
			"Test.java",
			"import java.util.Collection;\n" + 
			"import java.util.List;\n" + 
			"import java.util.Set;\n" +
			"import org.eclipse.jdt.annotation.*;\n" + 
			"\n" + 
			"public class Test {\n" + 
			"	class X {\n" + 
			"		\n" + 
			"	}\n" + 
			"	\n" + 
			"	public static <C extends Collection<?>, A extends C, B extends C>\n" + 
			"			@Nullable A transform(B arg) {\n" + 
			"		return null;\n" + 
			"	}\n" + 
			"	\n" + 
			"	public static void main(String[] args) {\n" + 
			"		List<X> list = null;\n" + 
			"		Set<X> result = transform(list);\n" + 
			"	}\n" + 
			"}\n"
		},
		getCompilerOptions(),
		"");
}
// https://bugs.eclipse.org/bugs/show_bug.cgi?id=434579, [1.8][compiler][null] Annotation-based null analysis causes incorrect type errors
public void testBug434579() {
	Map options = getCompilerOptions();
	runConformTestWithLibs(
		new String[] {
			"AbstractNode.java",
			"import org.eclipse.jdt.annotation.NonNullByDefault;\n" +
		    "@NonNullByDefault\n" +
			"interface ExtendedNode {\n" +
			"	ExtendedNode getParent();\n" +
			"	void setParent(ExtendedNode newParent);\n" +
			"}\n" +
			"@NonNullByDefault\n" +
			"public class AbstractNode implements ExtendedNode {\n" +
			"	private ExtendedNode parent;\n" +
			"	protected AbstractNode() {\n" +
			"		parent = this;\n" +
			"	}\n" +
			"	@Override\n" +
			"	public ExtendedNode getParent() {\n" +
			"		return parent;\n" +
			"	}\n" +
			"	@Override\n" +
			"	public void setParent(final ExtendedNode newParent) {\n" +
			"		parent = newParent;\n" +
			"	}\n" +
			"}\n"
		},
		options,
		"");
	runConformTestWithLibs(
		new String[] {
			"UnequalBinaryNode.java",
			"public class UnequalBinaryNode<L extends ExtendedNode, R extends ExtendedNode>\n" +
			"		extends AbstractNode {\n" +
			"	private L left;\n" +
			"	private R right;\n" +
			"	public UnequalBinaryNode(final L initialLeft, final R initialRight) {\n" +
			"		left = initialLeft;\n" +
			"		right = initialRight;\n" +
			"		left.setParent(this);\n" +
			"		right.setParent(this); // error on this line without fix\n" +
			"	}\n" +
			"}\n"
		},
		options,
		"");
}
//https://bugs.eclipse.org/bugs/show_bug.cgi?id=434582,
//[1.8][compiler][null] @Nullable annotation in type parameter causes NullPointerException in JDT core
public void testBug434582() {
	runNegativeTestWithLibs(
			new String[] {
				"X.java",
				"import org.eclipse.jdt.annotation.Nullable;\n" +
				"import org.eclipse.jdt.annotation.NonNullByDefault;\n" +
				"@NonNullByDefault\n" +
				"class ProgramNode {}\n" +
				"@NonNullByDefault\n" +
				"interface ConcreteNodeVisitor<R, P> {\n" +
				"	R visit(ProgramNode node, P extraParameter);\n" +
				"}\n" +
				"public class X implements\n" +
				"		ConcreteNodeVisitor<Boolean, @Nullable Object> {\n" +
				"	public Boolean visit(ProgramNode node, Object extraParameter) {\n" +
				"		return Boolean.FALSE;\n" +
				"	}\n" +
				"}\n"
			},
			"----------\n" +
			"1. WARNING in X.java (at line 11)\n" +
			"	public Boolean visit(ProgramNode node, Object extraParameter) {\n" +
			"	                     ^^^^^^^^^^^\n" +
			"Missing non-null annotation: inherited method from ConcreteNodeVisitor<Boolean,Object> specifies this parameter as @NonNull\n" +
			"----------\n" +
			"2. ERROR in X.java (at line 11)\n" +
			"	public Boolean visit(ProgramNode node, Object extraParameter) {\n" +
			"	                                       ^^^^^^\n" +
			"Missing nullable annotation: inherited method from ConcreteNodeVisitor<Boolean,Object> specifies this parameter as @Nullable\n" +
			"----------\n");
}
//https://bugs.eclipse.org/bugs/show_bug.cgi?id=434582,
//[1.8][compiler][null] @Nullable annotation in type parameter causes NullPointerException in JDT core
public void testBug434582a() {
	runNegativeTestWithLibs(
		new String[] {
				"X.java",
				"import org.eclipse.jdt.annotation.Nullable;\n" +
				"import org.eclipse.jdt.annotation.NonNullByDefault;\n" +
				"@NonNullByDefault\n" +
				"class ProgramNode {}\n" +
				"@NonNullByDefault\n" +
				"interface ConcreteNodeVisitor<R, P> {\n" +
				"	void visit(ProgramNode node, P extraParameter);\n" +
				"}\n" +
				"public class X implements\n" +
				"		ConcreteNodeVisitor<Boolean, @Nullable Object> {\n" +
				"	public void visit(ProgramNode node, Object extraParameter) {}\n" +
				"}\n"
			},
			"----------\n" +
			"1. WARNING in X.java (at line 11)\n" +
			"	public void visit(ProgramNode node, Object extraParameter) {}\n" +
			"	                  ^^^^^^^^^^^\n" +
			"Missing non-null annotation: inherited method from ConcreteNodeVisitor<Boolean,Object> specifies this parameter as @NonNull\n" +
			"----------\n" +
			"2. ERROR in X.java (at line 11)\n" +
			"	public void visit(ProgramNode node, Object extraParameter) {}\n" +
			"	                                    ^^^^^^\n" +
			"Missing nullable annotation: inherited method from ConcreteNodeVisitor<Boolean,Object> specifies this parameter as @Nullable\n" +
			"----------\n");
}
// https://bugs.eclipse.org/bugs/show_bug.cgi?id=443467, [1.8][null]InternalError: Unexpected binding type
public void test443467() throws Exception {
	String jreDirectory = Util.getJREDirectory();
	String jfxJar = Util.toNativePath(jreDirectory + "/lib/ext/jfxrt.jar");
	this.runNegativeTestWithExtraLibs(
		new String[] {
			"BuildIdeMain.java",
			"import java.nio.file.Path;\n" +
			"import java.time.Instant;\n" +
			"import java.util.HashMap;\n" +
			"import java.util.stream.Stream;\n" +
			"import javafx.util.Pair;\n" +
			"\n" +
			"public class BuildIdeMain {\n" +
			"static void writeUpdates(Stream<Path> filter2, HashMap<Path, Pair<byte[], Instant>> ideFiles, HashMap<Path, Path> updateToFile) {\n" +
			"   filter2.map(p -> new Pair<>(updateToFile.get(p), p->ideFiles.get(p)));\n" +
			"}\n" +
			"}\n",
		},
		"----------\n" + 
		"1. ERROR in BuildIdeMain.java (at line 9)\n" + 
		"	filter2.map(p -> new Pair<>(updateToFile.get(p), p->ideFiles.get(p)));\n" + 
		"	                                                 ^^^^^^^^^^^^^^^^^^\n" + 
		"The target type of this expression must be a functional interface\n" + 
		"----------\n",
		new String[]{jfxJar});
}
public void testBug445227() {
	runConformTestWithLibs(
		new String[] {
			"Bar.java",
			"@org.eclipse.jdt.annotation.NonNullByDefault\n" + 
			"class Bar<E extends Bar.Foo<E>> {\n" + 
			"    final Iterable<E> list;\n" + 
			"\n" + 
			"    Bar() {\n" + 
			"        this((Iterable<E>) emptyList());\n" + 
			"    }\n" + 
			"\n" + 
			"    Bar(Iterable<E> list) { this.list = list; }\n" + 
			"\n" + 
			"    private static <X extends Foo<X>> Iterable<X> emptyList() { throw new UnsupportedOperationException(); }\n" + 
			"\n" + 
			"    interface Foo<F extends Foo<F>> { }\n" + 
			"}\n"
		}, 
		getCompilerOptions(), 
		"----------\n" + 
		"1. WARNING in Bar.java (at line 6)\n" + 
		"	this((Iterable<E>) emptyList());\n" + 
		"	     ^^^^^^^^^^^^^^^^^^^^^^^^^\n" + 
		"Type safety: Unchecked cast from Iterable<Bar.Foo<Bar.Foo<X>>> to Iterable<E>\n" + 
		"----------\n");
}
// https://bugs.eclipse.org/bugs/show_bug.cgi?id=446715, [compiler] org.eclipse.jdt.internal.compiler.lookup.TypeSystem.cacheDerivedType
public void test446715() {
	Map options = getCompilerOptions();
	runConformTestWithLibs(
		new String[] {
			"Y.java",
			"import org.eclipse.jdt.annotation.NonNull;\n" +
			"public class Y {\n" +
			"	public Z.ZI @NonNull [] zz = new Z.ZI[0];\n" +
			"}\n",
			"Z.java",
			"public class Z {\n" +
			"	public class ZI {\n" +
			"	}\n" +
			"}\n"
		},
		options,
		"");
	runNegativeTestWithLibs(
		new String[] {
			"X.java",
			"public class X {\n" +
			"	public static void main(String[] args) {\n" +
			"		Y y = new Y();\n" +
			"		y.zz = null;\n" +
			"	}\n" +
			"}\n"
		},
		options,
		"----------\n" + 
		"1. ERROR in X.java (at line 4)\n" + 
		"	y.zz = null;\n" + 
		"	       ^^^^\n" + 
		"Null type mismatch: required \'Z.ZI @NonNull[]\' but the provided value is null\n" + 
		"----------\n");
}
// https://bugs.eclipse.org/bugs/show_bug.cgi?id=445669, java.lang.IllegalStateException at org.eclipse.jdt.internal.compiler.lookup.UnresolvedReferenceBinding.clone
public void test445669() {
	Map options = getCompilerOptions();
	runConformTestWithLibs(
		new String[] {
			"Y.java",
			"import org.eclipse.jdt.annotation.*;\n" +
			"@NonNullByDefault(DefaultLocation.FIELD)\n" +
			"public class Y {\n" +
			"	public Z.ZI zzi = new Z().new ZI();\n" +
			"	public Z z = new Z();\n" +
			"}\n",
			"Z.java",
			"public class Z {\n" +
			"	public class ZI {\n" +
			"	}\n" +
			"}\n"
		},
		options,
		"");
	runNegativeTestWithLibs(
		new String[] {
			"X.java",
			"public class X {\n" +
			"	public static void main(String[] args) {\n" +
			"		Y y = new Y();\n" +
			"		y.zzi = null;\n" +
			"       y.z = null;\n" +
			"	}\n" +
			"}\n"
		},
		options,
		"----------\n" + 
		"1. ERROR in X.java (at line 4)\n" + 
		"	y.zzi = null;\n" + 
		"	        ^^^^\n" + 
		"Null type mismatch: required \'Z.@NonNull ZI\' but the provided value is null\n" + 
		"----------\n" + 
		"2. ERROR in X.java (at line 5)\n" + 
		"	y.z = null;\n" + 
		"	      ^^^^\n" + 
		"Null type mismatch: required \'@NonNull Z\' but the provided value is null\n" + 
		"----------\n");
}
public void testArrayOfArrays() {
	this.runNegativeTestWithLibs(
		new String[] {
			"X.java",
			"import java.util.ArrayList;\n" +
			"import java.util.Arrays;\n" +
			"import org.eclipse.jdt.annotation.*;\n" +
			"public class X {\n" +
			"   public static void main(String[] args) {\n" +
			"      String [] @Nullable [] @NonNull [] arr = new String[][][] {};\n" +
			"      ArrayList<String[][]> al = new ArrayList<String [][]>(Arrays.asList(arr));\n" +
			"   }\n" +
			"}\n",
		},
		"----------\n" + 
		"1. WARNING in X.java (at line 6)\n" + 
		"	String [] @Nullable [] @NonNull [] arr = new String[][][] {};\n" + 
		"	                                         ^^^^^^^^^^^^^^^^^^^\n" + 
		"Null type safety (type annotations): The expression of type \'String[][][]\' needs unchecked conversion to conform to \'String [] @Nullable[] @NonNull[]\'\n" + 
		"----------\n");
}
public void testBug447088() {
	runConformTestWithLibs(
		new String[] {
			"FullyQualifiedNullable.java",
			"import org.eclipse.jdt.annotation.*;\n" +
			"@NonNullByDefault\n" +
			"public class FullyQualifiedNullable {\n" +
			"	java.lang.@Nullable String text;\n" +
			"	java.lang.@Nullable String getText() {\n" +
			"		return text;\n" +
			"	}\n" +
			"}\n"
		},
		null,
		"");
}
public void testBug448777() {
	runNegativeTestWithLibs(
		new String[] {
			"DoubleInference.java",
			"import org.eclipse.jdt.annotation.*;\n" + 
			"\n" + 
			"public class DoubleInference {\n" + 
			"\n" + 
			"	@FunctionalInterface\n" + 
			"	interface Func<@Nullable T>  {\n" + 
			"		T a(T i);\n" + 
			"	}\n" + 
			"\n" + 
			"	<X> X applyWith(Func<X> f, X x) { return x; }\n" + 
			"\n" + 
			"	@NonNull String test1() {\n" + 
			"		return applyWith(i -> i, \"hallo\");\n" + 
			"	}\n" +
			"	void test2(Func<String> f1, Func<@NonNull String> f2) {\n" + 
			"		f1.a(null);\n" + 
			"		f2.a(null);\n" + 
			"	}\n" + 
			"}\n"
		},
		"----------\n" + 
		"1. ERROR in DoubleInference.java (at line 10)\n" + 
		"	<X> X applyWith(Func<X> f, X x) { return x; }\n" + 
		"	                     ^\n" + 
		"Null constraint mismatch: The type \'X\' is not a valid substitute for the type parameter \'@Nullable T\'\n" + 
		"----------\n" + 
		"2. ERROR in DoubleInference.java (at line 13)\n" + 
		"	return applyWith(i -> i, \"hallo\");\n" + 
		"	                 ^^^^^^\n" + 
		"The target type of this expression must be a functional interface\n" + 
		"----------\n" + 
		"3. ERROR in DoubleInference.java (at line 15)\n" + 
		"	void test2(Func<String> f1, Func<@NonNull String> f2) {\n" + 
		"	                ^^^^^^\n" + 
		"Null constraint mismatch: The type \'String\' is not a valid substitute for the type parameter \'@Nullable T\'\n" + 
		"----------\n" + 
		"4. ERROR in DoubleInference.java (at line 15)\n" + 
		"	void test2(Func<String> f1, Func<@NonNull String> f2) {\n" + 
		"	                                 ^^^^^^^^^^^^^^^\n" + 
		"Null constraint mismatch: The type \'@NonNull String\' is not a valid substitute for the type parameter \'@Nullable T\'\n" + 
		"----------\n" + 
		"5. ERROR in DoubleInference.java (at line 17)\n" + 
		"	f2.a(null);\n" + 
		"	^^^^^^^^^^\n" + 
		"Contradictory null annotations: method was inferred as \'@Nullable @NonNull String a(@Nullable @NonNull String)\', but only one of \'@NonNull\' and \'@Nullable\' can be effective at any location\n" + 
		"----------\n");
}
public void testBug446442_comment2a() {
	runNegativeTestWithLibs(
		new String[] {
			"Test.java",
			"import org.eclipse.jdt.annotation.*;\n" +
			"interface Foo<T, N extends Number> {\n" + 
			"	void m(@NonNull N arg2);\n" + 
			"\n" + 
			"	void m(@Nullable T arg1);\n" + 
			"}\n" + 
			"\n" + 
			"interface Baz extends Foo<Integer, Integer> {}\n" + 
			"\n" +
			"class Impl implements Baz {\n" + 
			"  public void m(@NonNull Integer i) {}\n" + 
			"}\n" +
			"\n" + 
			"public class Test {\n" + 
			"	Baz baz= x -> {\n" + 
			"		x= null;\n" + 
			"	}; \n" + 
			"}\n"
		},
		"----------\n" + 
		"1. ERROR in Test.java (at line 11)\n" + 
		"	public void m(@NonNull Integer i) {}\n" + 
		"	              ^^^^^^^^^^^^^^^^\n" + 
		"Illegal redefinition of parameter i, inherited method from Foo<Integer,Integer> declares this parameter as @Nullable\n" + 
		"----------\n");
}
// swapped order of method declarations
public void testBug446442_comment2b() {
	runNegativeTestWithLibs(
		new String[] {
			"Test.java",
			"import org.eclipse.jdt.annotation.*;\n" +
			"interface Foo<T, N extends Number> {\n" + 
			"	void m(@Nullable T arg1);\n" + 
			"\n" + 
			"	void m(@NonNull N arg2);\n" + 
			"}\n" + 
			"\n" + 
			"interface Baz extends Foo<Integer, Integer> {}\n" + 
			"\n" +
			"class Impl implements Baz {\n" + 
			"  public void m(@NonNull Integer i) {}\n" + 
			"}\n" +
			"\n" + 
			"public class Test {\n" + 
			"	Baz baz= x -> {\n" + 
			"		x= null;\n" + 
			"	}; \n" + 
			"}\n"
		},
		"----------\n" + 
		"1. ERROR in Test.java (at line 11)\n" + 
		"	public void m(@NonNull Integer i) {}\n" + 
		"	              ^^^^^^^^^^^^^^^^\n" + 
		"Illegal redefinition of parameter i, inherited method from Foo<Integer,Integer> declares this parameter as @Nullable\n" + 
		"----------\n");
}
// inherit from two different supers
public void testBug446442_comment2c() {
	runNegativeTestWithLibs(
		new String[] {
			"Test.java",
			"import org.eclipse.jdt.annotation.*;\n" +
			"interface Foo0<T, N extends Number> {\n" + 
			"	void m(@Nullable T arg1);\n" + 
			"}\n" + 
			"\n" + 
			"interface Foo1<T, N extends Number> {\n" + 
			"	void m(@NonNull N arg2);\n" + 
			"}\n" + 
			"\n" + 
			"interface Baz extends Foo1<Integer, Integer>,  Foo0<Integer, Integer> {}\n" + 
			"\n" +
			"class Impl implements Baz {\n" + 
			"  public void m(@NonNull Integer i) {}\n" + 
			"}\n" +
			"\n" + 
			"public class Test {\n" + 
			"	Baz baz= x -> {\n" + 
			"		x= null;\n" + 
			"	}; \n" + 
			"}\n"
		},
		"----------\n" + 
		"1. ERROR in Test.java (at line 13)\n" + 
		"	public void m(@NonNull Integer i) {}\n" + 
		"	              ^^^^^^^^^^^^^^^^\n" + 
		"Illegal redefinition of parameter i, inherited method from Foo0<Integer,Integer> declares this parameter as @Nullable\n" + 
		"----------\n");
}
// merging @NonNull & unannotated in arg-position must answer unannotated
public void testBug446442_2a() {
	runNegativeTestWithLibs(
		new String[] {
			"Test.java",
			"import org.eclipse.jdt.annotation.*;\n" +
			"interface Foo<T, N extends Number> {\n" + 
			"	void m(@NonNull N arg2);\n" + 
			"\n" + 
			"	void m(T arg1);\n" + 
			"}\n" + 
			"\n" + 
			"interface Baz extends Foo<Integer, Integer> {}\n" + 
			"\n" + 
			"public class Test {\n" + 
			"	Baz baz= x -> {\n" + 
			"		@NonNull Object o = x;\n" + 
			"	}; \n" + 
			"}\n"
		},
		"----------\n" + 
		"1. WARNING in Test.java (at line 12)\n" + 
		"	@NonNull Object o = x;\n" + 
		"	                    ^\n" + 
		"Null type safety (type annotations): The expression of type \'Integer\' needs unchecked conversion to conform to \'@NonNull Object\'\n" + 
		"----------\n");
}
// merging @NonNull & unannotated in arg-position must answer unannotated - swapped order
public void testBug446442_2b() {
	runNegativeTestWithLibs(
		new String[] {
			"Test.java",
			"import org.eclipse.jdt.annotation.*;\n" +
			"interface Foo<T, N extends Number> {\n" + 
			"	void m(T arg1);\n" + 
			"\n" + 
			"	void m(@NonNull N arg2);\n" + 
			"}\n" + 
			"\n" + 
			"interface Baz extends Foo<Integer, Integer> {}\n" + 
			"\n" + 
			"public class Test {\n" + 
			"	Baz baz= x -> {\n" + 
			"		@NonNull Object o = x;\n" + 
			"	}; \n" + 
			"}\n"
		},
		"----------\n" + 
		"1. WARNING in Test.java (at line 12)\n" + 
		"	@NonNull Object o = x;\n" + 
		"	                    ^\n" + 
		"Null type safety (type annotations): The expression of type \'Integer\' needs unchecked conversion to conform to \'@NonNull Object\'\n" + 
		"----------\n");
}
// using inherited implementation to fulfill both contracts
public void testBug446442_3() {
	runConformTestWithLibs(
		new String[] {
			"Test.java",
			"import org.eclipse.jdt.annotation.*;\n" + 
			"interface Foo<T, N extends Number> {\n" + 
			"	void m(@NonNull N arg2);\n" + 
			"\n" + 
			"	void m(T arg1);\n" + 
			"}\n" + 
			"\n" + 
			"interface Baz extends Foo<Integer, Integer> {}\n" + 
			"class Impl {\n" + 
			"  public void m(Integer a) {}\n" + 
			"}\n" + 
			"class BazImpl extends Impl implements Baz {}\n" + 
			"\n" + 
			"public class Test {\n" + 
			"	void test(BazImpl b) {\n" + 
			"		b.m(null);\n" + 
			"	}\n" + 
			"}\n"
		},
		getCompilerOptions(),
		"");
}
// unsuccessful attempt to trigger use of MostSpecificExceptionMethodBinding
public void testBug446442_4() {
	runConformTestWithLibs(
		new String[] {
			"Test.java",
			"import org.eclipse.jdt.annotation.*;\n" + 
			"interface Foo<T, N extends Number> {\n" + 
			"	abstract void m(@NonNull N arg2) throws Exception;\n" + 
			"\n" + 
			"	default void m(T arg1) throws java.io.IOException {}\n" + 
			"}\n" + 
			"\n" + 
			"interface Baz extends Foo<Integer, Integer> {}\n" + 
			"abstract class Impl {\n" + 
			"  public void m(Integer a) throws java.io.IOException {}\n" + 
			"}\n" + 
			"class BazImpl extends Impl implements Baz {}\n" + 
			"\n" + 
			"public class Test {\n" + 
			"	void test(BazImpl b) throws java.io.IOException {\n" + 
			"		b.m(null);\n" + 
			"	}\n" + 
			"}\n"
		},
		getCompilerOptions(),
		"");
}
// annotated return types
public void testBug446442_5() {
	runNegativeTestWithLibs(
		new String[] {
			"Test.java",
			"import org.eclipse.jdt.annotation.*;\n" +
			"interface Foo<T, N extends Number> {\n" + 
			"	T m(T t);\n" + 
			"\n" + 
			"	@NonNull N m(N n);\n" + 
			"}\n" + 
			"\n" + 
			"interface Baz extends Foo<Integer, Integer> {}\n" + 
			"\n" +
			"class Impl implements Baz {\n" + 
			"  public Integer m(Integer i) { return new Integer(0); }\n" + 
			"}\n" +
			"\n" + 
			"public class Test {\n" + 
			"	Baz baz= x -> null;\n" + 
			"}\n"
		},
		"----------\n" + 
		"1. ERROR in Test.java (at line 11)\n" + 
		"	public Integer m(Integer i) { return new Integer(0); }\n" + 
		"	       ^^^^^^^\n" + 
		"The return type is incompatible with \'@NonNull Integer\' returned from Foo<Integer,Integer>.m(Integer) (mismatching null constraints)\n" + 
		"----------\n" + 
		"2. ERROR in Test.java (at line 15)\n" + 
		"	Baz baz= x -> null;\n" + 
		"	              ^^^^\n" + 
		"Null type mismatch: required \'@NonNull Integer\' but the provided value is null\n" + 
		"----------\n");
}
// conflicting annotations on type arguments
public void testBug446442_6a() {
	runNegativeTestWithLibs(
		new String[] {
			"Test.java",
			"import org.eclipse.jdt.annotation.*;\n" +
			"import java.util.*;\n" +
			"interface Foo<T,C1 extends Collection<T>, C2 extends List<T>> {\n" + 
			"	void m(C1 a1);\n" + 
			"\n" + 
			"	void m(C2 a2);\n" + 
			"}\n" + 
			"\n" + 
			"interface Baz extends Foo<Integer, ArrayList<@NonNull Integer>, ArrayList<@Nullable Integer>> {}\n" + 
			"\n" +
			"class Impl implements Baz {\n" + 
			"  public void m(ArrayList<@NonNull Integer> i) {} // contradictory type cannot be implemented\n" +
			"}\n" +
			"\n" + 
			"public class Test {\n" + 
			"	Baz baz= x -> { // contradictory type cannot be used as SAM\n" +
			"		x.add(null); // contradictory type cause errors at call sites\n" +
			"	}; \n" + 
			"}\n"
		},
		"----------\n" + 
		"1. ERROR in Test.java (at line 12)\n" + 
		"	public void m(ArrayList<@NonNull Integer> i) {} // contradictory type cannot be implemented\n" + 
		"	              ^^^^^^^^^\n" + 
		"Illegal redefinition of parameter i, inherited method from Foo<Integer,ArrayList<Integer>,ArrayList<Integer>> declares this parameter as \'ArrayList<@Nullable Integer>\' (mismatching null constraints)\n" + 
		"----------\n" + 
		"2. ERROR in Test.java (at line 16)\n" + 
		"	Baz baz= x -> { // contradictory type cannot be used as SAM\n" + 
		"		x.add(null); // contradictory type cause errors at call sites\n" + 
		"	}; \n" + 
		"	         ^^^^^^^^^^^^^^^^^^^^^^^^^^^^^^^^^^^^^^^^^^^^^^^^^^^^^^^^^^^^^^^^^^^^^^^^^^^^^^^^^^^^^^^^^^^^^^^^^^^^^^^^^^^^^^^^^^^^^\n" + 
		"Contradictory null annotations: function type was inferred as \'void (ArrayList<@NonNull @Nullable Integer>)\', but only one of \'@NonNull\' and \'@Nullable\' can be effective at any location\n" + 
		"----------\n" + 
		"3. ERROR in Test.java (at line 17)\n" + 
		"	x.add(null); // contradictory type cause errors at call sites\n" + 
		"	^^^^^^^^^^^\n" + 
		"Contradictory null annotations: method was inferred as \'boolean add(@NonNull @Nullable Integer)\', but only one of \'@NonNull\' and \'@Nullable\' can be effective at any location\n" + 
		"----------\n");
}
// swapped order of method declarations + added return type
public void testBug446442_6b() {
	runNegativeTestWithLibs(
		new String[] {
			"Test.java",
			"import org.eclipse.jdt.annotation.*;\n" +
			"import java.util.*;\n" +
			"interface Foo<T,C1 extends Collection<T>, C2 extends List<T>> {\n" + 
			"	C2 m(C2 a2);\n" + 
			"\n" + 
			"	C1 m(C1 a1);\n" + 
			"}\n" + 
			"\n" + 
			"interface Baz extends Foo<Integer, ArrayList<@NonNull Integer>, ArrayList<@Nullable Integer>> {}\n" + 
			"\n" +
			"class Impl implements Baz {\n" + 
			"  public ArrayList<@NonNull Integer> m(ArrayList<@Nullable Integer> i) { return i; }\n" + 
			"}\n" +
			"\n" + 
			"public class Test {\n" + 
			"	Baz baz= x -> {\n" + 
			"		x.add(null);\n" +
			"		x.get(0);\n" +
			"		return x;\n" + 
			"	};\n" + 
			"}\n"
		},
		"----------\n" + 
		"1. ERROR in Test.java (at line 12)\n" + 
		"	public ArrayList<@NonNull Integer> m(ArrayList<@Nullable Integer> i) { return i; }\n" + 
		"	       ^^^^^^^^^\n" + 
		"The return type is incompatible with \'ArrayList<@Nullable Integer>\' returned from Foo<Integer,ArrayList<Integer>,ArrayList<Integer>>.m(ArrayList<Integer>) (mismatching null constraints)\n" + 
		"----------\n" + 
		"2. ERROR in Test.java (at line 12)\n" + 
		"	public ArrayList<@NonNull Integer> m(ArrayList<@Nullable Integer> i) { return i; }\n" + 
		"	                                     ^^^^^^^^^\n" + 
		"Illegal redefinition of parameter i, inherited method from Foo<Integer,ArrayList<Integer>,ArrayList<Integer>> declares this parameter as \'ArrayList<@NonNull Integer>\' (mismatching null constraints)\n" + 
		"----------\n" + 
		"3. ERROR in Test.java (at line 16)\n" + 
		"	Baz baz= x -> {\n" + 
		"		x.add(null);\n" + 
		"		x.get(0);\n" + 
		"		return x;\n" + 
		"	};\n" + 
		"	         ^^^^^^^^^^^^^^^^^^^^^^^^^^^^^^^^^^^^^^^^^^^^^^^^\n" + 
		"Contradictory null annotations: function type was inferred as \'ArrayList<@NonNull @Nullable Integer> (ArrayList<@Nullable @NonNull Integer>)\', but only one of \'@NonNull\' and \'@Nullable\' can be effective at any location\n" + 
		"----------\n" + 
		"4. ERROR in Test.java (at line 17)\n" + 
		"	x.add(null);\n" + 
		"	^^^^^^^^^^^\n" + 
		"Contradictory null annotations: method was inferred as \'boolean add(@Nullable @NonNull Integer)\', but only one of \'@NonNull\' and \'@Nullable\' can be effective at any location\n" + 
		"----------\n" + 
		"5. ERROR in Test.java (at line 18)\n" + 
		"	x.get(0);\n" + 
		"	^^^^^^^^\n" + 
		"Contradictory null annotations: method was inferred as \'@Nullable @NonNull Integer get(int)\', but only one of \'@NonNull\' and \'@Nullable\' can be effective at any location\n" + 
		"----------\n");
}
public void testBug453475() {
	runConformTestWithLibs(
		new String[] {
			"TestMap.java",
			"import java.util.*;\n" + 
			"import org.eclipse.jdt.annotation.*;\n" + 
			"\n" + 
			"@NonNullByDefault\n" + 
			"public abstract class TestMap extends AbstractMap<String,@Nullable String> {\n" + 
			"\n" + 
			"}\n"
		}, null, "");
	runConformTestWithLibs(
			new String[] {
			"Test.java",
			"import java.util.*;\n" + 
			"import org.eclipse.jdt.annotation.*;\n" + 
			"\n" + 
			"@NonNullByDefault\n" + 
			"public class Test {\n" + 
			"\n" + 
			"  public static final void test(TestMap testMap) {\n" + 
			"    testMap.putAll(new HashMap<String,@Nullable String>()); // Error: Contradictory null annotations: method was inferred as 'void putAll(Map<? extends @NonNull String,? extends @NonNull @Nullable String>)', but only one of '@NonNull' and '@Nullable' can be effective at any location\n" + 
			"  }\n" + 
			"\n" + 
			"}\n"
		}, null, "");
}
// also: don't apply default to use of type variable
public void testBug453475a() {
	runConformTestWithLibs(
		new String[] {
			"NamespaceStorage.java",
			"import java.util.*;\n" +
			"@org.eclipse.jdt.annotation.NonNullByDefault\n" + 
			"public interface NamespaceStorage<T> \n" + 
			"{\n" + 
			"\n" + 
			"	Set<T> getObjects(); \n" + // here <T> was wrongly read from .class as <@NonNull T>
			"	T getObject(T in);\n" + 
			"}\n"
		}, null, "");
	runConformTestWithLibs(
		new String[] {
			"NamespaceStorageImpl.java",
			"import java.util.*;\n" +
			"@org.eclipse.jdt.annotation.NonNullByDefault\n" + 
			"public class NamespaceStorageImpl<T> implements NamespaceStorage<T>\n" + 
			"{\n" + 
			"	@Override\n" + 
			"	public  Set<T> getObjects() \n" + 
			"	{\n" + 
			"		return new TreeSet<T>();\n" + 
			"	}\n" + 
			"	@Override\n" + 
			"	public T getObject(T in)\n" + 
			"	{\n" + 
			"		return in;\n" + 
			"	}\n" + 
			"}\n"
		},
		null, "");
}
// also: don't apply default to wildcard
public void testBug453475b() {
	runConformTestWithLibs(
		new String[] {
			"X.java",
			"import java.util.*;\n" +
			"@org.eclipse.jdt.annotation.NonNullByDefault\n" + 
			"public interface X {\n" + 
			"\n" + 
			"	void test(List<?> list);\n" +  // here <?> was wrongly read from .class as <@NonNull ?>
			"	\n" + 
			"}\n"
		}, null, "");
	runConformTestWithLibs(
		new String[] {
			"Y.java",
			"import java.util.*;\n" +
			"import org.eclipse.jdt.annotation.*;\n" +
			"public class Y {\n" + 
			"	public void run(X x, @NonNull List<@Nullable String> s) \n" + 
			"	{\n" + 
			"		x.test(s);\n" + 
			"	}\n" + 
			"}\n"
		},
		null, "");
}
public void testBug456236() {
	runConformTestWithLibs(
		new String[] {
			"Nullsafe.java",
			"import org.eclipse.jdt.annotation.*;\n" +
			"class Nullsafe<T> {\n" + 
			"	final @Nullable T t;\n" + 
			"\n" + 
			"	Nullsafe(@Nullable T t) {\n" + 
			"		this.t = t;\n" + 
			"	}\n" + 
			"	public static <U> Nullsafe<U> of(@Nullable U u) {\n" + 
			"		return new Nullsafe<>(u); // compile error\n" + 
			"	}\n" + 
			"}\n"
		},
		null,
		"");
}

public void testBug456497() throws Exception {
	runConformTestWithLibs(
		new String[] {
			"libs/Lib1.java",
			"package libs;\n" + 
			"\n" + 
			"import java.util.Collection;\n" + 
			"import java.util.Iterator;\n" + 
			"import org.eclipse.jdt.annotation.*;\n" +
			"\n" + 
			"public interface Lib1 {\n" + 
			"	<T> Iterator<T> unconstrainedTypeArguments1(Collection<@Nullable T> in);\n" + 
			"	Iterator<@NonNull String> unconstrainedTypeArguments2(Collection<String> in);\n" + 
			"}\n",
			"tests/Test1.java",
			"package tests;\n" + 
			"import org.eclipse.jdt.annotation.*;\n" + 
			"\n" + 
			"import java.util.Collection;\n" + 
			"import java.util.Iterator;\n" + 
			"\n" + 
			"import libs.Lib1;\n" + 
			"\n" + 
			"public class Test1 {\n" + 
			"	Iterator<@NonNull String> test1(Lib1 lib, Collection<@Nullable String> coll) {\n" + 
			"		return lib.unconstrainedTypeArguments1(coll);\n" + 
			"	}\n" + 
			"	Iterator<@NonNull String> test2(Lib1 lib, Collection<@Nullable String> coll) {\n" + 
			"		return lib.unconstrainedTypeArguments2(coll);\n" + 
			"	}\n" +
			"}\n"
		},	
		null,
		"");
}
// original case
public void testBug456487a() {
	runConformTestWithLibs(
		new String[]{
			"Optional.java",
			"import org.eclipse.jdt.annotation.*;\n" +
			"public class Optional<@NonNull T> {\n" + 
			"  @Nullable T value;\n" + 
			"  private Optional(T value) { this.value = value; }\n" + 
			"  public static <@NonNull T> Optional<T> of(T value) { return new Optional<T>(value); }\n" + 
			"  public T get() { \n" + 
			"    @Nullable T t = this.value;\n" + 
			"    if (t != null) return t; \n" + 
			"    throw new RuntimeException(\"No value present\");\n" + 
			"  }\n" + 
			"  public @Nullable T orElse(@Nullable T other) { return (this.value != null) ? this.value : other; }\n" + 
			"}\n"
		},
		null,
		"");
}
// witness for NPE in NullAnnotationMatching.providedNullTagBits:
public void testBug456487b() {
	runNegativeTestWithLibs(
		new String[]{
			"Optional.java",
			"import org.eclipse.jdt.annotation.*;\n" +
			"public class Optional<@Nullable T> {\n" + 
			"  @Nullable T value;\n" + 
			"  private Optional(T value) { this.value = value; }\n" + 
			"  public static <@NonNull T> Optional<T> of(T value) { return new Optional<T>(value); }\n" + 
			"  public T get() { \n" + 
			"    @Nullable T t = this.value;\n" + 
			"    if (t != null) return t; \n" + 
			"    throw new RuntimeException(\"No value present\");\n" + 
			"  }\n" + 
			"  public @Nullable T orElse(@Nullable T other) { return (this.value != null) ? this.value : other; }\n" + 
			"}\n",
			"OTest.java",
			"import org.eclipse.jdt.annotation.*;\n" +
			"@NonNullByDefault\n" + 
			"class OTest {\n" + 
			"  public static void good() {\n" + 
			"    Optional<String> os1 = Optional.of(\"yes\");\n" + 
			"    @NonNull String s = os1.get();\n" + 
			"    @Nullable String ns = os1.orElse(null);\n" + 
			"  }\n" + 
			"  public static void bad() {\n" + 
			"    Optional<String> os = Optional.of(null);\n" + 
			"    @NonNull String s = os.orElse(null);\n" + 
			"  }\n" + 
			"}\n"
		},
		"----------\n" + 
		"1. ERROR in Optional.java (at line 5)\n" + 
		"	public static <@NonNull T> Optional<T> of(T value) { return new Optional<T>(value); }\n" + 
		"	                                    ^\n" + 
		"Null constraint mismatch: The type \'@NonNull T\' is not a valid substitute for the type parameter \'@Nullable T\'\n" + 
		"----------\n" + 
		"2. ERROR in Optional.java (at line 5)\n" + 
		"	public static <@NonNull T> Optional<T> of(T value) { return new Optional<T>(value); }\n" + 
		"	                                                            ^^^^^^^^^^^^^^^^^^^^^^\n" + 
		"Contradictory null annotations: method was inferred as \'void <init>(@Nullable @NonNull T)\', but only one of \'@NonNull\' and \'@Nullable\' can be effective at any location\n" + 
		"----------\n" + 
		"3. ERROR in Optional.java (at line 5)\n" + 
		"	public static <@NonNull T> Optional<T> of(T value) { return new Optional<T>(value); }\n" + 
		"	                                                                         ^\n" + 
		"Null constraint mismatch: The type \'@NonNull T\' is not a valid substitute for the type parameter \'@Nullable T\'\n" + 
		"----------\n" + 
		"----------\n" + 
		"1. ERROR in OTest.java (at line 5)\n" + 
		"	Optional<String> os1 = Optional.of(\"yes\");\n" + 
		"	         ^^^^^^\n" + 
		"Null constraint mismatch: The type \'@NonNull String\' is not a valid substitute for the type parameter \'@Nullable T\'\n" + 
		"----------\n" + 
		"2. ERROR in OTest.java (at line 6)\n" + 
		"	@NonNull String s = os1.get();\n" + 
		"	                    ^^^^^^^^^\n" + 
		"Contradictory null annotations: method was inferred as \'@Nullable @NonNull String get()\', but only one of \'@NonNull\' and \'@Nullable\' can be effective at any location\n" + 
		"----------\n" + 
		"3. ERROR in OTest.java (at line 7)\n" + 
		"	@Nullable String ns = os1.orElse(null);\n" + 
		"	                      ^^^^^^^^^^^^^^^^\n" + 
		"Contradictory null annotations: method was inferred as \'@Nullable @NonNull String orElse(@Nullable @NonNull String)\', but only one of \'@NonNull\' and \'@Nullable\' can be effective at any location\n" + 
		"----------\n" + 
		"4. ERROR in OTest.java (at line 10)\n" + 
		"	Optional<String> os = Optional.of(null);\n" + 
		"	         ^^^^^^\n" + 
		"Null constraint mismatch: The type \'@NonNull String\' is not a valid substitute for the type parameter \'@Nullable T\'\n" + 
		"----------\n" + 
		"5. ERROR in OTest.java (at line 10)\n" + 
		"	Optional<String> os = Optional.of(null);\n" + 
		"	                                  ^^^^\n" + 
		"Null type mismatch: required \'@NonNull String\' but the provided value is null\n" + 
		"----------\n" + 
		"6. ERROR in OTest.java (at line 11)\n" + 
		"	@NonNull String s = os.orElse(null);\n" + 
		"	                    ^^^^^^^^^^^^^^^\n" + 
		"Contradictory null annotations: method was inferred as \'@Nullable @NonNull String orElse(@Nullable @NonNull String)\', but only one of \'@NonNull\' and \'@Nullable\' can be effective at any location\n" + 
		"----------\n");
}
public void testBug454182() {
	
	Map options = getCompilerOptions();
	options.put(JavaCore.COMPILER_NONNULL_BY_DEFAULT_ANNOTATION_NAME, "annot.NonNullByDefault");
	String[] libs = this.LIBS.clone();
	libs[libs.length-1] = this.getCompilerTestsPluginDirectoryPath() + File.separator + "workspace" + File.separator + "Test454182.jar";
	runConformTest(
		new String[] {
			"p/package-info.java",
			"@annot.NonNullByDefault package p;\n"
		},
		"",
		libs,
		false,
		null,
		options,
		null);
}
public void testBug443870() {
	runConformTestWithLibs(
		new String[] {
			"X.java",
			"import org.eclipse.jdt.annotation.*;\n" +
			"interface Listener<T> {}\n" +
			"interface I0<T,U extends Listener<T>> {}\n" +
			"interface I1<T> extends I0<T,Listener<T>> {}\n" +
			"class Y<S> {\n" +
			"	private @NonNull I0<S,Listener<S>> f;\n" +
			"	Y (@NonNull I0<S,Listener<S>> in) { this.f = in; }\n" +
			"	@NonNull I0<S,Listener<S>> getI() { return f; }\n" +
			"}\n" +
			"public class X<V> extends Y<V> {\n" +
			"	private @NonNull I1<V> f;\n" +
			"	X (@NonNull I1<V> in) { super(in); this.f = in; }\n" +
			"	@Override\n" +
			"	@NonNull I1<V> getI() { return f; }\n" +
			"}\n"
		},
		null,
		"");
}
public void testBug437072() {
	runNegativeTestWithLibs(
		new String[] {
			"X.java",
			"import org.eclipse.jdt.annotation.*;\n" +
			"import java.util.List;\n" +
			"public class X {\n" +
			"	@NonNull int[][] ints = new int[3][4];\n" +
			"	@NonNull int[][] test1() { return new int[3][4]; }\n" +
			"	void test2(@NonNull boolean[][] bools) {\n" +
			"		@NonNull boolean[][] bools2 = bools;\n" +
			"	}\n" +
			"	List<@NonNull int[]> intslist;\n" +
			"	List<@NonNull int> intlist;\n" +
			"}\n"
		},
		"----------\n" + 
		"1. ERROR in X.java (at line 4)\n" + 
		"	@NonNull int[][] ints = new int[3][4];\n" + 
		"	^^^^^^^^\n" + 
		"The nullness annotation @NonNull is not applicable for the primitive type int\n" + 
		"----------\n" + 
		"2. ERROR in X.java (at line 5)\n" + 
		"	@NonNull int[][] test1() { return new int[3][4]; }\n" + 
		"	^^^^^^^^\n" + 
		"The nullness annotation @NonNull is not applicable for the primitive type int\n" + 
		"----------\n" + 
		"3. ERROR in X.java (at line 6)\n" + 
		"	void test2(@NonNull boolean[][] bools) {\n" + 
		"	           ^^^^^^^^\n" + 
		"The nullness annotation @NonNull is not applicable for the primitive type boolean\n" + 
		"----------\n" + 
		"4. ERROR in X.java (at line 7)\n" + 
		"	@NonNull boolean[][] bools2 = bools;\n" + 
		"	^^^^^^^^\n" + 
		"The nullness annotation @NonNull is not applicable for the primitive type boolean\n" + 
		"----------\n" + 
		"5. ERROR in X.java (at line 9)\n" + 
		"	List<@NonNull int[]> intslist;\n" + 
		"	     ^^^^^^^^\n" + 
		"The nullness annotation @Nullable is not applicable for the primitive type int\n" + 
		"----------\n" + 
		"6. ERROR in X.java (at line 10)\n" + 
		"	List<@NonNull int> intlist;\n" + 
		"	              ^^^\n" + 
		"Syntax error, insert \"Dimensions\" to complete ReferenceType\n" + 
		"----------\n");
}
public void testBug448709() {
	Map compilerOptions = getCompilerOptions();
	compilerOptions.put(JavaCore.COMPILER_PB_NULL_SPECIFICATION_VIOLATION, JavaCore.WARNING); // ensure program is runnable
	runConformTestWithLibs(
		new String[] {
			"Test.java",
			"import java.util.*;\n" + 
			"import java.util.function.*;\n" + 
			"import org.eclipse.jdt.annotation.*;\n" + 
			"\n" + 
			"public class Test {\n" + 
			"\n" + 
			"  /**\n" + 
			"   * A null-annotated version of {@link Objects#requireNonNull(Object)}.\n" + 
			"   */\n" + 
			"  public static final <T> @NonNull T requireNonNull(final @Nullable T obj) {\n" + 
			"    if (obj == null) throw new NullPointerException();\n" + 
			"    return obj;\n" + 
			"  }\n" + 
			"\n" + 
			"  /**\n" + 
			"   * A null-annotated version of {@link Optional#map(Function)}.\n" + 
			"   */\n" + 
			"  public static final <T,U> @NonNull Optional<U> map(final @NonNull Optional<T> optional, final Function<@NonNull ? super T,? extends U> mapper) {\n" + 
			"    if (!optional.isPresent()) return requireNonNull(Optional.empty());\n" + 
			"    final T source = optional.get();\n" + 
			"    final U result = mapper.apply(source);\n" +
			"    System.out.println(source+\"->\"+result);\n" + 
			"    return requireNonNull(Optional.<U> ofNullable(result));\n" + 
			"  }\n" + 
			"\n" + 
			"  /**\n" + 
			"   * A method with a {@link NonNull} {@link DefaultLocation#PARAMETER} and {@link DefaultLocation#RETURN_TYPE}.\n" + 
			"   */\n" + 
			"  public static final @NonNull Integer testMethod(final @NonNull String s) {\n" + 
			"    final Integer r = Integer.valueOf(s);\n" + 
			"    if (r == null) throw new NullPointerException();\n" + 
			"    return r+1;\n" + 
			"  }\n" + 
			"\n" + 
			"  public static void main(final String[] args) {\n" + 
			"    final @NonNull Optional<@Nullable String> optNullableString = requireNonNull(Optional.ofNullable(\"1\"));\n" + 
			"\n" + 
			"    final Function<@NonNull String,@NonNull Integer> testMethodRef = Test::testMethod;\n" + 
			"    map(optNullableString, testMethodRef);\n" + 
			"\n" + 
			"    map(optNullableString, Test::testMethod); // Error: Null type mismatch at parameter 1: required '@NonNull String' but provided '@Nullable String' via method descriptor Function<String,Integer>.apply(String)\n" +
			"\n" +
			"    map(optNullableString, (s) -> Test.testMethod(s));\n" + 
			"  }\n" + 
			"\n" + 
			"}\n"
		},
		compilerOptions,
		"----------\n" + 
		"1. WARNING in Test.java (at line 39)\n" + 
		"	map(optNullableString, testMethodRef);\n" + 
		"	                       ^^^^^^^^^^^^^\n" + 
		"Contradictory null annotations: method was inferred as \'@NonNull Optional<@NonNull Integer> map(@NonNull Optional<@Nullable String>, Function<@NonNull ? super @Nullable String,? extends @NonNull Integer>)\', but only one of \'@NonNull\' and \'@Nullable\' can be effective at any location\n" + 
		"----------\n" + 
		"2. WARNING in Test.java (at line 41)\n" + 
		"	map(optNullableString, Test::testMethod); // Error: Null type mismatch at parameter 1: required \'@NonNull String\' but provided \'@Nullable String\' via method descriptor Function<String,Integer>.apply(String)\n" + 
		"	                       ^^^^^^^^^^^^^^^^\n" + 
		"Contradictory null annotations: method was inferred as \'@NonNull Optional<@NonNull Integer> map(@NonNull Optional<@Nullable String>, Function<@NonNull ? super @Nullable String,? extends @NonNull Integer>)\', but only one of \'@NonNull\' and \'@Nullable\' can be effective at any location\n" + 
		"----------\n" + 
		"3. WARNING in Test.java (at line 43)\n" + 
		"	map(optNullableString, (s) -> Test.testMethod(s));\n" + 
		"	                       ^^^^^^^^^^^^^^^^^^^^^^^^^\n" + 
		"Contradictory null annotations: method was inferred as \'@NonNull Optional<@NonNull Integer> map(@NonNull Optional<@Nullable String>, Function<@NonNull ? super @Nullable String,? extends @NonNull Integer>)\', but only one of \'@NonNull\' and \'@Nullable\' can be effective at any location\n" + 
		"----------\n" + 
		"4. WARNING in Test.java (at line 43)\n" + 
		"	map(optNullableString, (s) -> Test.testMethod(s));\n" + 
		"	                                              ^\n" + 
		"Null type mismatch (type annotations): required \'@NonNull String\' but this expression has type \'@Nullable String\'\n" + 
		"----------\n",
		"1->2\n" +
		"1->2\n" +
		"1->2");
}
public void testBug459967_Array_constructor() {
	runConformTestWithLibs(
		new String[] {
			"X.java",
			"import org.eclipse.jdt.annotation.*;\n" +
			"interface FI<T> {\n" +
			"	T @NonNull[] getArray(int size);" +
			"}\n" +
			"public class X {\n" +
			"	void consumer(FI<String> fis) {}\n" +
			"	void test() {\n" +
			"		consumer(String[]::new);\n" +
			"	}\n" +
			"}\n"
		},
		getCompilerOptions(),
		"");
}
public void testBug459967_Array_constructor_b() {
	runNegativeTestWithLibs(
		new String[] {
			"X.java",
			"import org.eclipse.jdt.annotation.*;\n" +
			"interface FI<T> {\n" +
			"	@NonNull T @NonNull[] getArray(int size);" +
			"}\n" +
			"public class X {\n" +
			"	void consumer(FI<String> fis) {}\n" +
			"	void test() {\n" +
			"		consumer(String[]::new);\n" +
			"	}\n" +
			"}\n"
		},
		getCompilerOptions(),
		"----------\n" + 
		"1. WARNING in X.java (at line 7)\n" + 
		"	consumer(String[]::new);\n" + 
		"	         ^^^^^^^^^^^^^\n" + 
		"Null type safety at method return type: Method descriptor FI<String>.getArray(int) promises \'@NonNull String @NonNull[]\' but referenced method provides \'String @NonNull[]\'\n" + 
		"----------\n");
}
public void testBug459967_Array_clone() {
	runConformTestWithLibs(
		new String[] {
			"X.java",
			"import org.eclipse.jdt.annotation.*;\n" +
			"interface FI<T> {\n" +
			"	T @NonNull[] getArray(T[] orig);" +
			"}\n" +
			"public class X {\n" +
			"	void consumer(FI<String> fis) {}\n" +
			"	void test() {\n" +
			"		consumer(String[]::clone);\n" +
			"	}\n" +
			"}\n"
		},
		getCompilerOptions(),
		"");
}
public void testBug459967_Array_clone_b() {
	runNegativeTestWithLibs(
		new String[] {
			"X.java",
			"import org.eclipse.jdt.annotation.*;\n" +
			"interface FI<T> {\n" +
			"	@NonNull T @NonNull[] getArray(T[] orig);" +
			"}\n" +
			"public class X {\n" +
			"	void consumer(FI<String> fis) {}\n" +
			"	void test() {\n" +
			"		consumer(String[]::clone);\n" +
			"	}\n" +
			"}\n"
		},
		getCompilerOptions(),
		"----------\n" + 
		"1. WARNING in X.java (at line 7)\n" + 
		"	consumer(String[]::clone);\n" + 
		"	         ^^^^^^^^^^^^^^^\n" + 
		"Null type safety at method return type: Method descriptor FI<String>.getArray(String[]) promises \'@NonNull String @NonNull[]\' but referenced method provides \'String @NonNull[]\'\n" + 
		"----------\n");
}
public void testBug448709_allocationExpression1() {
	// inference prioritizes constraint (<@Nullable T>) over expected type (@NonNull String), hence a null type mismatch results
	runNegativeTestWithLibs(
		new String[] {
			"X.java",
			"import org.eclipse.jdt.annotation.*;\n" +
			"interface F0<T> {}\n" +
			"class FI<@Nullable T> implements F0<T> {\n" +
			"}\n" +
			"public abstract class X {\n" +
			"	abstract <Z> Z zork(F0<Z> f);\n" +
			"	@NonNull String test() {\n" +
			"		 return zork(new FI<>());\n" +
			"	}\n" +
			"}\n"
		},
		getCompilerOptions(),
		"----------\n" + 
		"1. ERROR in X.java (at line 8)\n" + 
		"	return zork(new FI<>());\n" + 
		"	            ^^^^^^^^^^\n" + 
		"Null type mismatch (type annotations): required \'F0<@NonNull String>\' but this expression has type \'FI<@Nullable String>\', corresponding supertype is \'F0<@Nullable String>\'\n" + 
		"----------\n");
}
public void testBug448709_allocationExpression2() {
	runNegativeTestWithLibs(
		new String[] {
			"X.java",
			"import org.eclipse.jdt.annotation.*;\n" +
			"class F {\n" +
			"	<@Nullable U> F(U arg1, U arg2) {}\n" +
			"}\n" +
			"public class X {\n" +
			"	F f = new <@NonNull Integer>F(1,2);\n" +
			"}\n"
		},
		getCompilerOptions(),
		"----------\n" + 
		"1. ERROR in X.java (at line 6)\n" + 
		"	F f = new <@NonNull Integer>F(1,2);\n" + 
		"	           ^^^^^^^^^^^^^^^^\n" + 
		"Null constraint mismatch: The type \'@NonNull Integer\' is not a valid substitute for the type parameter \'@Nullable U\'\n" + 
		"----------\n");
}
public void testBug448709_allocationExpression3() {
	runNegativeTestWithLibs(
		new String[] {
			"X.java",
			"import org.eclipse.jdt.annotation.*;\n" +
			"public class X {\n" +
			"	class F {\n" +
			"		<@Nullable U> F(U arg1, U arg2) {}\n" +
			"	}\n" +
			"	F f = this.new <@NonNull Integer>F(1,2);\n" +
			"}\n"
		},
		getCompilerOptions(),
		"----------\n" + 
		"1. ERROR in X.java (at line 6)\n" + 
		"	F f = this.new <@NonNull Integer>F(1,2);\n" + 
		"	                ^^^^^^^^^^^^^^^^\n" + 
		"Null constraint mismatch: The type \'@NonNull Integer\' is not a valid substitute for the type parameter \'@Nullable U\'\n" + 
		"----------\n");
}
public void testBug465513() {
	runConformTestWithLibs(
		new String[] {
			"pack1/A.java",
			"package pack1;\r\n" + 
			"import java.math.BigInteger;\r\n" + 
			"\r\n" + 
			"interface A { Object m(Class c); }\r\n" + 
			"interface B<S extends Number> { Object m(Class<S> c); }\r\n" + 
			"interface C<T extends BigInteger> { Object m(Class<T> c); }\r\n" + 
			"@FunctionalInterface\r\n" + 
			"interface D<S,T> extends A, B<BigInteger>, C<BigInteger> {}\n"
		},
		getCompilerOptions(),
		"----------\n" + 
		"1. WARNING in pack1\\A.java (at line 4)\n" + 
		"	interface A { Object m(Class c); }\n" + 
		"	                       ^^^^^\n" + 
		"Class is a raw type. References to generic type Class<T> should be parameterized\n" + 
		"----------\n");
}

public void testBug455180() {
    runNegativeTestWithLibs(
            new String[] {
                "projA/GenericType.java",
                "package projA;\n"+
                "public class GenericType<T> {\n" +
                "}\n",
                "projA/ClassWithRawUsage.java",
                "package projA;\n"+
                "@org.eclipse.jdt.annotation.NonNullByDefault\n"+
                "public class ClassWithRawUsage {\n"+
                "   public java.util.List<GenericType> method() {\n"+
                "           throw new RuntimeException();\n"+
                "   }\n"+
                "}\n"
            },
            "----------\n" +
    		"1. WARNING in projA\\ClassWithRawUsage.java (at line 4)\n" + 
    		"	public java.util.List<GenericType> method() {\n" + 
    		"	                      ^^^^^^^^^^^\n" + 
            "GenericType is a raw type. References to generic type GenericType<T> should be parameterized\n" +
            "----------\n");
    runNegativeTestWithLibs(
            new String[] {
                "projB/ClassThatImports.java",
                "package projB;\n" +
                "import projA.ClassWithRawUsage;\n" +
                "import projA.GenericType;\n" +
                "import org.eclipse.jdt.annotation.*;\n" +
                "public class ClassThatImports {\n" +
                "	void test(ClassWithRawUsage cwru) {\n" +
                "		@NonNull GenericType gt = cwru.method().get(0);\n" +
                "	}\n" +
                "}\n"
            },
            getCompilerOptions(),
            "----------\n" + 
    		"1. WARNING in projB\\ClassThatImports.java (at line 7)\n" + 
    		"	@NonNull GenericType gt = cwru.method().get(0);\n" + 
    		"	         ^^^^^^^^^^^\n" + 
    		"GenericType is a raw type. References to generic type GenericType<T> should be parameterized\n" + 
    		"----------\n");
}

public void testBug455180WithOtherAnnotation() {
	runConformTestWithLibs(
			new String[] {
				"proj0/MyAnnotation.java",
				"package proj0;\n"+
				"@java.lang.annotation.Retention(java.lang.annotation.RetentionPolicy.CLASS)"+
				"@java.lang.annotation.Target({ java.lang.annotation.ElementType.TYPE_USE })"+
				"public @interface MyAnnotation {}"
			}, null, "");
	runNegativeTestWithLibs(
			new String[] {
				"projA/GenericType.java",
				"package projA;\n"+
				"public class GenericType<T> {\n" +
				"}\n",
				"projA/ClassWithRawUsage.java",
				"package projA;\n"+
				"public class ClassWithRawUsage {\n"+
				"   public java.util.List<@proj0.MyAnnotation GenericType> method() {\n"+
				"      		throw new RuntimeException();\n"+
				"   }\n"+
				"}\n"
			},
			"----------\n" +
			"1. WARNING in projA\\ClassWithRawUsage.java (at line 3)\n" +
			"	public java.util.List<@proj0.MyAnnotation GenericType> method() {\n" +
			"	                      ^^^^^^^^^^^^^^^^^^^^^^^^^^^^^^^\n" + 
			"GenericType is a raw type. References to generic type GenericType<T> should be parameterized\n" +
			"----------\n");
	runNegativeTestWithLibs(
			new String[] {
				"projB/ClassThatImports.java",
				"package projB;\n" +
				"import projA.ClassWithRawUsage;\n" +
				"import projA.GenericType;\n" +
				"public class ClassThatImports {\n" +
				"}\n"
			},
			getCompilerOptions(),
			"----------\n" +
			"1. WARNING in projB\\ClassThatImports.java (at line 2)\n" +
			"	import projA.ClassWithRawUsage;\n" +
			"	       ^^^^^^^^^^^^^^^^^^^^^^^\n" +
			"The import projA.ClassWithRawUsage is never used\n" +
			"----------\n" +
			"2. WARNING in projB\\ClassThatImports.java (at line 3)\n" +
			"	import projA.GenericType;\n" +
			"	       ^^^^^^^^^^^^^^^^^\n" +
			"The import projA.GenericType is never used\n" +
			"----------\n");
}
// original test, witnessing NPE
public void testBug466713() {
	runConformTestWithLibs(
		new String[] {
			"Bug.java",
			"class Bug {\n" + 
			"    java.util.Iterator<int @org.eclipse.jdt.annotation.Nullable []> x;\n" + 
			"}\n"
		},
		getCompilerOptions(),
		"");
}
// variant to ensure we are still reporting the error at the other location
public void testBug466713b() {
	runNegativeTestWithLibs(
		new String[] {
			"Bug.java",
			"import org.eclipse.jdt.annotation.*;\n" +
			"class Bug {\n" + 
			"    java.util.Iterator<@Nullable int @Nullable []> x;\n" + 
			"}\n"
		},
		getCompilerOptions(),
		"----------\n" + 
		"1. ERROR in Bug.java (at line 3)\n" + 
		"	java.util.Iterator<@Nullable int @Nullable []> x;\n" + 
		"	                   ^^^^^^^^^\n" + 
		"The nullness annotation @Nullable is not applicable for the primitive type int\n" + 
		"----------\n");
}
// variant to ensure we are not complaining against an unrelated annotation
public void testBug466713c() {
	runConformTestWithLibs(
		new String[] {
			"MyAnnot.java",
			"import java.lang.annotation.*;\n" +
			"@Retention(RetentionPolicy.CLASS)\n" +
			"@Target(ElementType.TYPE_USE)\n" +
			"@interface MyAnnot {}\n",
			"Bug.java",
			"class Bug {\n" + 
			"    java.util.Iterator<@MyAnnot int @org.eclipse.jdt.annotation.Nullable []> x;\n" + 
			"}\n"
		},
		getCompilerOptions(),
		"");
}
// variant for https://bugs.eclipse.org/bugs/show_bug.cgi?id=466713#c5
public void testBug466713d() {
	runNegativeTestWithLibs(
		new String[] {
			"MyAnnot.java",
			"import java.lang.annotation.*;\n" +
			"@Retention(RetentionPolicy.CLASS)\n" +
			"@Target(ElementType.TYPE_USE)\n" +
			"@interface MyAnnot {}\n",
			"Bug.java",
			"class Bug {\n" +
			"	boolean test(Object o) {\n" + 
			"		return o instanceof java.util.Iterator<java.lang. @MyAnnot @org.eclipse.jdt.annotation.Nullable String>;\n" +
			"	}\n" + 
			"}\n"
		},
		getCompilerOptions(),
		"----------\n" + 
		"1. ERROR in Bug.java (at line 3)\n" + 
		"	return o instanceof java.util.Iterator<java.lang. @MyAnnot @org.eclipse.jdt.annotation.Nullable String>;\n" + 
		"	       ^^^^^^^^^^^^^^^^^^^^^^^^^^^^^^^\n" + 
		"Cannot perform instanceof check against parameterized type Iterator<String>. Use the form Iterator<?> instead since further generic type information will be erased at runtime\n" + 
		"----------\n" + 
		"2. ERROR in Bug.java (at line 3)\n" + 
		"	return o instanceof java.util.Iterator<java.lang. @MyAnnot @org.eclipse.jdt.annotation.Nullable String>;\n" + 
		"	                    ^^^^^^^^^^^^^^^^^^^^^^^^^^^^^^^^^^^^^^^^^^^^^^^^^^^^^^^^^^^^^^^^^^^^^^^^^^^^^^^^^^^\n" + 
		"Nullness annotations are not applicable at this location \n" + 
		"----------\n");
}
public void testBug467032() {
	runConformTestWithLibs(
			new String[] {
				"Class1.java",
				"class Class1 {;\n"+
				"   enum E {}\n"+
				"   void m1(E @org.eclipse.jdt.annotation.Nullable [] a) {}\n"+
				"}\n"
			}, getCompilerOptions(), "");
	runConformTestWithLibs(
			new String[] {
				"Class2.java",
				"class Class2 {;\n"+
				"  Class1 x;"+
				"}\n"
			}, getCompilerOptions(), "");
}
}
>>>>>>> 66a32f13
<|MERGE_RESOLUTION|>--- conflicted
+++ resolved
@@ -1,4 +1,3 @@
-<<<<<<< HEAD
 /*******************************************************************************
  * Copyright (c) 2012, 2015 GK Software AG and others.
  * All rights reserved. This program and the accompanying materials
@@ -13,6 +12,8 @@
  * Contributors:
  *     Stephan Herrmann - initial API and implementation
  *     IBM Corporation
+ *     Till Brychcy - Contribution for
+ *								Bug 467032 - TYPE_USE Null Annotations: IllegalStateException with annotated arrays of Enum when accessed via BinaryTypeBinding
  *******************************************************************************/
 package org.eclipse.jdt.core.tests.compiler.regression;
 
@@ -1217,7 +1218,7 @@
 				"1. ERROR in Y1.java (at line 5)\n" + 
 				"	X1<@Nullable String> maybeStrings;\n" + 
 				"	   ^^^^^^^^^^^^^^^^\n" + 
-				"Null constraint mismatch: The type \'@Nullable String\' is not a valid substitute for the type parameter \'@NonNull T extends @NonNull Object\'\n" + 
+				"Null constraint mismatch: The type \'@Nullable String\' is not a valid substitute for the type parameter \'T extends @NonNull Object\'\n" + 
 				"----------\n" + 
 				"2. ERROR in Y1.java (at line 6)\n" + 
 				"	X2<@NonNull String> strings;\n" + 
@@ -1227,7 +1228,7 @@
 				"3. ERROR in Y1.java (at line 8)\n" + 
 				"	x.<Y1, @NonNull Object>foo(this, new Object());\n" + 
 				"	       ^^^^^^^^^^^^^^^\n" + 
-				"Null constraint mismatch: The type \'@NonNull Object\' is not a valid substitute for the type parameter \'@Nullable V extends @Nullable Object'\n" + 
+				"Null constraint mismatch: The type \'@NonNull Object\' is not a valid substitute for the type parameter \'V extends @Nullable Object'\n" + 
 				"----------\n"
 				);
 	}
@@ -1293,7 +1294,7 @@
 				"1. ERROR in Y1.java (at line 3)\n" + 
 				"	p.X1<java.lang.@Nullable String> maybeStrings;\n" + 
 				"	     ^^^^^^^^^^^^^^^^^^^^^^^^^^\n" + 
-				"Null constraint mismatch: The type \'@Nullable String\' is not a valid substitute for the type parameter \'@NonNull T extends @NonNull Object\'\n" + 
+				"Null constraint mismatch: The type \'@Nullable String\' is not a valid substitute for the type parameter \'T extends @NonNull Object\'\n" + 
 				"----------\n" + 
 				"2. ERROR in Y1.java (at line 4)\n" + 
 				"	p.X2<java.lang.@NonNull String> strings;\n" + 
@@ -1303,7 +1304,7 @@
 				"3. ERROR in Y1.java (at line 6)\n" + 
 				"	x.<Y1, java.lang.@NonNull Object>foo(this, new Object());\n" + 
 				"	       ^^^^^^^^^^^^^^^^^^^^^^^^^\n" + 
-				"Null constraint mismatch: The type \'@NonNull Object\' is not a valid substitute for the type parameter \'@Nullable V extends @Nullable Object\'\n" + 
+				"Null constraint mismatch: The type \'@NonNull Object\' is not a valid substitute for the type parameter \'V extends @Nullable Object\'\n" + 
 				"----------\n"
 				);
 	}
@@ -1347,7 +1348,7 @@
 				"1. ERROR in Y1.java (at line 5)\n" + 
 				"	x.<@NonNull Y1, @NonNull Object>foo(this, new Object())\n" + 
 				"	                ^^^^^^^^^^^^^^^\n" + 
-				"Null constraint mismatch: The type \'@NonNull Object\' is not a valid substitute for the type parameter \'@Nullable V extends @Nullable Object\'\n" + 
+				"Null constraint mismatch: The type \'@NonNull Object\' is not a valid substitute for the type parameter \'V extends @Nullable Object\'\n" + 
 				"----------\n" + 
 				"2. ERROR in Y1.java (at line 6)\n" + 
 				"	.get(0).put(null, null);\n" + 
@@ -4865,7 +4866,12 @@
 		"	       ^^^^\n" + 
 		"Null type mismatch: required \'@NonNull T\' but the provided value is null\n" + 
 		"----------\n" + 
-		"2. ERROR in X.java (at line 11)\n" + 
+		"2. ERROR in X.java (at line 10)\n" + 
+		"	void test(Inner<Number> inum) {\n" + 
+		"	                ^^^^^^\n" + 
+		"Null constraint mismatch: The type \'Number\' is not a valid substitute for the type parameter \'@NonNull T\'\n" + 
+		"----------\n" + 
+		"3. ERROR in X.java (at line 11)\n" + 
 		"	@NonNull Number nnn = inum.process(null); // ERR on argument\n" + 
 		"	                                   ^^^^\n" + 
 		"Null type mismatch: required \'@NonNull Number\' but the provided value is null\n" + 
@@ -4923,7 +4929,7 @@
 			" 		}\n" +
 			"	}\n" +
 			"	void test(Inner inner) {\n" +
-			"		@NonNull Number nnn = inner.process(Integer.MAX_VALUE, new ArrayList<@Nullable Integer>()); // WARN on 1. arg; ERR on 2. arg\n" +
+			"		@NonNull Number nnn = inner.process(Integer.valueOf(3), new ArrayList<@Nullable Integer>()); // WARN on 1. arg; ERR on 2. arg\n" +
 			"	}\n" +
 			"}\n"
 		},
@@ -4935,13 +4941,13 @@
 		"Null type mismatch: required \'T extends @NonNull Number\' but the provided value is null\n" + 
 		"----------\n" + 
 		"2. WARNING in X.java (at line 13)\n" + 
-		"	@NonNull Number nnn = inner.process(Integer.MAX_VALUE, new ArrayList<@Nullable Integer>()); // WARN on 1. arg; ERR on 2. arg\n" + 
-		"	                                    ^^^^^^^^^^^^^^^^^\n" + 
-		"Null type safety (type annotations): The expression of type \'int\' needs unchecked conversion to conform to \'@NonNull Integer\'\n" + 
+		"	@NonNull Number nnn = inner.process(Integer.valueOf(3), new ArrayList<@Nullable Integer>()); // WARN on 1. arg; ERR on 2. arg\n" + 
+		"	                                    ^^^^^^^^^^^^^^^^^^\n" + 
+		"Null type safety (type annotations): The expression of type \'Integer\' needs unchecked conversion to conform to \'@NonNull Integer\'\n" + 
 		"----------\n" + 
 		"3. ERROR in X.java (at line 13)\n" + 
-		"	@NonNull Number nnn = inner.process(Integer.MAX_VALUE, new ArrayList<@Nullable Integer>()); // WARN on 1. arg; ERR on 2. arg\n" + 
-		"	                                                       ^^^^^^^^^^^^^^^^^^^^^^^^^^^^^^^^^^\n" + 
+		"	@NonNull Number nnn = inner.process(Integer.valueOf(3), new ArrayList<@Nullable Integer>()); // WARN on 1. arg; ERR on 2. arg\n" + 
+		"	                                                        ^^^^^^^^^^^^^^^^^^^^^^^^^^^^^^^^^^\n" + 
 		"Null type mismatch (type annotations): required \'List<? extends @NonNull Number>\' but this expression has type \'ArrayList<@Nullable Integer>\', corresponding supertype is \'List<@Nullable Integer>\'\n" + 
 		"----------\n");
 }
@@ -5192,16 +5198,16 @@
 			"import java.util.*;\n" +
 			"public class Y {\n" +
 			"	void test(X.Inner inner) {\n" +
-			"		@NonNull Number nnn = inner.process(Integer.MAX_VALUE, new ArrayList<@Nullable Integer>()); // WARN on 1. arg; ERR on 2. arg\n" +
+			"		@NonNull Number nnn = inner.process(Integer.valueOf(3), new ArrayList<@Nullable Integer>()); // WARN on 1. arg; ERR on 2. arg\n" +
 			"	}\n" +
 			"}\n"
 		},
 		getCompilerOptions(),
 		"----------\n" +  // FIXME: this should not be a warning, a case of unrecognized boxing
 		"1. WARNING in Y.java (at line 5)\n" + 
-		"	@NonNull Number nnn = inner.process(Integer.MAX_VALUE, new ArrayList<@Nullable Integer>()); // WARN on 1. arg; ERR on 2. arg\n" + 
-		"	                                    ^^^^^^^^^^^^^^^^^\n" + 
-		"Null type safety (type annotations): The expression of type \'int\' needs unchecked conversion to conform to \'@NonNull Integer\'\n" + 
+		"	@NonNull Number nnn = inner.process(Integer.valueOf(3), new ArrayList<@Nullable Integer>()); // WARN on 1. arg; ERR on 2. arg\n" + 
+		"	                                    ^^^^^^^^^^^^^^^^^^\n" + 
+		"Null type safety (type annotations): The expression of type \'Integer\' needs unchecked conversion to conform to \'@NonNull Integer\'\n" + 
 		"----------\n");
 }
 public void testBug431269() {
@@ -6773,7756 +6779,6 @@
 // https://bugs.eclipse.org/bugs/show_bug.cgi?id=443467, [1.8][null]InternalError: Unexpected binding type
 public void test443467() throws Exception {
 	if (isJRE9) return;
-	String jreDirectory = Util.getJREDirectory();
-	String jfxJar = Util.toNativePath(jreDirectory + "/lib/ext/jfxrt.jar");
-	this.runNegativeTestWithExtraLibs(
-		new String[] {
-			"BuildIdeMain.java",
-			"import java.nio.file.Path;\n" +
-			"import java.time.Instant;\n" +
-			"import java.util.HashMap;\n" +
-			"import java.util.stream.Stream;\n" +
-			"import javafx.util.Pair;\n" +
-			"\n" +
-			"public class BuildIdeMain {\n" +
-			"static void writeUpdates(Stream<Path> filter2, HashMap<Path, Pair<byte[], Instant>> ideFiles, HashMap<Path, Path> updateToFile) {\n" +
-			"   filter2.map(p -> new Pair<>(updateToFile.get(p), p->ideFiles.get(p)));\n" +
-			"}\n" +
-			"}\n",
-		},
-		"----------\n" + 
-		"1. ERROR in BuildIdeMain.java (at line 9)\n" + 
-		"	filter2.map(p -> new Pair<>(updateToFile.get(p), p->ideFiles.get(p)));\n" + 
-		"	                                                 ^^^^^^^^^^^^^^^^^^\n" + 
-		"The target type of this expression must be a functional interface\n" + 
-		"----------\n",
-		new String[]{jfxJar});
-}
-public void testBug445227() {
-	runConformTestWithLibs(
-		new String[] {
-			"Bar.java",
-			"@org.eclipse.jdt.annotation.NonNullByDefault\n" + 
-			"class Bar<E extends Bar.Foo<E>> {\n" + 
-			"    final Iterable<E> list;\n" + 
-			"\n" + 
-			"    Bar() {\n" + 
-			"        this((Iterable<E>) emptyList());\n" + 
-			"    }\n" + 
-			"\n" + 
-			"    Bar(Iterable<E> list) { this.list = list; }\n" + 
-			"\n" + 
-			"    private static <X extends Foo<X>> Iterable<X> emptyList() { throw new UnsupportedOperationException(); }\n" + 
-			"\n" + 
-			"    interface Foo<F extends Foo<F>> { }\n" + 
-			"}\n"
-		}, 
-		getCompilerOptions(), 
-		"----------\n" + 
-		"1. WARNING in Bar.java (at line 6)\n" + 
-		"	this((Iterable<E>) emptyList());\n" + 
-		"	     ^^^^^^^^^^^^^^^^^^^^^^^^^\n" + 
-		"Type safety: Unchecked cast from Iterable<Bar.Foo<Bar.Foo<X>>> to Iterable<E>\n" + 
-		"----------\n");
-}
-// https://bugs.eclipse.org/bugs/show_bug.cgi?id=446715, [compiler] org.eclipse.jdt.internal.compiler.lookup.TypeSystem.cacheDerivedType
-public void test446715() {
-	Map options = getCompilerOptions();
-	runConformTestWithLibs(
-		new String[] {
-			"Y.java",
-			"import org.eclipse.jdt.annotation.NonNull;\n" +
-			"public class Y {\n" +
-			"	public Z.ZI @NonNull [] zz = new Z.ZI[0];\n" +
-			"}\n",
-			"Z.java",
-			"public class Z {\n" +
-			"	public class ZI {\n" +
-			"	}\n" +
-			"}\n"
-		},
-		options,
-		"");
-	runNegativeTestWithLibs(
-		new String[] {
-			"X.java",
-			"public class X {\n" +
-			"	public static void main(String[] args) {\n" +
-			"		Y y = new Y();\n" +
-			"		y.zz = null;\n" +
-			"	}\n" +
-			"}\n"
-		},
-		options,
-		"----------\n" + 
-		"1. ERROR in X.java (at line 4)\n" + 
-		"	y.zz = null;\n" + 
-		"	       ^^^^\n" + 
-		"Null type mismatch: required \'Z.ZI @NonNull[]\' but the provided value is null\n" + 
-		"----------\n");
-}
-// https://bugs.eclipse.org/bugs/show_bug.cgi?id=445669, java.lang.IllegalStateException at org.eclipse.jdt.internal.compiler.lookup.UnresolvedReferenceBinding.clone
-public void test445669() {
-	Map options = getCompilerOptions();
-	runConformTestWithLibs(
-		new String[] {
-			"Y.java",
-			"import org.eclipse.jdt.annotation.*;\n" +
-			"@NonNullByDefault(DefaultLocation.FIELD)\n" +
-			"public class Y {\n" +
-			"	public Z.ZI zzi = new Z().new ZI();\n" +
-			"	public Z z = new Z();\n" +
-			"}\n",
-			"Z.java",
-			"public class Z {\n" +
-			"	public class ZI {\n" +
-			"	}\n" +
-			"}\n"
-		},
-		options,
-		"");
-	runNegativeTestWithLibs(
-		new String[] {
-			"X.java",
-			"public class X {\n" +
-			"	public static void main(String[] args) {\n" +
-			"		Y y = new Y();\n" +
-			"		y.zzi = null;\n" +
-			"       y.z = null;\n" +
-			"	}\n" +
-			"}\n"
-		},
-		options,
-		"----------\n" + 
-		"1. ERROR in X.java (at line 4)\n" + 
-		"	y.zzi = null;\n" + 
-		"	        ^^^^\n" + 
-		"Null type mismatch: required \'Z.@NonNull ZI\' but the provided value is null\n" + 
-		"----------\n" + 
-		"2. ERROR in X.java (at line 5)\n" + 
-		"	y.z = null;\n" + 
-		"	      ^^^^\n" + 
-		"Null type mismatch: required \'@NonNull Z\' but the provided value is null\n" + 
-		"----------\n");
-}
-public void testArrayOfArrays() {
-	this.runNegativeTestWithLibs(
-		new String[] {
-			"X.java",
-			"import java.util.ArrayList;\n" +
-			"import java.util.Arrays;\n" +
-			"import org.eclipse.jdt.annotation.*;\n" +
-			"public class X {\n" +
-			"   public static void main(String[] args) {\n" +
-			"      String [] @Nullable [] @NonNull [] arr = new String[][][] {};\n" +
-			"      ArrayList<String[][]> al = new ArrayList<String [][]>(Arrays.asList(arr));\n" +
-			"   }\n" +
-			"}\n",
-		},
-		"----------\n" + 
-		"1. WARNING in X.java (at line 6)\n" + 
-		"	String [] @Nullable [] @NonNull [] arr = new String[][][] {};\n" + 
-		"	                                         ^^^^^^^^^^^^^^^^^^^\n" + 
-		"Null type safety (type annotations): The expression of type \'String[][][]\' needs unchecked conversion to conform to \'String [] @Nullable[] @NonNull[]\'\n" + 
-		"----------\n");
-}
-public void testBug447088() {
-	runConformTestWithLibs(
-		new String[] {
-			"FullyQualifiedNullable.java",
-			"import org.eclipse.jdt.annotation.*;\n" +
-			"@NonNullByDefault\n" +
-			"public class FullyQualifiedNullable {\n" +
-			"	java.lang.@Nullable String text;\n" +
-			"	java.lang.@Nullable String getText() {\n" +
-			"		return text;\n" +
-			"	}\n" +
-			"}\n"
-		},
-		null,
-		"");
-}
-public void testBug448777() {
-	runNegativeTestWithLibs(
-		new String[] {
-			"DoubleInference.java",
-			"import org.eclipse.jdt.annotation.*;\n" + 
-			"\n" + 
-			"public class DoubleInference {\n" + 
-			"\n" + 
-			"	@FunctionalInterface\n" + 
-			"	interface Func<@Nullable T>  {\n" + 
-			"		T a(T i);\n" + 
-			"	}\n" + 
-			"\n" + 
-			"	<X> X applyWith(Func<X> f, X x) { return x; }\n" + 
-			"\n" + 
-			"	@NonNull String test1() {\n" + 
-			"		return applyWith(i -> i, \"hallo\");\n" + 
-			"	}\n" +
-			"	void test2(Func<String> f1, Func<@NonNull String> f2) {\n" + 
-			"		f1.a(null);\n" + 
-			"		f2.a(null);\n" + 
-			"	}\n" + 
-			"}\n"
-		},
-		"----------\n" + 
-		"1. ERROR in DoubleInference.java (at line 10)\n" + 
-		"	<X> X applyWith(Func<X> f, X x) { return x; }\n" + 
-		"	                     ^\n" + 
-		"Null constraint mismatch: The type \'X\' is not a valid substitute for the type parameter \'@Nullable T\'\n" + 
-		"----------\n" + 
-		"2. ERROR in DoubleInference.java (at line 13)\n" + 
-		"	return applyWith(i -> i, \"hallo\");\n" + 
-		"	                 ^^^^^^\n" + 
-		"The target type of this expression must be a functional interface\n" + 
-		"----------\n" + 
-		"3. ERROR in DoubleInference.java (at line 15)\n" + 
-		"	void test2(Func<String> f1, Func<@NonNull String> f2) {\n" + 
-		"	                ^^^^^^\n" + 
-		"Null constraint mismatch: The type \'String\' is not a valid substitute for the type parameter \'@Nullable T\'\n" + 
-		"----------\n" + 
-		"4. ERROR in DoubleInference.java (at line 15)\n" + 
-		"	void test2(Func<String> f1, Func<@NonNull String> f2) {\n" + 
-		"	                                 ^^^^^^^^^^^^^^^\n" + 
-		"Null constraint mismatch: The type \'@NonNull String\' is not a valid substitute for the type parameter \'@Nullable T\'\n" + 
-		"----------\n" + 
-		"5. ERROR in DoubleInference.java (at line 17)\n" + 
-		"	f2.a(null);\n" + 
-		"	^^^^^^^^^^\n" + 
-		"Contradictory null annotations: method was inferred as \'@NonNull @Nullable String a(@NonNull @Nullable String)\', but only one of \'@NonNull\' and \'@Nullable\' can be effective at any location\n" + 
-		"----------\n");
-}
-public void testBug446442_comment2a() {
-	runNegativeTestWithLibs(
-		new String[] {
-			"Test.java",
-			"import org.eclipse.jdt.annotation.*;\n" +
-			"interface Foo<T, N extends Number> {\n" + 
-			"	void m(@NonNull N arg2);\n" + 
-			"\n" + 
-			"	void m(@Nullable T arg1);\n" + 
-			"}\n" + 
-			"\n" + 
-			"interface Baz extends Foo<Integer, Integer> {}\n" + 
-			"\n" +
-			"class Impl implements Baz {\n" + 
-			"  public void m(@NonNull Integer i) {}\n" + 
-			"}\n" +
-			"\n" + 
-			"public class Test {\n" + 
-			"	Baz baz= x -> {\n" + 
-			"		x= null;\n" + 
-			"	}; \n" + 
-			"}\n"
-		},
-		"----------\n" + 
-		"1. ERROR in Test.java (at line 11)\n" + 
-		"	public void m(@NonNull Integer i) {}\n" + 
-		"	              ^^^^^^^^^^^^^^^^\n" + 
-		"Illegal redefinition of parameter i, inherited method from Foo<Integer,Integer> declares this parameter as @Nullable\n" + 
-		"----------\n");
-}
-// swapped order of method declarations
-public void testBug446442_comment2b() {
-	runNegativeTestWithLibs(
-		new String[] {
-			"Test.java",
-			"import org.eclipse.jdt.annotation.*;\n" +
-			"interface Foo<T, N extends Number> {\n" + 
-			"	void m(@Nullable T arg1);\n" + 
-			"\n" + 
-			"	void m(@NonNull N arg2);\n" + 
-			"}\n" + 
-			"\n" + 
-			"interface Baz extends Foo<Integer, Integer> {}\n" + 
-			"\n" +
-			"class Impl implements Baz {\n" + 
-			"  public void m(@NonNull Integer i) {}\n" + 
-			"}\n" +
-			"\n" + 
-			"public class Test {\n" + 
-			"	Baz baz= x -> {\n" + 
-			"		x= null;\n" + 
-			"	}; \n" + 
-			"}\n"
-		},
-		"----------\n" + 
-		"1. ERROR in Test.java (at line 11)\n" + 
-		"	public void m(@NonNull Integer i) {}\n" + 
-		"	              ^^^^^^^^^^^^^^^^\n" + 
-		"Illegal redefinition of parameter i, inherited method from Foo<Integer,Integer> declares this parameter as @Nullable\n" + 
-		"----------\n");
-}
-// inherit from two different supers
-public void testBug446442_comment2c() {
-	runNegativeTestWithLibs(
-		new String[] {
-			"Test.java",
-			"import org.eclipse.jdt.annotation.*;\n" +
-			"interface Foo0<T, N extends Number> {\n" + 
-			"	void m(@Nullable T arg1);\n" + 
-			"}\n" + 
-			"\n" + 
-			"interface Foo1<T, N extends Number> {\n" + 
-			"	void m(@NonNull N arg2);\n" + 
-			"}\n" + 
-			"\n" + 
-			"interface Baz extends Foo1<Integer, Integer>,  Foo0<Integer, Integer> {}\n" + 
-			"\n" +
-			"class Impl implements Baz {\n" + 
-			"  public void m(@NonNull Integer i) {}\n" + 
-			"}\n" +
-			"\n" + 
-			"public class Test {\n" + 
-			"	Baz baz= x -> {\n" + 
-			"		x= null;\n" + 
-			"	}; \n" + 
-			"}\n"
-		},
-		"----------\n" + 
-		"1. ERROR in Test.java (at line 13)\n" + 
-		"	public void m(@NonNull Integer i) {}\n" + 
-		"	              ^^^^^^^^^^^^^^^^\n" + 
-		"Illegal redefinition of parameter i, inherited method from Foo0<Integer,Integer> declares this parameter as @Nullable\n" + 
-		"----------\n");
-}
-// merging @NonNull & unannotated in arg-position must answer unannotated
-public void testBug446442_2a() {
-	runNegativeTestWithLibs(
-		new String[] {
-			"Test.java",
-			"import org.eclipse.jdt.annotation.*;\n" +
-			"interface Foo<T, N extends Number> {\n" + 
-			"	void m(@NonNull N arg2);\n" + 
-			"\n" + 
-			"	void m(T arg1);\n" + 
-			"}\n" + 
-			"\n" + 
-			"interface Baz extends Foo<Integer, Integer> {}\n" + 
-			"\n" + 
-			"public class Test {\n" + 
-			"	Baz baz= x -> {\n" + 
-			"		@NonNull Object o = x;\n" + 
-			"	}; \n" + 
-			"}\n"
-		},
-		"----------\n" + 
-		"1. WARNING in Test.java (at line 12)\n" + 
-		"	@NonNull Object o = x;\n" + 
-		"	                    ^\n" + 
-		"Null type safety (type annotations): The expression of type \'Integer\' needs unchecked conversion to conform to \'@NonNull Object\'\n" + 
-		"----------\n");
-}
-// merging @NonNull & unannotated in arg-position must answer unannotated - swapped order
-public void testBug446442_2b() {
-	runNegativeTestWithLibs(
-		new String[] {
-			"Test.java",
-			"import org.eclipse.jdt.annotation.*;\n" +
-			"interface Foo<T, N extends Number> {\n" + 
-			"	void m(T arg1);\n" + 
-			"\n" + 
-			"	void m(@NonNull N arg2);\n" + 
-			"}\n" + 
-			"\n" + 
-			"interface Baz extends Foo<Integer, Integer> {}\n" + 
-			"\n" + 
-			"public class Test {\n" + 
-			"	Baz baz= x -> {\n" + 
-			"		@NonNull Object o = x;\n" + 
-			"	}; \n" + 
-			"}\n"
-		},
-		"----------\n" + 
-		"1. WARNING in Test.java (at line 12)\n" + 
-		"	@NonNull Object o = x;\n" + 
-		"	                    ^\n" + 
-		"Null type safety (type annotations): The expression of type \'Integer\' needs unchecked conversion to conform to \'@NonNull Object\'\n" + 
-		"----------\n");
-}
-// using inherited implementation to fulfill both contracts
-public void testBug446442_3() {
-	runConformTestWithLibs(
-		new String[] {
-			"Test.java",
-			"import org.eclipse.jdt.annotation.*;\n" + 
-			"interface Foo<T, N extends Number> {\n" + 
-			"	void m(@NonNull N arg2);\n" + 
-			"\n" + 
-			"	void m(T arg1);\n" + 
-			"}\n" + 
-			"\n" + 
-			"interface Baz extends Foo<Integer, Integer> {}\n" + 
-			"class Impl {\n" + 
-			"  public void m(Integer a) {}\n" + 
-			"}\n" + 
-			"class BazImpl extends Impl implements Baz {}\n" + 
-			"\n" + 
-			"public class Test {\n" + 
-			"	void test(BazImpl b) {\n" + 
-			"		b.m(null);\n" + 
-			"	}\n" + 
-			"}\n"
-		},
-		getCompilerOptions(),
-		"");
-}
-// unsuccessful attempt to trigger use of MostSpecificExceptionMethodBinding
-public void testBug446442_4() {
-	runConformTestWithLibs(
-		new String[] {
-			"Test.java",
-			"import org.eclipse.jdt.annotation.*;\n" + 
-			"interface Foo<T, N extends Number> {\n" + 
-			"	abstract void m(@NonNull N arg2) throws Exception;\n" + 
-			"\n" + 
-			"	default void m(T arg1) throws java.io.IOException {}\n" + 
-			"}\n" + 
-			"\n" + 
-			"interface Baz extends Foo<Integer, Integer> {}\n" + 
-			"abstract class Impl {\n" + 
-			"  public void m(Integer a) throws java.io.IOException {}\n" + 
-			"}\n" + 
-			"class BazImpl extends Impl implements Baz {}\n" + 
-			"\n" + 
-			"public class Test {\n" + 
-			"	void test(BazImpl b) throws java.io.IOException {\n" + 
-			"		b.m(null);\n" + 
-			"	}\n" + 
-			"}\n"
-		},
-		getCompilerOptions(),
-		"");
-}
-// annotated return types
-public void testBug446442_5() {
-	runNegativeTestWithLibs(
-		new String[] {
-			"Test.java",
-			"import org.eclipse.jdt.annotation.*;\n" +
-			"interface Foo<T, N extends Number> {\n" + 
-			"	T m(T t);\n" + 
-			"\n" + 
-			"	@NonNull N m(N n);\n" + 
-			"}\n" + 
-			"\n" + 
-			"interface Baz extends Foo<Integer, Integer> {}\n" + 
-			"\n" +
-			"class Impl implements Baz {\n" + 
-			"  public Integer m(Integer i) { return new Integer(0); }\n" + 
-			"}\n" +
-			"\n" + 
-			"public class Test {\n" + 
-			"	Baz baz= x -> null;\n" + 
-			"}\n"
-		},
-		"----------\n" + 
-		"1. ERROR in Test.java (at line 11)\n" + 
-		"	public Integer m(Integer i) { return new Integer(0); }\n" + 
-		"	       ^^^^^^^\n" + 
-		"The return type is incompatible with \'@NonNull Integer\' returned from Foo<Integer,Integer>.m(Integer) (mismatching null constraints)\n" + 
-		"----------\n" + 
-		"2. ERROR in Test.java (at line 15)\n" + 
-		"	Baz baz= x -> null;\n" + 
-		"	              ^^^^\n" + 
-		"Null type mismatch: required \'@NonNull Integer\' but the provided value is null\n" + 
-		"----------\n");
-}
-// conflicting annotations on type arguments
-public void testBug446442_6a() {
-	runNegativeTestWithLibs(
-		new String[] {
-			"Test.java",
-			"import org.eclipse.jdt.annotation.*;\n" +
-			"import java.util.*;\n" +
-			"interface Foo<T,C1 extends Collection<T>, C2 extends List<T>> {\n" + 
-			"	void m(C1 a1);\n" + 
-			"\n" + 
-			"	void m(C2 a2);\n" + 
-			"}\n" + 
-			"\n" + 
-			"interface Baz extends Foo<Integer, ArrayList<@NonNull Integer>, ArrayList<@Nullable Integer>> {}\n" + 
-			"\n" +
-			"class Impl implements Baz {\n" + 
-			"  public void m(ArrayList<@NonNull Integer> i) {} // contradictory type cannot be implemented\n" +
-			"}\n" +
-			"\n" + 
-			"public class Test {\n" + 
-			"	Baz baz= x -> { // contradictory type cannot be used as SAM\n" +
-			"		x.add(null); // contradictory type cause errors at call sites\n" +
-			"	}; \n" + 
-			"}\n"
-		},
-		"----------\n" + 
-		"1. ERROR in Test.java (at line 12)\n" + 
-		"	public void m(ArrayList<@NonNull Integer> i) {} // contradictory type cannot be implemented\n" + 
-		"	              ^^^^^^^^^\n" + 
-		"Illegal redefinition of parameter i, inherited method from Foo<Integer,ArrayList<Integer>,ArrayList<Integer>> declares this parameter as \'ArrayList<@Nullable Integer>\' (mismatching null constraints)\n" + 
-		"----------\n" + 
-		"2. ERROR in Test.java (at line 16)\n" + 
-		"	Baz baz= x -> { // contradictory type cannot be used as SAM\n" + 
-		"		x.add(null); // contradictory type cause errors at call sites\n" + 
-		"	}; \n" + 
-		"	         ^^^^^^^^^^^^^^^^^^^^^^^^^^^^^^^^^^^^^^^^^^^^^^^^^^^^^^^^^^^^^^^^^^^^^^^^^^^^^^^^^^^^^^^^^^^^^^^^^^^^^^^^^^^^^^^^^^^^^\n" + 
-		"Contradictory null annotations: function type was inferred as \'void (ArrayList<@NonNull @Nullable Integer>)\', but only one of \'@NonNull\' and \'@Nullable\' can be effective at any location\n" + 
-		"----------\n" + 
-		"3. ERROR in Test.java (at line 17)\n" + 
-		"	x.add(null); // contradictory type cause errors at call sites\n" + 
-		"	^^^^^^^^^^^\n" + 
-		"Contradictory null annotations: method was inferred as \'boolean add(@NonNull @Nullable Integer)\', but only one of \'@NonNull\' and \'@Nullable\' can be effective at any location\n" + 
-		"----------\n");
-}
-// swapped order of method declarations + added return type
-public void testBug446442_6b() {
-	runNegativeTestWithLibs(
-		new String[] {
-			"Test.java",
-			"import org.eclipse.jdt.annotation.*;\n" +
-			"import java.util.*;\n" +
-			"interface Foo<T,C1 extends Collection<T>, C2 extends List<T>> {\n" + 
-			"	C2 m(C2 a2);\n" + 
-			"\n" + 
-			"	C1 m(C1 a1);\n" + 
-			"}\n" + 
-			"\n" + 
-			"interface Baz extends Foo<Integer, ArrayList<@NonNull Integer>, ArrayList<@Nullable Integer>> {}\n" + 
-			"\n" +
-			"class Impl implements Baz {\n" + 
-			"  public ArrayList<@NonNull Integer> m(ArrayList<@Nullable Integer> i) { return i; }\n" + 
-			"}\n" +
-			"\n" + 
-			"public class Test {\n" + 
-			"	Baz baz= x -> {\n" + 
-			"		x.add(null);\n" +
-			"		x.get(0);\n" +
-			"		return x;\n" + 
-			"	};\n" + 
-			"}\n"
-		},
-		"----------\n" + 
-		"1. ERROR in Test.java (at line 12)\n" + 
-		"	public ArrayList<@NonNull Integer> m(ArrayList<@Nullable Integer> i) { return i; }\n" + 
-		"	       ^^^^^^^^^\n" + 
-		"The return type is incompatible with \'ArrayList<@Nullable Integer>\' returned from Foo<Integer,ArrayList<Integer>,ArrayList<Integer>>.m(ArrayList<Integer>) (mismatching null constraints)\n" + 
-		"----------\n" + 
-		"2. ERROR in Test.java (at line 12)\n" + 
-		"	public ArrayList<@NonNull Integer> m(ArrayList<@Nullable Integer> i) { return i; }\n" + 
-		"	                                     ^^^^^^^^^\n" + 
-		"Illegal redefinition of parameter i, inherited method from Foo<Integer,ArrayList<Integer>,ArrayList<Integer>> declares this parameter as \'ArrayList<@NonNull Integer>\' (mismatching null constraints)\n" + 
-		"----------\n" + 
-		"3. ERROR in Test.java (at line 16)\n" + 
-		"	Baz baz= x -> {\n" + 
-		"		x.add(null);\n" + 
-		"		x.get(0);\n" + 
-		"		return x;\n" + 
-		"	};\n" + 
-		"	         ^^^^^^^^^^^^^^^^^^^^^^^^^^^^^^^^^^^^^^^^^^^^^^^^\n" + 
-		"Contradictory null annotations: function type was inferred as \'ArrayList<@NonNull @Nullable Integer> (ArrayList<@NonNull @Nullable Integer>)\', but only one of \'@NonNull\' and \'@Nullable\' can be effective at any location\n" + 
-		"----------\n" + 
-		"4. ERROR in Test.java (at line 17)\n" + 
-		"	x.add(null);\n" + 
-		"	^^^^^^^^^^^\n" + 
-		"Contradictory null annotations: method was inferred as \'boolean add(@NonNull @Nullable Integer)\', but only one of \'@NonNull\' and \'@Nullable\' can be effective at any location\n" + 
-		"----------\n" + 
-		"5. ERROR in Test.java (at line 18)\n" + 
-		"	x.get(0);\n" + 
-		"	^^^^^^^^\n" + 
-		"Contradictory null annotations: method was inferred as \'@NonNull @Nullable Integer get(int)\', but only one of \'@NonNull\' and \'@Nullable\' can be effective at any location\n" + 
-		"----------\n");
-}
-public void testBug453475() {
-	runConformTestWithLibs(
-		new String[] {
-			"TestMap.java",
-			"import java.util.*;\n" + 
-			"import org.eclipse.jdt.annotation.*;\n" + 
-			"\n" + 
-			"@NonNullByDefault\n" + 
-			"public abstract class TestMap extends AbstractMap<String,@Nullable String> {\n" + 
-			"\n" + 
-			"}\n"
-		}, null, "");
-	runConformTestWithLibs(
-			new String[] {
-			"Test.java",
-			"import java.util.*;\n" + 
-			"import org.eclipse.jdt.annotation.*;\n" + 
-			"\n" + 
-			"@NonNullByDefault\n" + 
-			"public class Test {\n" + 
-			"\n" + 
-			"  public static final void test(TestMap testMap) {\n" + 
-			"    testMap.putAll(new HashMap<String,@Nullable String>()); // Error: Contradictory null annotations: method was inferred as 'void putAll(Map<? extends @NonNull String,? extends @NonNull @Nullable String>)', but only one of '@NonNull' and '@Nullable' can be effective at any location\n" + 
-			"  }\n" + 
-			"\n" + 
-			"}\n"
-		}, null, "");
-}
-// also: don't apply default to use of type variable
-public void testBug453475a() {
-	runConformTestWithLibs(
-		new String[] {
-			"NamespaceStorage.java",
-			"import java.util.*;\n" +
-			"@org.eclipse.jdt.annotation.NonNullByDefault\n" + 
-			"public interface NamespaceStorage<T> \n" + 
-			"{\n" + 
-			"\n" + 
-			"	Set<T> getObjects(); \n" + // here <T> was wrongly read from .class as <@NonNull T>
-			"	T getObject(T in);\n" + 
-			"}\n"
-		}, null, "");
-	runConformTestWithLibs(
-		new String[] {
-			"NamespaceStorageImpl.java",
-			"import java.util.*;\n" +
-			"@org.eclipse.jdt.annotation.NonNullByDefault\n" + 
-			"public class NamespaceStorageImpl<T> implements NamespaceStorage<T>\n" + 
-			"{\n" + 
-			"	@Override\n" + 
-			"	public  Set<T> getObjects() \n" + 
-			"	{\n" + 
-			"		return new TreeSet<T>();\n" + 
-			"	}\n" + 
-			"	@Override\n" + 
-			"	public T getObject(T in)\n" + 
-			"	{\n" + 
-			"		return in;\n" + 
-			"	}\n" + 
-			"}\n"
-		},
-		null, "");
-}
-// also: don't apply default to wildcard
-public void testBug453475b() {
-	runConformTestWithLibs(
-		new String[] {
-			"X.java",
-			"import java.util.*;\n" +
-			"@org.eclipse.jdt.annotation.NonNullByDefault\n" + 
-			"public interface X {\n" + 
-			"\n" + 
-			"	void test(List<?> list);\n" +  // here <?> was wrongly read from .class as <@NonNull ?>
-			"	\n" + 
-			"}\n"
-		}, null, "");
-	runConformTestWithLibs(
-		new String[] {
-			"Y.java",
-			"import java.util.*;\n" +
-			"import org.eclipse.jdt.annotation.*;\n" +
-			"public class Y {\n" + 
-			"	public void run(X x, @NonNull List<@Nullable String> s) \n" + 
-			"	{\n" + 
-			"		x.test(s);\n" + 
-			"	}\n" + 
-			"}\n"
-		},
-		null, "");
-}
-public void testBug456236() {
-	runConformTestWithLibs(
-		new String[] {
-			"Nullsafe.java",
-			"import org.eclipse.jdt.annotation.*;\n" +
-			"class Nullsafe<T> {\n" + 
-			"	final @Nullable T t;\n" + 
-			"\n" + 
-			"	Nullsafe(@Nullable T t) {\n" + 
-			"		this.t = t;\n" + 
-			"	}\n" + 
-			"	public static <U> Nullsafe<U> of(@Nullable U u) {\n" + 
-			"		return new Nullsafe<>(u); // compile error\n" + 
-			"	}\n" + 
-			"}\n"
-		},
-		null,
-		"");
-}
-
-public void testBug456497() throws Exception {
-	runConformTestWithLibs(
-		new String[] {
-			"libs/Lib1.java",
-			"package libs;\n" + 
-			"\n" + 
-			"import java.util.Collection;\n" + 
-			"import java.util.Iterator;\n" + 
-			"import org.eclipse.jdt.annotation.*;\n" +
-			"\n" + 
-			"public interface Lib1 {\n" + 
-			"	<T> Iterator<T> unconstrainedTypeArguments1(Collection<@Nullable T> in);\n" + 
-			"	Iterator<@NonNull String> unconstrainedTypeArguments2(Collection<String> in);\n" + 
-			"}\n",
-			"tests/Test1.java",
-			"package tests;\n" + 
-			"import org.eclipse.jdt.annotation.*;\n" + 
-			"\n" + 
-			"import java.util.Collection;\n" + 
-			"import java.util.Iterator;\n" + 
-			"\n" + 
-			"import libs.Lib1;\n" + 
-			"\n" + 
-			"public class Test1 {\n" + 
-			"	Iterator<@NonNull String> test1(Lib1 lib, Collection<@Nullable String> coll) {\n" + 
-			"		return lib.unconstrainedTypeArguments1(coll);\n" + 
-			"	}\n" + 
-			"	Iterator<@NonNull String> test2(Lib1 lib, Collection<@Nullable String> coll) {\n" + 
-			"		return lib.unconstrainedTypeArguments2(coll);\n" + 
-			"	}\n" +
-			"}\n"
-		},	
-		null,
-		"");
-}
-// original case
-public void testBug456487a() {
-	runConformTestWithLibs(
-		new String[]{
-			"Optional.java",
-			"import org.eclipse.jdt.annotation.*;\n" +
-			"public class Optional<@NonNull T> {\n" + 
-			"  @Nullable T value;\n" + 
-			"  private Optional(T value) { this.value = value; }\n" + 
-			"  public static <@NonNull T> Optional<T> of(T value) { return new Optional<T>(value); }\n" + 
-			"  public T get() { \n" + 
-			"    @Nullable T t = this.value;\n" + 
-			"    if (t != null) return t; \n" + 
-			"    throw new RuntimeException(\"No value present\");\n" + 
-			"  }\n" + 
-			"  public @Nullable T orElse(@Nullable T other) { return (this.value != null) ? this.value : other; }\n" + 
-			"}\n"
-		},
-		null,
-		"");
-}
-// witness for NPE in NullAnnotationMatching.providedNullTagBits:
-public void testBug456487b() {
-	runNegativeTestWithLibs(
-		new String[]{
-			"Optional.java",
-			"import org.eclipse.jdt.annotation.*;\n" +
-			"public class Optional<@Nullable T> {\n" + 
-			"  @Nullable T value;\n" + 
-			"  private Optional(T value) { this.value = value; }\n" + 
-			"  public static <@NonNull T> Optional<T> of(T value) { return new Optional<T>(value); }\n" + 
-			"  public T get() { \n" + 
-			"    @Nullable T t = this.value;\n" + 
-			"    if (t != null) return t; \n" + 
-			"    throw new RuntimeException(\"No value present\");\n" + 
-			"  }\n" + 
-			"  public @Nullable T orElse(@Nullable T other) { return (this.value != null) ? this.value : other; }\n" + 
-			"}\n",
-			"OTest.java",
-			"import org.eclipse.jdt.annotation.*;\n" +
-			"@NonNullByDefault\n" + 
-			"class OTest {\n" + 
-			"  public static void good() {\n" + 
-			"    Optional<String> os1 = Optional.of(\"yes\");\n" + 
-			"    @NonNull String s = os1.get();\n" + 
-			"    @Nullable String ns = os1.orElse(null);\n" + 
-			"  }\n" + 
-			"  public static void bad() {\n" + 
-			"    Optional<String> os = Optional.of(null);\n" + 
-			"    @NonNull String s = os.orElse(null);\n" + 
-			"  }\n" + 
-			"}\n"
-		},
-		"----------\n" + 
-		"1. ERROR in Optional.java (at line 5)\n" + 
-		"	public static <@NonNull T> Optional<T> of(T value) { return new Optional<T>(value); }\n" + 
-		"	                                    ^\n" + 
-		"Null constraint mismatch: The type \'@NonNull T\' is not a valid substitute for the type parameter \'@Nullable T\'\n" + 
-		"----------\n" + 
-		"2. ERROR in Optional.java (at line 5)\n" + 
-		"	public static <@NonNull T> Optional<T> of(T value) { return new Optional<T>(value); }\n" + 
-		"	                                                            ^^^^^^^^^^^^^^^^^^^^^^\n" + 
-		"Contradictory null annotations: method was inferred as \'void <init>(@NonNull @Nullable T)\', but only one of \'@NonNull\' and \'@Nullable\' can be effective at any location\n" + 
-		"----------\n" + 
-		"3. ERROR in Optional.java (at line 5)\n" + 
-		"	public static <@NonNull T> Optional<T> of(T value) { return new Optional<T>(value); }\n" + 
-		"	                                                                         ^\n" + 
-		"Null constraint mismatch: The type \'@NonNull T\' is not a valid substitute for the type parameter \'@Nullable T\'\n" + 
-		"----------\n" + 
-		"----------\n" + 
-		"1. ERROR in OTest.java (at line 5)\n" + 
-		"	Optional<String> os1 = Optional.of(\"yes\");\n" + 
-		"	         ^^^^^^\n" + 
-		"Null constraint mismatch: The type \'@NonNull String\' is not a valid substitute for the type parameter \'@Nullable T\'\n" + 
-		"----------\n" + 
-		"2. ERROR in OTest.java (at line 6)\n" + 
-		"	@NonNull String s = os1.get();\n" + 
-		"	                    ^^^^^^^^^\n" + 
-		"Contradictory null annotations: method was inferred as \'@NonNull @Nullable String get()\', but only one of \'@NonNull\' and \'@Nullable\' can be effective at any location\n" + 
-		"----------\n" + 
-		"3. ERROR in OTest.java (at line 7)\n" + 
-		"	@Nullable String ns = os1.orElse(null);\n" + 
-		"	                      ^^^^^^^^^^^^^^^^\n" + 
-		"Contradictory null annotations: method was inferred as \'@NonNull @Nullable String orElse(@NonNull @Nullable String)\', but only one of \'@NonNull\' and \'@Nullable\' can be effective at any location\n" + 
-		"----------\n" + 
-		"4. ERROR in OTest.java (at line 10)\n" + 
-		"	Optional<String> os = Optional.of(null);\n" + 
-		"	         ^^^^^^\n" + 
-		"Null constraint mismatch: The type \'@NonNull String\' is not a valid substitute for the type parameter \'@Nullable T\'\n" + 
-		"----------\n" + 
-		"5. ERROR in OTest.java (at line 10)\n" + 
-		"	Optional<String> os = Optional.of(null);\n" + 
-		"	                                  ^^^^\n" + 
-		"Null type mismatch: required \'@NonNull String\' but the provided value is null\n" + 
-		"----------\n" + 
-		"6. ERROR in OTest.java (at line 11)\n" + 
-		"	@NonNull String s = os.orElse(null);\n" + 
-		"	                    ^^^^^^^^^^^^^^^\n" + 
-		"Contradictory null annotations: method was inferred as \'@NonNull @Nullable String orElse(@NonNull @Nullable String)\', but only one of \'@NonNull\' and \'@Nullable\' can be effective at any location\n" + 
-		"----------\n");
-}
-public void testBug454182() {
-	
-	Map options = getCompilerOptions();
-	options.put(JavaCore.COMPILER_NONNULL_BY_DEFAULT_ANNOTATION_NAME, "annot.NonNullByDefault");
-	String[] libs = this.LIBS.clone();
-	libs[libs.length-1] = this.getCompilerTestsPluginDirectoryPath() + File.separator + "workspace" + File.separator + "Test454182.jar";
-	runConformTest(
-		new String[] {
-			"p/package-info.java",
-			"@annot.NonNullByDefault package p;\n"
-		},
-		"",
-		libs,
-		false,
-		null,
-		options,
-		null);
-}
-public void testBug443870() {
-	runConformTestWithLibs(
-		new String[] {
-			"X.java",
-			"import org.eclipse.jdt.annotation.*;\n" +
-			"interface Listener<T> {}\n" +
-			"interface I0<T,U extends Listener<T>> {}\n" +
-			"interface I1<T> extends I0<T,Listener<T>> {}\n" +
-			"class Y<S> {\n" +
-			"	private @NonNull I0<S,Listener<S>> f;\n" +
-			"	Y (@NonNull I0<S,Listener<S>> in) { this.f = in; }\n" +
-			"	@NonNull I0<S,Listener<S>> getI() { return f; }\n" +
-			"}\n" +
-			"public class X<V> extends Y<V> {\n" +
-			"	private @NonNull I1<V> f;\n" +
-			"	X (@NonNull I1<V> in) { super(in); this.f = in; }\n" +
-			"	@Override\n" +
-			"	@NonNull I1<V> getI() { return f; }\n" +
-			"}\n"
-		},
-		null,
-		"");
-}
-public void testBug437072() {
-	runNegativeTestWithLibs(
-		new String[] {
-			"X.java",
-			"import org.eclipse.jdt.annotation.*;\n" +
-			"import java.util.List;\n" +
-			"public class X {\n" +
-			"	@NonNull int[][] ints = new int[3][4];\n" +
-			"	@NonNull int[][] test1() { return new int[3][4]; }\n" +
-			"	void test2(@NonNull boolean[][] bools) {\n" +
-			"		@NonNull boolean[][] bools2 = bools;\n" +
-			"	}\n" +
-			"	List<@NonNull int[]> intslist;\n" +
-			"	List<@NonNull int> intlist;\n" +
-			"}\n"
-		},
-		"----------\n" + 
-		"1. ERROR in X.java (at line 4)\n" + 
-		"	@NonNull int[][] ints = new int[3][4];\n" + 
-		"	^^^^^^^^\n" + 
-		"The nullness annotation @NonNull is not applicable for the primitive type int\n" + 
-		"----------\n" + 
-		"2. ERROR in X.java (at line 5)\n" + 
-		"	@NonNull int[][] test1() { return new int[3][4]; }\n" + 
-		"	^^^^^^^^\n" + 
-		"The nullness annotation @NonNull is not applicable for the primitive type int\n" + 
-		"----------\n" + 
-		"3. ERROR in X.java (at line 6)\n" + 
-		"	void test2(@NonNull boolean[][] bools) {\n" + 
-		"	           ^^^^^^^^\n" + 
-		"The nullness annotation @NonNull is not applicable for the primitive type boolean\n" + 
-		"----------\n" + 
-		"4. ERROR in X.java (at line 7)\n" + 
-		"	@NonNull boolean[][] bools2 = bools;\n" + 
-		"	^^^^^^^^\n" + 
-		"The nullness annotation @NonNull is not applicable for the primitive type boolean\n" + 
-		"----------\n" + 
-		"5. ERROR in X.java (at line 9)\n" + 
-		"	List<@NonNull int[]> intslist;\n" + 
-		"	     ^^^^^^^^\n" + 
-		"The nullness annotation @Nullable is not applicable for the primitive type int\n" + 
-		"----------\n" + 
-		"6. ERROR in X.java (at line 10)\n" + 
-		"	List<@NonNull int> intlist;\n" + 
-		"	              ^^^\n" + 
-		"Syntax error, insert \"Dimensions\" to complete ReferenceType\n" + 
-		"----------\n");
-}
-public void testBug448709() {
-	Map compilerOptions = getCompilerOptions();
-	compilerOptions.put(JavaCore.COMPILER_PB_NULL_SPECIFICATION_VIOLATION, JavaCore.WARNING); // ensure program is runnable
-	runConformTestWithLibs(
-		new String[] {
-			"Test.java",
-			"import java.util.*;\n" + 
-			"import java.util.function.*;\n" + 
-			"import org.eclipse.jdt.annotation.*;\n" + 
-			"\n" + 
-			"public class Test {\n" + 
-			"\n" + 
-			"  /**\n" + 
-			"   * A null-annotated version of {@link Objects#requireNonNull(Object)}.\n" + 
-			"   */\n" + 
-			"  public static final <T> @NonNull T requireNonNull(final @Nullable T obj) {\n" + 
-			"    if (obj == null) throw new NullPointerException();\n" + 
-			"    return obj;\n" + 
-			"  }\n" + 
-			"\n" + 
-			"  /**\n" + 
-			"   * A null-annotated version of {@link Optional#map(Function)}.\n" + 
-			"   */\n" + 
-			"  public static final <T,U> @NonNull Optional<U> map(final @NonNull Optional<T> optional, final Function<@NonNull ? super T,? extends U> mapper) {\n" + 
-			"    if (!optional.isPresent()) return requireNonNull(Optional.empty());\n" + 
-			"    final T source = optional.get();\n" + 
-			"    final U result = mapper.apply(source);\n" +
-			"    System.out.println(source+\"->\"+result);\n" + 
-			"    return requireNonNull(Optional.<U> ofNullable(result));\n" + 
-			"  }\n" + 
-			"\n" + 
-			"  /**\n" + 
-			"   * A method with a {@link NonNull} {@link DefaultLocation#PARAMETER} and {@link DefaultLocation#RETURN_TYPE}.\n" + 
-			"   */\n" + 
-			"  public static final @NonNull Integer testMethod(final @NonNull String s) {\n" + 
-			"    final Integer r = Integer.valueOf(s);\n" + 
-			"    if (r == null) throw new NullPointerException();\n" + 
-			"    return r+1;\n" + 
-			"  }\n" + 
-			"\n" + 
-			"  public static void main(final String[] args) {\n" + 
-			"    final @NonNull Optional<@Nullable String> optNullableString = requireNonNull(Optional.ofNullable(\"1\"));\n" + 
-			"\n" + 
-			"    final Function<@NonNull String,@NonNull Integer> testMethodRef = Test::testMethod;\n" + 
-			"    map(optNullableString, testMethodRef);\n" + 
-			"\n" + 
-			"    map(optNullableString, Test::testMethod); // Error: Null type mismatch at parameter 1: required '@NonNull String' but provided '@Nullable String' via method descriptor Function<String,Integer>.apply(String)\n" +
-			"\n" +
-			"    map(optNullableString, (s) -> Test.testMethod(s));\n" + 
-			"  }\n" + 
-			"\n" + 
-			"}\n"
-		},
-		compilerOptions,
-		"----------\n" + 
-		"1. WARNING in Test.java (at line 39)\n" + 
-		"	map(optNullableString, testMethodRef);\n" + 
-		"	                       ^^^^^^^^^^^^^\n" + 
-		"Contradictory null annotations: method was inferred as \'@NonNull Optional<@NonNull Integer> map(@NonNull Optional<@Nullable String>, Function<@NonNull ? super @Nullable String,? extends @NonNull Integer>)\', but only one of \'@NonNull\' and \'@Nullable\' can be effective at any location\n" + 
-		"----------\n" + 
-		"2. WARNING in Test.java (at line 41)\n" + 
-		"	map(optNullableString, Test::testMethod); // Error: Null type mismatch at parameter 1: required \'@NonNull String\' but provided \'@Nullable String\' via method descriptor Function<String,Integer>.apply(String)\n" + 
-		"	                       ^^^^^^^^^^^^^^^^\n" + 
-		"Contradictory null annotations: method was inferred as \'@NonNull Optional<@NonNull Integer> map(@NonNull Optional<@Nullable String>, Function<@NonNull ? super @Nullable String,? extends @NonNull Integer>)\', but only one of \'@NonNull\' and \'@Nullable\' can be effective at any location\n" + 
-		"----------\n" + 
-		"3. WARNING in Test.java (at line 43)\n" + 
-		"	map(optNullableString, (s) -> Test.testMethod(s));\n" + 
-		"	                       ^^^^^^^^^^^^^^^^^^^^^^^^^\n" + 
-		"Contradictory null annotations: method was inferred as \'@NonNull Optional<@NonNull Integer> map(@NonNull Optional<@Nullable String>, Function<@NonNull ? super @Nullable String,? extends @NonNull Integer>)\', but only one of \'@NonNull\' and \'@Nullable\' can be effective at any location\n" + 
-		"----------\n" + 
-		"4. WARNING in Test.java (at line 43)\n" + 
-		"	map(optNullableString, (s) -> Test.testMethod(s));\n" + 
-		"	                                              ^\n" + 
-		"Null type mismatch (type annotations): required \'@NonNull String\' but this expression has type \'@Nullable String\'\n" + 
-		"----------\n",
-		"1->2\n" +
-		"1->2\n" +
-		"1->2");
-}
-}
-=======
-/*******************************************************************************
- * Copyright (c) 2012, 2015 GK Software AG and others.
- * All rights reserved. This program and the accompanying materials
- * are made available under the terms of the Eclipse Public License v1.0
- * which accompanies this distribution, and is available at
- * http://www.eclipse.org/legal/epl-v10.html
- *
- * Contributors:
- *     Stephan Herrmann - initial API and implementation
- *     IBM Corporation
- *     Till Brychcy - Contribution for
- *								Bug 467032 - TYPE_USE Null Annotations: IllegalStateException with annotated arrays of Enum when accessed via BinaryTypeBinding
- *******************************************************************************/
-package org.eclipse.jdt.core.tests.compiler.regression;
-
-import java.io.File;
-import java.util.Map;
-
-import junit.framework.Test;
-
-import org.eclipse.jdt.core.JavaCore;
-import org.eclipse.jdt.core.tests.util.Util;
-
-@SuppressWarnings({ "unchecked", "rawtypes" })
-public class NullTypeAnnotationTest extends AbstractNullAnnotationTest {
-
-	public NullTypeAnnotationTest(String name) {
-		super(name);
-	}
-
-	// Static initializer to specify tests subset using TESTS_* static variables
-	// All specified tests which do not belong to the class are skipped...
-	static {
-//			TESTS_NAMES = new String[] { "testBug456497" };
-//			TESTS_NUMBERS = new int[] { 561 };
-//			TESTS_RANGE = new int[] { 1, 2049 };
-	}
-
-	public static Test suite() {
-		return buildMinimalComplianceTestSuite(testClass(), F_1_8);
-	}
-
-	public static Class testClass() {
-		return NullTypeAnnotationTest.class;
-	}
-
-	// a list with nullable elements is used
-	public void test_nonnull_list_elements_01() {
-		runNegativeTestWithLibs(
-			new String[] {
-				"X.java",
-				  "import org.eclipse.jdt.annotation.*;\n" +
-				  "import java.util.List;\n" +
-				  "public class X {\n" +
-				  "    void foo(List<@Nullable Object> l) {\n" +
-				  "        System.out.print(l.get(0).toString()); // problem: retrieved element can be null\n" +
-				  "        l.add(null);\n" +
-				  "    }\n" +
-				  "    void bar(java.util.List<@Nullable Object> l) {\n" +
-				  "        System.out.print(l.get(1).toString()); // problem: retrieved element can be null\n" +
-				  "        l.add(null);\n" +
-				  "    }\n" +
-				  "}\n"},
-			"----------\n" + 
-			"1. ERROR in X.java (at line 5)\n" + 
-			"	System.out.print(l.get(0).toString()); // problem: retrieved element can be null\n" + 
-			"	                 ^^^^^^^^\n" + 
-			"Potential null pointer access: The method get(int) may return null\n" + 
-			"----------\n" + 
-			"2. ERROR in X.java (at line 9)\n" + 
-			"	System.out.print(l.get(1).toString()); // problem: retrieved element can be null\n" + 
-			"	                 ^^^^^^^^\n" + 
-			"Potential null pointer access: The method get(int) may return null\n" + 
-			"----------\n");
-	}
-
-	// a list with nullable elements is used, custom annotations
-	public void test_nonnull_list_elements_01a() {
-		Map customOptions = getCompilerOptions();
-		customOptions.put(JavaCore.COMPILER_NULLABLE_ANNOTATION_NAME, "org.foo.Nullable");
-		customOptions.put(JavaCore.COMPILER_NONNULL_ANNOTATION_NAME, "org.foo.NonNull");
-		runNegativeTest(
-			new String[] {
-				CUSTOM_NULLABLE_NAME,
-				CUSTOM_NULLABLE_CONTENT_JSR308,
-				CUSTOM_NONNULL_NAME,
-				CUSTOM_NONNULL_CONTENT_JSR308,
-				"X.java",
-				  "import org.foo.*;\n" +
-				  "import java.util.List;\n" +
-				  "public class X {\n" +
-				  "    void foo(List<@Nullable Object> l) {\n" +
-				  "        System.out.print(l.get(0).toString()); // problem: retrieved element can be null\n" +
-				  "        l.add(null);\n" +
-				  "    }\n" +
-				  "    void bar(java.util.List<@Nullable Object> l) {\n" +
-				  "        System.out.print(l.get(1).toString()); // problem: retrieved element can be null\n" +
-				  "        l.add(null);\n" +
-				  "    }\n" +
-				  "}\n"},
-			"----------\n" + 
-			"1. ERROR in X.java (at line 5)\n" + 
-			"	System.out.print(l.get(0).toString()); // problem: retrieved element can be null\n" + 
-			"	                 ^^^^^^^^\n" + 
-			"Potential null pointer access: The method get(int) may return null\n" + 
-			"----------\n" + 
-			"2. ERROR in X.java (at line 9)\n" + 
-			"	System.out.print(l.get(1).toString()); // problem: retrieved element can be null\n" + 
-			"	                 ^^^^^^^^\n" + 
-			"Potential null pointer access: The method get(int) may return null\n" + 
-			"----------\n",
-			null,
-			true, /* shouldFlush*/
-			customOptions);
-	}
-
-	// a list with nullable elements is used, @Nullable is second annotation
-	public void test_nonnull_list_elements_02() {
-		runNegativeTestWithLibs(
-			new String[] {
-				"Dummy.java",
-				"import static java.lang.annotation.ElementType.*;\n" +
-				"import java.lang.annotation.*;\n" +
-				"@Retention(RetentionPolicy.CLASS)\n" +
-				"@Target({METHOD,PARAMETER,LOCAL_VARIABLE,TYPE_USE})\n" +
-				"public @interface Dummy {\n" +
-				"}\n",
-				"X.java",
-				  "import org.eclipse.jdt.annotation.*;\n" +
-				  "import java.util.List;\n" +
-				  "public class X {\n" +
-				  "    void foo(List<@Dummy @Nullable Object> l) {\n" +
-				  "        System.out.print(l.get(0).toString()); // problem: retrieved element can be null\n" +
-				  "        l.add(null);\n" +
-				  "    }\n" +
-				  "    void bar(java.util.List<@Dummy @Nullable Object> l) {\n" +
-				  "        System.out.print(l.get(1).toString()); // problem: retrieved element can be null\n" +
-				  "        l.add(null);\n" +
-				  "    }\n" +
-				  "    void bar2(java.util.List<java.lang.@Dummy @Nullable Object> l2) {\n" +
-				  "        System.out.print(l2.get(1).toString()); // problem: retrieved element can be null\n" +
-				  "        l2.add(null);\n" +
-				  "    }\n" +
-				  "}\n"},
-			"----------\n" + 
-			"1. ERROR in X.java (at line 5)\n" + 
-			"	System.out.print(l.get(0).toString()); // problem: retrieved element can be null\n" + 
-			"	                 ^^^^^^^^\n" + 
-			"Potential null pointer access: The method get(int) may return null\n" + 
-			"----------\n" + 
-			"2. ERROR in X.java (at line 9)\n" + 
-			"	System.out.print(l.get(1).toString()); // problem: retrieved element can be null\n" + 
-			"	                 ^^^^^^^^\n" + 
-			"Potential null pointer access: The method get(int) may return null\n" + 
-			"----------\n" + 
-			"3. ERROR in X.java (at line 13)\n" + 
-			"	System.out.print(l2.get(1).toString()); // problem: retrieved element can be null\n" + 
-			"	                 ^^^^^^^^^\n" + 
-			"Potential null pointer access: The method get(int) may return null\n" + 
-			"----------\n");
-	}
-
-	// a list with non-null elements is used, list itself is nullable
-	public void test_nonnull_list_elements_03() {
-		runNegativeTestWithLibs(
-			new String[] {
-				"Dummy.java",
-				  "import static java.lang.annotation.ElementType.*;\n" +
-				  "import java.lang.annotation.*;\n" +
-				  "@Retention(RetentionPolicy.CLASS)\n" +
-				  "@Target({METHOD,PARAMETER,LOCAL_VARIABLE,TYPE_USE})\n" +
-				  "public @interface Dummy {\n" +
-				  "}\n",
-				"X.java",
-				  "import org.eclipse.jdt.annotation.*;\n" +
-				  "import java.util.List;\n" +
-				  "public class X {\n" +
-				  "    void foo(@Nullable List<@NonNull Object> l) {\n" +
-				  "        System.out.print(l.get(0).toString()); // problem: l may be null\n" +
-				  "        l.add(null); // problem: cannot insert 'null' into this list\n" +
-				  "    }\n" +
-				  "    void bar(@Nullable List<java.lang.@NonNull Object> l) {\n" +
-				  "        System.out.print(l.get(0).toString()); // problem: l may be null\n" +
-				  "        l.add(0, null); // problem: cannot insert 'null' into this list\n" +
-				  "    }\n" +
-				  "    void bar2(@Dummy java.util.@Nullable List<java.lang.@NonNull Object> l2) {\n" +
-				  "        System.out.print(l2.get(0).toString()); // problem: l2 may be null\n" +
-				  "        l2.add(0, null); // problem: cannot insert 'null' into this list\n" +
-				  "    }\n" +
-				  "}\n"},
-			"----------\n" + 
-			"1. ERROR in X.java (at line 5)\n" + 
-			"	System.out.print(l.get(0).toString()); // problem: l may be null\n" + 
-			"	                 ^\n" + 
-			"Potential null pointer access: this expression has a '@Nullable' type\n" + 
-			"----------\n" + 
-			"2. ERROR in X.java (at line 6)\n" + 
-			"	l.add(null); // problem: cannot insert \'null\' into this list\n" + 
-			"	      ^^^^\n" + 
-			"Null type mismatch: required \'@NonNull Object\' but the provided value is null\n" + 
-			"----------\n" + 
-			"3. ERROR in X.java (at line 9)\n" + 
-			"	System.out.print(l.get(0).toString()); // problem: l may be null\n" + 
-			"	                 ^\n" + 
-			"Potential null pointer access: this expression has a '@Nullable' type\n" + 
-			"----------\n" + 
-			"4. ERROR in X.java (at line 10)\n" + 
-			"	l.add(0, null); // problem: cannot insert \'null\' into this list\n" + 
-			"	         ^^^^\n" + 
-			"Null type mismatch: required \'@NonNull Object\' but the provided value is null\n" + 
-			"----------\n" + 
-			"5. ERROR in X.java (at line 13)\n" + 
-			"	System.out.print(l2.get(0).toString()); // problem: l2 may be null\n" + 
-			"	                 ^^\n" + 
-			"Potential null pointer access: this expression has a '@Nullable' type\n" + 
-			"----------\n" + 
-			"6. ERROR in X.java (at line 14)\n" + 
-			"	l2.add(0, null); // problem: cannot insert \'null\' into this list\n" + 
-			"	          ^^^^\n" + 
-			"Null type mismatch: required \'@NonNull Object\' but the provided value is null\n" + 
-			"----------\n");
-	}
-
-	// an outer and inner class both have a type parameter,
-	// client instantiates with nullable/nonnull actual type arguments
-	public void test_nestedType_01() {
-		runNegativeTestWithLibs(
-			new String[] {
-				"A.java",
-				  "import org.eclipse.jdt.annotation.*;\n" +
-				  "public class A<X> {\n" +
-				  "    public class I<Y> {\n" +
-				  "        X anX;\n" +
-				  "        public X foo(Y l) {\n" +
-				  "            return anX;\n" +
-				  "        }\n" +
-				  "    }\n" +
-				  "    void bar(A<@Nullable Object>.I<@NonNull Object> i) {\n" + // legal instantiation
-				  "        @NonNull Object o = i.foo(null); // problems: argument and assignment violate null contracts\n" +
-				  "    }\n" +
-				  "}\n"},
-			"----------\n" + 
-			"1. ERROR in A.java (at line 10)\n" + 
-			"	@NonNull Object o = i.foo(null); // problems: argument and assignment violate null contracts\n" + 
-			"	                    ^^^^^^^^^^^\n" + 
-			"Null type mismatch (type annotations): required '@NonNull Object' but this expression has type '@Nullable Object'\n" + 
-			"----------\n" + 
-			"2. ERROR in A.java (at line 10)\n" + 
-			"	@NonNull Object o = i.foo(null); // problems: argument and assignment violate null contracts\n" + 
-			"	                          ^^^^\n" + 
-			"Null type mismatch: required \'@NonNull Object\' but the provided value is null\n" + 
-			"----------\n");
-	}
-
-	// an outer and inner class both have a type parameter,
-	// a subclass instantiates with nullable/nonnull actual type arguments
-	// and correctly implements an abstract inherited method
-	// compile errors only inside that method
-	public void test_nestedType_02() {
-		runNegativeTestWithLibs(
-			new String[] {
-				"A.java",
-				  "public class A<X> {\n" +
-				  "    public abstract class I<Y> {\n" +
-				  "        public abstract X foo(Y l);\n" +
-				  "        public X idX(X in) { return in; }\n" +
-				  "        public Y idY(Y in) { return in; }\n" +
-				  "    }\n" +
-				  "}\n",
-				"B.java",
-				  "import org.eclipse.jdt.annotation.*;\n" +
-				  "public class B extends A<@NonNull Object> {\n" +
-				  "    public class J extends I<@Nullable String> {\n" +
-				  "        @Override\n" +
-				  "        public @NonNull Object foo(@Nullable String l) {\n" +
-				  "            System.out.print(idX(null));\n" +
-				  "            return idY(null);\n" +
-				  "        }\n" +
-				  "    }\n" +
-				  "}\n"},
-			"----------\n" + 
-			"1. ERROR in B.java (at line 6)\n" + 
-			"	System.out.print(idX(null));\n" + 
-			"	                     ^^^^\n" + 
-			"Null type mismatch: required \'@NonNull Object\' but the provided value is null\n" + 
-			"----------\n" + 
-			"2. ERROR in B.java (at line 7)\n" + 
-			"	return idY(null);\n" + 
-			"	       ^^^^^^^^^\n" + 
-			"Null type mismatch (type annotations): required '@NonNull Object' but this expression has type '@Nullable String'\n" + 
-			"----------\n");
-	}
-
-	// an outer and inner class both have a type parameter,
-	// a subclass instantiates with nullable/nonnull actual type arguments
-	// and incorrectly implements an abstract inherited method
-	public void test_nestedType_03() {
-		runNegativeTestWithLibs(
-			new String[] {
-				"A.java",
-				  "public class A<X> {\n" +
-				  "    public abstract class I<Y> {\n" +
-				  "        public abstract X foo(Y l);\n" +
-				  "    }\n" +
-				  "}\n",
-				"B.java",
-				  "import org.eclipse.jdt.annotation.*;\n" +
-				  "public class B extends A<@NonNull Object> {\n" +
-				  "    public class J extends I<@Nullable String> {\n" +
-				  "        @Override\n" +
-				  "        public @Nullable Object foo(@NonNull String l) {\n" +
-				  "            return null;\n" +
-				  "        }\n" +
-				  "    }\n" +
-				  "}\n"},
-			"----------\n" + 
-			"1. ERROR in B.java (at line 5)\n" + 
-			"	public @Nullable Object foo(@NonNull String l) {\n" + 
-			"	       ^^^^^^^^^^^^^^^^\n" + 
-			"The return type is incompatible with '@NonNull Object' returned from A<Object>.I<String>.foo(String) (mismatching null constraints)\n" + 
-			"----------\n" + 
-			"2. ERROR in B.java (at line 5)\n" + 
-			"	public @Nullable Object foo(@NonNull String l) {\n" + 
-			"	                            ^^^^^^^^^^^^^^^\n" + 
-			"Illegal redefinition of parameter l, inherited method from A<Object>.I<String> declares this parameter as @Nullable\n" + 
-			"----------\n");
-	}
-
-	// a reference to a nested type has annotations for both types
-	public void test_nestedType_04() {
-		runNegativeTestWithLibs(
-			new String[] {
-				"A.java",
-				  "public class A<X> {\n" +
-				  "    public abstract class I<Y> {\n" +
-				  "        public abstract X foo(Y l);\n" +
-				  "    }\n" +
-				  "}\n",
-				"B.java",
-				  "import org.eclipse.jdt.annotation.*;\n" +
-				  "public class B {\n" +
-				  "    public void foo(A<Object>.@Nullable I<@NonNull String> ai) {\n" +
-				  "            ai.foo(null); // problems: ai can be null, arg must not be null\n" +
-				  "    }\n" +
-				  "}\n"},
-			"----------\n" + 
-			"1. ERROR in B.java (at line 4)\n" + 
-			"	ai.foo(null); // problems: ai can be null, arg must not be null\n" + 
-			"	^^\n" + 
-			"Potential null pointer access: this expression has a '@Nullable' type\n" + 
-			"----------\n" + 
-			"2. ERROR in B.java (at line 4)\n" + 
-			"	ai.foo(null); // problems: ai can be null, arg must not be null\n" + 
-			"	       ^^^^\n" + 
-			"Null type mismatch: required \'@NonNull String\' but the provided value is null\n" + 
-			"----------\n");
-	}
-
-	// a reference to a nested type has annotations for both types, mismatch in detail of outer
-	public void test_nestedType_05() {
-		runNegativeTestWithLibs(
-			new String[] {
-				"A.java",
-				  "public class A<X> {\n" +
-				  "    public abstract class I<Y> {\n" +
-				  "        public abstract X foo(Y l);\n" +
-				  "    }\n" +
-				  "}\n",
-				"B.java",
-				  "import org.eclipse.jdt.annotation.*;\n" +
-				  "public class B {\n" +
-				  "    public void foo(A<@NonNull Object>.@Nullable I<@NonNull String> ai1) {\n" +
-				  "		A<@Nullable Object>.@Nullable I<@NonNull String> ai2 = ai1;\n" +
-				  "    }\n" +
-				  "}\n"},
-			"----------\n" + 
-			"1. ERROR in B.java (at line 4)\n" + 
-			"	A<@Nullable Object>.@Nullable I<@NonNull String> ai2 = ai1;\n" + 
-			"	                                                       ^^^\n" + 
-			"Null type mismatch (type annotations): required \'A<@Nullable Object>.@Nullable I<@NonNull String>\' but this expression has type \'A<@NonNull Object>.@Nullable I<@NonNull String>\'\n" + 
-			"----------\n");
-	}
-
-	public void testMissingAnnotationTypes_01() {
-		runNegativeTestWithLibs(
-			new String[] {
-				"X.java",
-				"public class X {\n" +
-				"	public class U {}\n" +
-				"   @Missing1 X.@Missing2 U fU;\n" +
-				"}\n"
-			},
-			"----------\n" + 
-			"1. ERROR in X.java (at line 3)\n" + 
-			"	@Missing1 X.@Missing2 U fU;\n" + 
-			"	 ^^^^^^^^\n" + 
-			"Missing1 cannot be resolved to a type\n" + 
-			"----------\n" + 
-			"2. ERROR in X.java (at line 3)\n" + 
-			"	@Missing1 X.@Missing2 U fU;\n" + 
-			"	             ^^^^^^^^\n" + 
-			"Missing2 cannot be resolved to a type\n" + 
-			"----------\n");
-	}
-
-	// bug 392862 - [1.8][compiler][null] Evaluate null annotations on array types
-	// annotation on leaf type in 1-dim array
-	public void testArrayType_01() {
-		runNegativeTestWithLibs(
-			new String[] {
-				"Wrapper.java",
-				  "public class Wrapper<T> {\n" +
-				  "	T content;" +
-				  "	public T content() { return content; }\n" +
-				  "}\n",
-				"A.java",
-				  "import org.eclipse.jdt.annotation.*;\n" +
-				  "public class A {\n" +
-// Using Wrapper is a workaround until bug 391331 is fixed (to force the interesting annotation to be consumed as a type annotation):
-				  "    void bar(Wrapper<@NonNull String[]> realStrings, Wrapper<@Nullable String[]> maybeStrings) {\n" +
-				  "        System.out.println(realStrings.content()[0].toUpperCase()); // no problem\n" +
-				  "        realStrings.content()[0] = null; // problem: cannot assign null as @NonNull element\n" +
-				  "        System.out.println(maybeStrings.content()[0].toUpperCase()); // problem: element can be null\n" +
-				  "        maybeStrings.content()[0] = null; // no problem\n" +
-				  "    }\n" +
-				  "}\n"},
-		    "----------\n" + 
-			"1. ERROR in A.java (at line 5)\n" + 
-			"	realStrings.content()[0] = null; // problem: cannot assign null as @NonNull element\n" + 
-			"	^^^^^^^^^^^^^^^^^^^^^^^^\n" + 
-			"Null type mismatch: required \'@NonNull String\' but the provided value is null\n" + 
-			"----------\n" + 
-			"2. ERROR in A.java (at line 6)\n" + 
-			"	System.out.println(maybeStrings.content()[0].toUpperCase()); // problem: element can be null\n" + 
-			"	                   ^^^^^^^^^^^^^^^^^^^^^^^^^\n" + 
-			"Potential null pointer access: array element may be null\n" + 
-			"----------\n");
-	}
-
-	// bug 392862 - [1.8][compiler][null] Evaluate null annotations on array types
-	// annotation on leaf type in 2-dim array
-	public void testArrayType_02() {
-		runNegativeTestWithLibs(
-			new String[] {
-				"Wrapper.java",
-				  "public class Wrapper<T> {\n" +
-				  "	T content;" +
-				  "	public T content() { return content; }\n" +
-				  "}\n",
-				"A.java",
-				  "import org.eclipse.jdt.annotation.*;\n" +
-				  "public class A {\n" +
-// Using Wrapper is a workaround until bug 391331 is fixed (to force the interesting annotation to be consumed as a type annotation):
-				  "    void bar(Wrapper<@NonNull String[][]> realStrings, Wrapper<@Nullable String[][]> maybeStrings) {\n" +
-				  "        System.out.println(realStrings.content()[0][0].toUpperCase()); // no problem\n" +
-				  "        realStrings.content()[0][0] = null; // problem: cannot assign null as @NonNull element\n" +
-				  "        System.out.println(maybeStrings.content()[0][0].toUpperCase()); // problem: element can be null\n" +
-				  "        maybeStrings.content()[0][0] = null; // no problem\n" +
-				  "    }\n" +
-				  "}\n"},
-		    "----------\n" + 
-			"1. ERROR in A.java (at line 5)\n" + 
-			"	realStrings.content()[0][0] = null; // problem: cannot assign null as @NonNull element\n" + 
-			"	^^^^^^^^^^^^^^^^^^^^^^^^^^^\n" + 
-			"Null type mismatch: required \'@NonNull String\' but the provided value is null\n" + 
-			"----------\n" + 
-			"2. ERROR in A.java (at line 6)\n" + 
-			"	System.out.println(maybeStrings.content()[0][0].toUpperCase()); // problem: element can be null\n" + 
-			"	                   ^^^^^^^^^^^^^^^^^^^^^^^^^^^^\n" + 
-			"Potential null pointer access: array element may be null\n" + 
-			"----------\n");
-	}
-
-	// bug 392862 - [1.8][compiler][null] Evaluate null annotations on array types
-	// annotation on array type (1-dim array)
-	public void testArrayType_03() {
-		runNegativeTestWithLibs(
-			new String[] {
-				"A.java",
-				  "import org.eclipse.jdt.annotation.*;\n" +
-				  "public class A {\n" +
-				  "    void array(String @NonNull[] realStringArray, String @Nullable[] maybeStringArray) {\n" +
-				  "        @NonNull Object array;\n" +
-				  "        array = realStringArray;  // no problem\n" +
-				  "        realStringArray = null; 	 // problem: cannot assign null as @NonNull array\n" +
-				  "        array = maybeStringArray; // problem: array can be null\n" +
-				  "        maybeStringArray = null;  // no problem\n" +
-				  "    }\n" +
-				  "    void leaf(String @NonNull[] realStringArray, String @Nullable[] maybeStringArray, boolean b) {\n" +
-				  "        @NonNull String string;\n" +
-				  "        string = realStringArray[0];  // problem: unchecked conversion\n" +
-				  "        realStringArray[0] = null; 	 // no problem\n" +
-				  "        if (b)\n" +
-				  "            string = maybeStringArray[0]; // problems: indexing nullable array & unchecked conversion\n" +
-				  "        else\n" +
-				  "            maybeStringArray[0] = null; 	 // problem: indexing nullable array\n" +
-				  "        maybeStringArray[0] = null; 	 // problem protected by previous dereference\n" +
-				  "    }\n" +
-				  "}\n"},
-		    "----------\n" + 
-    		"1. ERROR in A.java (at line 6)\n" + 
-    		"	realStringArray = null; 	 // problem: cannot assign null as @NonNull array\n" + 
-    		"	                  ^^^^\n" + 
-    		"Null type mismatch: required \'String @NonNull[]\' but the provided value is null\n" + 
-		    "----------\n" + 
-    		"2. ERROR in A.java (at line 7)\n" + 
-    		"	array = maybeStringArray; // problem: array can be null\n" + 
-    		"	        ^^^^^^^^^^^^^^^^\n" + 
-    		"Null type mismatch (type annotations): required '@NonNull Object' but this expression has type 'String @Nullable[]'\n" + 
-    		"----------\n" + 
-    		"3. WARNING in A.java (at line 12)\n" + 
-    		"	string = realStringArray[0];  // problem: unchecked conversion\n" + 
-    		"	         ^^^^^^^^^^^^^^^^^^\n" + 
-    		"Null type safety (type annotations): The expression of type 'String' needs unchecked conversion to conform to \'@NonNull String\'\n" + 
-    		"----------\n" + 
-    		"4. ERROR in A.java (at line 15)\n" + 
-    		"	string = maybeStringArray[0]; // problems: indexing nullable array & unchecked conversion\n" + 
-    		"	         ^^^^^^^^^^^^^^^^\n" + 
-    		"Potential null pointer access: this expression has a '@Nullable' type\n" + 
-    		"----------\n" + 
-    		"5. WARNING in A.java (at line 15)\n" + 
-    		"	string = maybeStringArray[0]; // problems: indexing nullable array & unchecked conversion\n" + 
-    		"	         ^^^^^^^^^^^^^^^^^^^\n" + 
-    		"Null type safety (type annotations): The expression of type 'String' needs unchecked conversion to conform to \'@NonNull String\'\n" + 
-    		"----------\n" + 
-    		"6. ERROR in A.java (at line 17)\n" + 
-    		"	maybeStringArray[0] = null; 	 // problem: indexing nullable array\n" + 
-    		"	^^^^^^^^^^^^^^^^\n" + 
-    		"Potential null pointer access: this expression has a '@Nullable' type\n" + 
-			"----------\n");
-	}
-
-	// bug 392862 - [1.8][compiler][null] Evaluate null annotations on array types
-	// annotation on intermediate type in 2-dim array
-	public void testArrayType_04() {
-		runNegativeTestWithLibs(
-			new String[] {
-				"A.java",
-				  "import org.eclipse.jdt.annotation.*;\n" +
-				  "public class A {\n" +
-				  "    void outer(String [] @NonNull[] realArrays, String [] @Nullable[] maybeArrays) {\n" +
-				  "        @NonNull Object array;\n" +
-				  "        array = realArrays; 		// problem: unchecked conversion\n" +
-				  "        realArrays = null; 		// no problem, outer array is unspecified\n" +
-				  "        array = maybeArrays; 	// problem: unchecked conversion\n" +
-				  "        maybeArrays = null; 		// no problem\n" +
-				  "    }\n" +
-				  "    void inner(String [] @NonNull[] realArrays, String [] @Nullable[] maybeArrays) {\n" +
-				  "        @NonNull Object array;\n" +
-				  "        array = realArrays[0]; 	// no problem\n" +
-				  "        realArrays[0] = null; 	// problem: cannot assign null to @NonNull array\n" +
-				  "        array = maybeArrays[0]; 	// problem: element can be null\n" +
-				  "        maybeArrays[0] = null; 	// no problem\n" +
-				  "    }\n" +
-				  "    void leaf(String [] @NonNull[] realArrays, String [] @Nullable[] maybeArrays) {\n" +
-				  "        @NonNull Object array;\n" +
-				  "        array = realArrays[0][0]; // problem: unchecked conversion\n" +
-				  "        realArrays[0][0] = null;  // no problem, element type is unspecified\n" +
-				  "        array = maybeArrays[0][0]; // problems: indexing nullable array & unchecked conversion\n" +
-				  "        maybeArrays[0][0] = null; // problem: indexing nullable array\n" +
-				  "    }\n" +
-				  "}\n"},
-		    "----------\n" + 
-    		"1. WARNING in A.java (at line 5)\n" + 
-    		"	array = realArrays; 		// problem: unchecked conversion\n" + 
-    		"	        ^^^^^^^^^^\n" + 
-    		"Null type safety (type annotations): The expression of type 'String [] @NonNull[]' needs unchecked conversion to conform to \'@NonNull Object\'\n" + 
-		    "----------\n" + 
-			"2. WARNING in A.java (at line 7)\n" + 
-    		"	array = maybeArrays; 	// problem: unchecked conversion\n" + 
-    		"	        ^^^^^^^^^^^\n" + 
-    		"Null type safety (type annotations): The expression of type 'String [] @Nullable[]' needs unchecked conversion to conform to \'@NonNull Object\'\n" + 
-			"----------\n" + 
-			"3. ERROR in A.java (at line 13)\n" + 
-			"	realArrays[0] = null; 	// problem: cannot assign null to @NonNull array\n" + 
-			"	^^^^^^^^^^^^^\n" + 
-			"Null type mismatch: required \'String @NonNull[]\' but the provided value is null\n" + 
-			"----------\n" + 
-			"4. ERROR in A.java (at line 14)\n" +
-			"	array = maybeArrays[0]; 	// problem: element can be null\n" +
-			"	        ^^^^^^^^^^^^^^\n" + 
-			"Null type mismatch (type annotations): required '@NonNull Object' but this expression has type 'String @Nullable[]'\n" + 
-			"----------\n" + 
-			"5. WARNING in A.java (at line 19)\n" +
-			"	array = realArrays[0][0]; // problem: unchecked conversion\n" +
-			"	        ^^^^^^^^^^^^^^^^\n" +
-    		"Null type safety (type annotations): The expression of type 'String' needs unchecked conversion to conform to \'@NonNull Object\'\n" + 
-			"----------\n" + 
-			"6. ERROR in A.java (at line 21)\n" +
-			"	array = maybeArrays[0][0]; // problems: indexing nullable array & unchecked conversion\n" +
-			"	        ^^^^^^^^^^^^^^\n" +
-    		"Potential null pointer access: array element may be null\n" + 
-			"----------\n" + 
-			"7. WARNING in A.java (at line 21)\n" +
-			"	array = maybeArrays[0][0]; // problems: indexing nullable array & unchecked conversion\n" +
-			"	        ^^^^^^^^^^^^^^^^^\n" +
-			"Null type safety (type annotations): The expression of type 'String' needs unchecked conversion to conform to \'@NonNull Object\'\n" +
-			"----------\n" + 
-			"8. ERROR in A.java (at line 22)\n" + 
-			"	maybeArrays[0][0] = null; // problem: indexing nullable array\n" + 
-			"	^^^^^^^^^^^^^^\n" + 
-			"Potential null pointer access: array element may be null\n" + 
-			"----------\n");
-	}
-
-	// bug 392862 - [1.8][compiler][null] Evaluate null annotations on array types
-	// mismatches against outer array type, test display of type annotation in error messages
-	public void testArrayType_05() {
-		runNegativeTestWithLibs(
-			new String[] {
-				"A.java",
-				  "import org.eclipse.jdt.annotation.*;\n" +
-				  "public class A {\n" +
-				  "    void outer(String @NonNull[] @NonNull[] realArrays, String @NonNull[] @Nullable[] maybeArrays, String @Nullable[][] unknownArrays) {\n" +
-				  "        realArrays[0] = maybeArrays[0];		// problem: inner array can be null\n" +
-				  "        realArrays[0] = unknownArrays[0];	// problems: inner array is unspecified, outer can be null\n" +
-				  "    }\n" +
-				  "    void oneDim(String @Nullable[] maybeStrings, String[] unknownStrings) {\n" +
-				  "        String @NonNull[] s = maybeStrings;\n" +
-				  "        s = unknownStrings;\n" +
-				  "        consume(maybeStrings);\n" +
-				  "        consume(unknownStrings);\n" +
-				  "    }\n" +
-				  "    void consume(String @NonNull[] s) {};\n" +
-				  "}\n"},
-			"----------\n" + 
-			"1. ERROR in A.java (at line 4)\n" + 
-			"	realArrays[0] = maybeArrays[0];		// problem: inner array can be null\n" + 
-			"	^^^^^^^^^^^^^\n" + 
-			"Null type mismatch: required \'String @NonNull[]\' but the provided value is inferred as @Nullable\n" + 
-			"----------\n" + 
-			"2. WARNING in A.java (at line 5)\n" + 
-			"	realArrays[0] = unknownArrays[0];	// problems: inner array is unspecified, outer can be null\n" + 
-			"	^^^^^^^^^^^^^\n" + 
-			"Null type safety (type annotations): The expression of type 'String[]' needs unchecked conversion to conform to \'String @NonNull[]\'\n" + 
-			"----------\n" + 
-			"3. ERROR in A.java (at line 5)\n" + 
-			"	realArrays[0] = unknownArrays[0];	// problems: inner array is unspecified, outer can be null\n" + 
-			"	                ^^^^^^^^^^^^^\n" + 
-			"Potential null pointer access: this expression has a \'@Nullable\' type\n" + 
-			"----------\n" + 
-			"4. ERROR in A.java (at line 8)\n" + 
-			"	String @NonNull[] s = maybeStrings;\n" + 
-			"	                      ^^^^^^^^^^^^\n" + 
-			"Null type mismatch (type annotations): required \'String @NonNull[]\' but this expression has type \'String @Nullable[]\'\n" + 
-			"----------\n" + 
-			"5. WARNING in A.java (at line 9)\n" + 
-			"	s = unknownStrings;\n" + 
-			"	    ^^^^^^^^^^^^^^\n" + 
-			"Null type safety (type annotations): The expression of type \'String[]\' needs unchecked conversion to conform to \'String @NonNull[]\'\n" + 
-			"----------\n" + 
-			"6. ERROR in A.java (at line 10)\n" + 
-			"	consume(maybeStrings);\n" + 
-			"	        ^^^^^^^^^^^^\n" + 
-			"Null type mismatch (type annotations): required \'String @NonNull[]\' but this expression has type \'String @Nullable[]\'\n" + 
-			"----------\n" + 
-			"7. WARNING in A.java (at line 11)\n" + 
-			"	consume(unknownStrings);\n" + 
-			"	        ^^^^^^^^^^^^^^\n" + 
-			"Null type safety (type annotations): The expression of type \'String[]\' needs unchecked conversion to conform to \'String @NonNull[]\'\n" + 
-			"----------\n");
-	}
-
-	// bug 392862 - [1.8][compiler][null] Evaluate null annotations on array types
-	// more compiler messages
-	public void testArrayType_10() {
-		runNegativeTestWithLibs(
-			new String[] {
-				"A.java",
-				  "import org.eclipse.jdt.annotation.*;\n" +
-				  "public class A {\n" +
-				  "    void outer(String @NonNull[] @NonNull[] realArrays, String @NonNull[] @Nullable[] maybeArrays, String @Nullable[][] unknownArrays, String @NonNull[][] mixedArrays) {\n" +
-				  "        realArrays = maybeArrays;			// problem on inner dimension!\n" +
-				  "        realArrays = unknownArrays; 			// problems on both dimensions\n" +
-				  "        maybeArrays = realArrays;			// problem on inner dimension\n" +
-				  "        unknownArrays = maybeArrays;			// no problem: outer @NonNull is compatible to expected @Nullable, inner @Nullable is compatible to inner unspecified\n" +
-				  "        realArrays = mixedArrays;			// problem on inner\n" +
-				  "        maybeArrays = mixedArrays;			// problem on inner\n" +
-				  "        consume(maybeArrays, mixedArrays, maybeArrays);\n" +
-				  "    }\n" +
-				  "    void consume(String @NonNull[] @NonNull[] realStrings, String @NonNull[] @Nullable[] maybeArrays, String @Nullable[][] unknownArrays) {\n" +
-				  "    }\n" +
-				  "}\n"},
-			"----------\n" + 
-			"1. ERROR in A.java (at line 4)\n" + 
-			"	realArrays = maybeArrays;			// problem on inner dimension!\n" + 
-			"	             ^^^^^^^^^^^\n" + 
-			"Null type mismatch (type annotations): required \'String @NonNull[] @NonNull[]\' but this expression has type \'String @NonNull[] @Nullable[]\'\n" + 
-			"----------\n" + 
-			"2. ERROR in A.java (at line 5)\n" + 
-			"	realArrays = unknownArrays; 			// problems on both dimensions\n" + 
-			"	             ^^^^^^^^^^^^^\n" + 
-			"Null type mismatch (type annotations): required \'String @NonNull[] @NonNull[]\' but this expression has type \'String @Nullable[] []\'\n" + 
-			"----------\n" + 
-			"3. ERROR in A.java (at line 6)\n" + 
-			"	maybeArrays = realArrays;			// problem on inner dimension\n" + 
-			"	              ^^^^^^^^^^\n" + 
-			"Null type mismatch (type annotations): required \'String @NonNull[] @Nullable[]\' but this expression has type \'String @NonNull[] @NonNull[]\'\n" + 
-			"----------\n" + 
-			"4. WARNING in A.java (at line 8)\n" + 
-			"	realArrays = mixedArrays;			// problem on inner\n" + 
-			"	             ^^^^^^^^^^^\n" + 
-			"Null type safety (type annotations): The expression of type \'String @NonNull[] []\' needs unchecked conversion to conform to \'String @NonNull[] @NonNull[]\'\n" + 
-			"----------\n" + 
-			"5. WARNING in A.java (at line 9)\n" + 
-			"	maybeArrays = mixedArrays;			// problem on inner\n" + 
-			"	              ^^^^^^^^^^^\n" + 
-			"Null type safety (type annotations): The expression of type \'String @NonNull[] []\' needs unchecked conversion to conform to \'String @NonNull[] @Nullable[]\'\n" + 
-			"----------\n" + 
-			"6. ERROR in A.java (at line 10)\n" + 
-			"	consume(maybeArrays, mixedArrays, maybeArrays);\n" + 
-			"	        ^^^^^^^^^^^\n" + 
-			"Null type mismatch (type annotations): required \'String @NonNull[] @NonNull[]\' but this expression has type \'String @NonNull[] @Nullable[]\'\n" + 
-			"----------\n" + 
-			"7. WARNING in A.java (at line 10)\n" + 
-			"	consume(maybeArrays, mixedArrays, maybeArrays);\n" + 
-			"	                     ^^^^^^^^^^^\n" + 
-			"Null type safety (type annotations): The expression of type \'String @NonNull[] []\' needs unchecked conversion to conform to \'String @NonNull[] @Nullable[]\'\n" + 
-			"----------\n");
-	}
-	
-	// combine flow info on outer type with annotation analysis for inners
-	public void testArrayType_11() {
-		runNegativeTestWithLibs(
-			new String[] {
-				"ArrayTest.java",
-				"import org.eclipse.jdt.annotation.*;\n" + 
-				"\n" + 
-				"public class ArrayTest {\n" + 
-				"	\n" + 
-				"	@NonNull Object @NonNull[] test1(@NonNull Object @Nullable[] in) {\n" + 
-				"		if (in == null) throw new NullPointerException(); \n" + 
-				"		return in; // array needs check, element is OK\n" + 
-				"	}\n" + 
-				"	@NonNull Object @NonNull[] test2(@Nullable Object @Nullable[] in) {\n" + 
-				"		if (in == null) throw new NullPointerException(); \n" + 
-				"		return in; // array needs check, element is NOK\n" + 
-				"	}\n" + 
-				"	@NonNull Object @NonNull[]@NonNull[] test3(@NonNull Object @Nullable[][] in) {\n" + 
-				"		if (in == null) throw new NullPointerException(); \n" + 
-				"		return in; // outer needs check, inner is unchecked, element is OK\n" + 
-				"	}\n" + 
-				"	@NonNull Object @NonNull[]@NonNull[] test4(@Nullable Object @Nullable[][] in) {\n" + 
-				"		if (in == null) throw new NullPointerException(); \n" + 
-				"		return in; // outer needs check, inner is unchecked, element is NOK\n" + 
-				"	}\n" + 
-				"	@NonNull Object @NonNull[]@NonNull[] test5(@NonNull Object @Nullable[]@Nullable[] in) {\n" + 
-				"		if (in == null) throw new NullPointerException(); \n" + 
-				"		return in; // outer needs check, inner is NOK, element is OK\n" + 
-				"	}\n" + 
-				"	@NonNull Object @NonNull[]@NonNull[] test6(@NonNull Object @Nullable[]@NonNull[] in) {\n" + 
-				"		if (in == null) throw new NullPointerException(); \n" + 
-				"		return in; // outer needs check, inner is OK, element is OK\n" + 
-				"	}\n" + 
-				"}\n"
-			},
-			"----------\n" + 
-			"1. ERROR in ArrayTest.java (at line 11)\n" + 
-			"	return in; // array needs check, element is NOK\n" + 
-			"	       ^^\n" + 
-			"Null type mismatch (type annotations): required \'@NonNull Object @NonNull[]\' but this expression has type \'@Nullable Object @Nullable[]\'\n" + 
-			"----------\n" + 
-			"2. WARNING in ArrayTest.java (at line 15)\n" + 
-			"	return in; // outer needs check, inner is unchecked, element is OK\n" + 
-			"	       ^^\n" + 
-			"Null type safety (type annotations): The expression of type \'@NonNull Object @Nullable[] []\' needs unchecked conversion to conform to \'@NonNull Object @NonNull[] @NonNull[]\'\n" + 
-			"----------\n" + 
-			"3. ERROR in ArrayTest.java (at line 19)\n" + 
-			"	return in; // outer needs check, inner is unchecked, element is NOK\n" + 
-			"	       ^^\n" + 
-			"Null type mismatch (type annotations): required \'@NonNull Object @NonNull[] @NonNull[]\' but this expression has type \'@Nullable Object @Nullable[] []\'\n" + 
-			"----------\n" + 
-			"4. ERROR in ArrayTest.java (at line 23)\n" + 
-			"	return in; // outer needs check, inner is NOK, element is OK\n" + 
-			"	       ^^\n" + 
-			"Null type mismatch (type annotations): required \'@NonNull Object @NonNull[] @NonNull[]\' but this expression has type \'@NonNull Object @Nullable[] @Nullable[]\'\n" + 
-			"----------\n");
-	}
-	
-	// https://bugs.eclipse.org/403216 - [1.8][null] TypeReference#captureTypeAnnotations treats type annotations as type argument annotations 
-	public void testBug403216_1() {
-		runConformTestWithLibs(
-			new String[] {
-				"Test.java",
-				"import java.lang.annotation.ElementType;\n" + 
-				"import java.lang.annotation.Target;\n" + 
-				"\n" + 
-				"public class Test {}\n" + 
-				"\n" + 
-				"class X {\n" + 
-				"	class Y {\n" + 
-				"		public void foo( @A X. @B Y this) {}\n" + 
-				"	}\n" + 
-				"}\n" + 
-				"@Target(value={ElementType.TYPE_USE})\n" + 
-				"@interface A {}\n" + 
-				"@Target(value={ElementType.TYPE_USE})\n" + 
-				"@interface B {}\n"
-			},
-			null,
-			"");
-	}
-
-	// issue from https://bugs.eclipse.org/bugs/show_bug.cgi?id=403216#c7
-	public void testBug403216_2() {
-		runConformTestWithLibs(
-			new String[] {
-				"X.java",
-				"import org.eclipse.jdt.annotation.*;\n" +
-				"import java.util.*;\n" +
-				"public class X {\n" +
-				"    void test(List<@NonNull String> strings) {\n" + 
-				"        List<String> someStrings;\n" + 
-				"        someStrings = strings;\n" +
-				"    }\n" +
-				"}\n"
-			},
-			getCompilerOptions(),
-			"");
-	}
-	
-	// https://bugs.eclipse.org/bugs/show_bug.cgi?id=403216#c9 
-	public void testBug403216_3a() {
-		runNegativeTestWithLibs(
-			new String[] {
-				"Test.java",
-				"import java.lang.annotation.ElementType;\n" + 
-				"import java.lang.annotation.Target;\n" +
-				"import org.eclipse.jdt.annotation.*;\n" + 
-				"\n" + 
-				"public class Test {}\n" + 
-				"\n" + 
-				"class X {\n" + 
-				"	class Y {\n" + 
-				"		public void foo( @A X. @NonNull Y this) {}\n" + 
-				"	}\n" + 
-				"}\n" + 
-				"@Target(value={ElementType.TYPE_USE})\n" + 
-				"@interface A {}\n"
-			},
-			getCompilerOptions(),
-			"----------\n" + 
-			"1. ERROR in Test.java (at line 9)\n" + 
-			"	public void foo( @A X. @NonNull Y this) {}\n" + 
-			"	                 ^^^^^^^^^^^^^^^^\n" + 
-			"Nullness annotations are not applicable at this location \n" + 
-			"----------\n");
-	}
-
-	// https://bugs.eclipse.org/bugs/show_bug.cgi?id=403216#c9 
-	public void testBug403216_3b() {
-		runConformTestWithLibs(
-			new String[] {
-				"Test.java",
-				"import java.lang.annotation.ElementType;\n" + 
-				"import java.lang.annotation.Target;\n" +
-				"\n" + 
-				"public class Test {}\n" + 
-				"\n" + 
-				"class X {\n" + 
-				"	class Y {\n" + 
-				"		public void foo( @A X. @A Y this) {}\n" + 
-				"	}\n" + 
-				"}\n" + 
-				"@Target(value={ElementType.TYPE_USE})\n" + 
-				"@interface A {}\n"
-			},
-			getCompilerOptions(),
-			"");
-	}
-
-	// https://bugs.eclipse.org/403457 - [1.8][compiler] NPE in WildcardBinding.signature
-	public void testBug403457_1() {
-		runNegativeTestWithLibs(
-			new String[] {
-				"X.java",
-				"import java.lang.annotation.ElementType;\n" + 
-				"import java.lang.annotation.Target;\n" + 
-				"import org.eclipse.jdt.annotation.*;\n" + 
-				"\n" + 
-				"public class X {\n" + 
-				"	void foo(Map<@Marker ? super @Marker Object, @Marker ? extends @Marker String> m){}\n" + 
-				"   void goo(Map<@Marker ? extends @Marker Object, @Marker ? super @Marker String> m){}\n" + 
-				"}\n" + 
-				"\n" + 
-				"@Target(ElementType.TYPE_USE)\n" + 
-				"@interface Marker {\n" + 
-				"	\n" + 
-				"}\n"
-			},
-			"----------\n" + 
-			"1. ERROR in X.java (at line 6)\n" + 
-			"	void foo(Map<@Marker ? super @Marker Object, @Marker ? extends @Marker String> m){}\n" + 
-			"	         ^^^\n" + 
-			"Map cannot be resolved to a type\n" + 
-			"----------\n" + 
-			"2. ERROR in X.java (at line 7)\n" + 
-			"	void goo(Map<@Marker ? extends @Marker Object, @Marker ? super @Marker String> m){}\n" + 
-			"	         ^^^\n" + 
-			"Map cannot be resolved to a type\n" + 
-			"----------\n");
-	}
-
-	// https://bugs.eclipse.org/403457 - [1.8][compiler] NPE in WildcardBinding.signature
-	// variant with null annotations
-	public void testBug403457_2() {
-		runNegativeTestWithLibs(
-			new String[] {
-				"X.java",
-				"// import java.util.Map;\n" +
-				"import org.eclipse.jdt.annotation.*;\n" + 
-				"\n" + 
-				"public class X {\n" + 
-				"	void foo(Map<@Nullable ? super @Nullable Object, @Nullable ? extends @Nullable String> m){}\n" + 
-				"   void goo(Map<@Nullable ? extends @Nullable Object, @Nullable ? super @Nullable String> m){}\n" + 
-				"}\n"
-			},
-			"----------\n" + 
-			"1. ERROR in X.java (at line 5)\n" + 
-			"	void foo(Map<@Nullable ? super @Nullable Object, @Nullable ? extends @Nullable String> m){}\n" + 
-			"	         ^^^\n" + 
-			"Map cannot be resolved to a type\n" + 
-			"----------\n" + 
-			"2. ERROR in X.java (at line 6)\n" + 
-			"	void goo(Map<@Nullable ? extends @Nullable Object, @Nullable ? super @Nullable String> m){}\n" + 
-			"	         ^^^\n" + 
-			"Map cannot be resolved to a type\n" + 
-			"----------\n");
-	}
-
-	// storing and decoding null-type-annotations to/from classfile: RETURN_TYPE
-	public void testBinary01() {
-		Map customOptions = getCompilerOptions();
-		customOptions.put(JavaCore.COMPILER_PB_POTENTIAL_NULL_REFERENCE, JavaCore.ERROR);
-		runConformTestWithLibs(
-				new String[] {
-					"p/X.java",
-					"package p;\n" +
-					"import java.util.List;\n" +
-					"import org.eclipse.jdt.annotation.*;\n" +
-					"public class X {\n" +
-					"	public List<@Nullable String> getSomeStrings() { return null; }\n" +
-					"}\n"
-				},
-				customOptions,
-				"");
-		runNegativeTestWithLibs(
-				new String[] {
-					"Y.java",
-					"import p.X;\n" +
-					"public class Y {\n" +
-					"	public void test(X x) {\n" +
-					"		String s0 = x.getSomeStrings().get(0);\n" +
-					"		System.out.println(s0.toUpperCase());\n" +
-					"	}\n" +
-					"}\n"
-				}, 
-				customOptions,
-				"----------\n" + 
-				"1. ERROR in Y.java (at line 5)\n" + 
-				"	System.out.println(s0.toUpperCase());\n" + 
-				"	                   ^^\n" + 
-				"Potential null pointer access: The variable s0 may be null at this location\n" + 
-				"----------\n"
-				);
-	}
-
-	// storing and decoding null-type-annotations to/from classfile: METHOD_FORMAL_PARAMETER & METHOD_RECEIVER
-	// Note: receiver annotation is not evaluated by the compiler, this part of the test only serves debugging purposes.
-	public void testBinary02() {
-		Map customOptions = getCompilerOptions();
-		customOptions.put(JavaCore.COMPILER_PB_POTENTIAL_NULL_REFERENCE, JavaCore.ERROR);
-		runConformTestWithLibs(
-				new String[] {
-					"p/X.java",
-					"package p;\n" +
-					"import java.util.List;\n" +
-					"import org.eclipse.jdt.annotation.*;\n" +
-					"import static java.lang.annotation.ElementType.*;\n" +
-					"import java.lang.annotation.*;\n" +
-					"@Retention(RetentionPolicy.CLASS)\n" +
-					"@Target(TYPE_USE)\n" +
-					"@interface Immutable {}\n" +
-					"public class X {\n" +
-					"	public void setAllStrings(@Immutable X this, int dummy, List<@NonNull String> ss) { }\n" +
-					"}\n"
-				},
-				customOptions,
-				"");
-		runNegativeTestWithLibs(
-				new String[] {
-					"Y.java",
-					"import p.X;\n" +
-					"import java.util.List;\n" +
-					"import org.eclipse.jdt.annotation.*;\n" +
-					"public class Y {\n" +
-					"	public void test(X x, List<@Nullable String> ss) {\n" +
-					"		x.setAllStrings(-1, ss);\n" +
-					"	}\n" +
-					"}\n"
-				}, 
-				customOptions,
-				"----------\n" + 
-				"1. ERROR in Y.java (at line 6)\n" + 
-				"	x.setAllStrings(-1, ss);\n" + 
-				"	                    ^^\n" + 
-				"Null type mismatch (type annotations): required \'List<@NonNull String>\' but this expression has type \'List<@Nullable String>\'\n" + 
-				"----------\n"
-				);
-	}
-
-	// storing and decoding null-type-annotations to/from classfile: FIELD
-	public void testBinary03() {
-		Map customOptions = getCompilerOptions();
-		customOptions.put(JavaCore.COMPILER_PB_POTENTIAL_NULL_REFERENCE, JavaCore.ERROR);
-		customOptions.put(JavaCore.COMPILER_PB_MISSING_SERIAL_VERSION, JavaCore.IGNORE);
-		runConformTestWithLibs(
-				new String[] {
-					"p/X1.java",
-					"package p;\n" +
-					"import org.eclipse.jdt.annotation.*;\n" +
-					"public abstract class X1 {\n" +
-					"	public static String @Nullable [] f1 = null;\n" +
-					"	public static String [] @Nullable [] f2 = new String[] @Nullable[] { null };\n" +
-					"}\n"
-				},
-				customOptions,
-				"");
-		runNegativeTestWithLibs(
-				new String[] {
-					"Y1.java",
-					"import p.X1;\n" +
-					"public class Y1 {\n" +
-					"	public void test() {\n" +
-					"		System.out.println(p.X1.f1.length);\n" +
-					"		System.out.println(X1.f2[0].length);\n" +
-					"	}\n" +
-					"}\n"
-				}, 
-				customOptions,
-				"----------\n" + 
-				"1. ERROR in Y1.java (at line 4)\n" + 
-				"	System.out.println(p.X1.f1.length);\n" + 
-				"	                        ^^\n" + 
-				"Potential null pointer access: this expression has a '@Nullable' type\n" + 
-				"----------\n" + 
-				"2. ERROR in Y1.java (at line 5)\n" + 
-				"	System.out.println(X1.f2[0].length);\n" + 
-				"	                   ^^^^^^^^\n" + 
-				"Potential null pointer access: array element may be null\n" + 
-				"----------\n"
-				);
-	}
-
-	// storing and decoding null-type-annotations to/from classfile: SUPER_TYPE
-	public void testBinary04() {
-		Map customOptions = getCompilerOptions();
-		customOptions.put(JavaCore.COMPILER_PB_POTENTIAL_NULL_REFERENCE, JavaCore.ERROR);
-		customOptions.put(JavaCore.COMPILER_PB_MISSING_SERIAL_VERSION, JavaCore.IGNORE);
-		runConformTestWithLibs(
-				new String[] {
-					"p/X1.java",
-					"package p;\n" +
-					"import java.util.ArrayList;\n" +
-					"import org.eclipse.jdt.annotation.*;\n" +
-					"public abstract class X1 extends ArrayList<@Nullable String> {\n" +
-					"}\n",
-					"p/X2.java",
-					"package p;\n" +
-					"import java.util.List;\n" +
-					"import org.eclipse.jdt.annotation.*;\n" +
-					"public abstract class X2 implements List<@Nullable String> {\n" +
-					"}\n"
-				},
-				customOptions,
-				"");
-		runNegativeTestWithLibs(
-				new String[] {
-					"Y1.java",
-					"import p.X1;\n" +
-					"public class Y1 {\n" +
-					"	public void test(X1 x) {\n" +
-					"		String s0 = x.get(0);\n" +
-					"		System.out.println(s0.toUpperCase());\n" +
-					"	}\n" +
-					"}\n",
-					"Y2.java",
-					"import p.X2;\n" +
-					"public class Y2 {\n" +
-					"	public void test(X2 x) {\n" +
-					"		String s0 = x.get(0);\n" +
-					"		System.out.println(s0.toUpperCase());\n" +
-					"	}\n" +
-					"}\n"
-				}, 
-				customOptions,
-				"----------\n" + 
-				"1. ERROR in Y1.java (at line 5)\n" + 
-				"	System.out.println(s0.toUpperCase());\n" + 
-				"	                   ^^\n" + 
-				"Potential null pointer access: The variable s0 may be null at this location\n" +
-				"----------\n" +
-				"----------\n" +
-				"1. ERROR in Y2.java (at line 5)\n" + 
-				"	System.out.println(s0.toUpperCase());\n" + 
-				"	                   ^^\n" + 
-				"Potential null pointer access: The variable s0 may be null at this location\n" + 
-				"----------\n"
-				);
-	}
-
-	// storing and decoding null-type-annotations to/from classfile: CLASS_TYPE_PARAMETER & METHOD_TYPE_PARAMETER
-	public void testBinary05() {
-		Map customOptions = getCompilerOptions();
-		customOptions.put(JavaCore.COMPILER_PB_POTENTIAL_NULL_REFERENCE, JavaCore.ERROR);
-		customOptions.put(JavaCore.COMPILER_PB_MISSING_SERIAL_VERSION, JavaCore.IGNORE);
-		runConformTestWithLibs(
-				new String[] {
-					"p/X1.java",
-					"package p;\n" +
-					"import java.util.ArrayList;\n" +
-					"import org.eclipse.jdt.annotation.*;\n" +
-					"public abstract class X1<@NonNull T> extends ArrayList<T> {\n" +
-					"    public <@Nullable S> void foo(S s) {}\n" +
-					"}\n"
-				},
-				customOptions,
-				"");
-		runNegativeTestWithLibs(
-				new String[] {
-					"Y1.java",
-					"import p.X1;\n" +
-					"import org.eclipse.jdt.annotation.*;\n" +
-					"public class Y1 {\n" +
-					"	X1<@Nullable String> maybeStrings;\n" + // incompatible: T is constrained to @NonNull
-					"	void test(X1<@NonNull String> x) {\n" + // OK
-					"		x.<@NonNull Object>foo(new Object());\n" + // incompatible: S is constrained to @Nullable
-					"	}\n" +
-					"}\n"
-				}, 
-				customOptions,
-				"----------\n" + 
-				"1. ERROR in Y1.java (at line 4)\n" + 
-				"	X1<@Nullable String> maybeStrings;\n" + 
-				"	   ^^^^^^^^^^^^^^^^\n" + 
-				"Null constraint mismatch: The type \'@Nullable String\' is not a valid substitute for the type parameter \'@NonNull T extends Object\'\n" + 
-				"----------\n" + 
-				"2. ERROR in Y1.java (at line 6)\n" + 
-				"	x.<@NonNull Object>foo(new Object());\n" + 
-				"	   ^^^^^^^^^^^^^^^\n" + 
-				"Null constraint mismatch: The type \'@NonNull Object\' is not a valid substitute for the type parameter \'@Nullable S extends Object\'\n" + 
-				"----------\n");
-	}
-
-	// storing and decoding null-type-annotations to/from classfile: CLASS_TYPE_PARAMETER_BOUND & METHOD_TYPE_PARAMETER_BOUND
-	public void testBinary06() {
-		Map customOptions = getCompilerOptions();
-		customOptions.put(JavaCore.COMPILER_PB_POTENTIAL_NULL_REFERENCE, JavaCore.ERROR);
-		customOptions.put(JavaCore.COMPILER_PB_MISSING_SERIAL_VERSION, JavaCore.IGNORE);
-		runNegativeTestWithLibs(
-				new String[] {
-					"p/X1.java",
-					"package p;\n" +
-					"import java.util.ArrayList;\n" +
-					"import org.eclipse.jdt.annotation.*;\n" +
-					"public abstract class X1<T extends @NonNull Object> extends ArrayList<T> {\n" +
-					"    public <U, V extends @Nullable Object> void foo(U u, V v) {}\n" +
-					"}\n",
-					"p/X2.java", 
-					"package p;\n"+
-					"import org.eclipse.jdt.annotation.*;\n" +
-					"public class X2<@NonNull W extends @Nullable Object> {}\n" // incompatible constraints
-				},
-				customOptions,
-				"----------\n" + 
-				"1. ERROR in p\\X2.java (at line 3)\n" + 
-				"	public class X2<@NonNull W extends @Nullable Object> {}\n" + 
-				"	                                   ^^^^^^^^^\n" + 
-				"This nullness annotation conflicts with a \'@NonNull\' annotation which is effective on the same type parameter \n" + 
-				"----------\n");
-		// fix the bug:		
-		runConformTestWithLibs(
-				new String[] {
-					"p/X1.java",
-					"package p;\n" +
-					"import java.util.ArrayList;\n" +
-					"import org.eclipse.jdt.annotation.*;\n" +
-					"public abstract class X1<T extends @NonNull Object> extends ArrayList<T> {\n" +
-					"    public <U, V extends @Nullable Object> void foo(U u, V v) {}\n" +
-					"}\n",
-					"p/X2.java", 
-					"package p;\n"+
-					"import org.eclipse.jdt.annotation.*;\n" +
-					"public class X2<@Nullable W extends Object> {}\n"
-				},
-				customOptions,
-				"");
-		runNegativeTestWithLibs(
-				new String[] {
-					"Y1.java",
-					"import p.X1;\n" +
-					"import p.X2;\n" +
-					"import org.eclipse.jdt.annotation.*;\n" +
-					"public class Y1 {\n" +
-					"	X1<@Nullable String> maybeStrings;\n" + // incompatible: T has a bound constrained to @NonNull
-					"   X2<@NonNull String> strings;\n" +       // incompatible: W is constrained to @Nullable
-					"	void test(X1<@NonNull String> x) {\n" + // OK
-					"		x.<Y1, @NonNull Object>foo(this, new Object());\n" + // incompatible: V is constrained to @Nullable via superclass
-					"	}\n" +
-					"}\n"
-				}, 
-				customOptions,
-				"----------\n" + 
-				"1. ERROR in Y1.java (at line 5)\n" + 
-				"	X1<@Nullable String> maybeStrings;\n" + 
-				"	   ^^^^^^^^^^^^^^^^\n" + 
-				"Null constraint mismatch: The type \'@Nullable String\' is not a valid substitute for the type parameter \'T extends @NonNull Object\'\n" + 
-				"----------\n" + 
-				"2. ERROR in Y1.java (at line 6)\n" + 
-				"	X2<@NonNull String> strings;\n" + 
-				"	   ^^^^^^^^^^^^^^^\n" + 
-				"Null constraint mismatch: The type \'@NonNull String\' is not a valid substitute for the type parameter \'@Nullable W extends Object\'\n" + 
-				"----------\n" + 
-				"3. ERROR in Y1.java (at line 8)\n" + 
-				"	x.<Y1, @NonNull Object>foo(this, new Object());\n" + 
-				"	       ^^^^^^^^^^^^^^^\n" + 
-				"Null constraint mismatch: The type \'@NonNull Object\' is not a valid substitute for the type parameter \'V extends @Nullable Object'\n" + 
-				"----------\n"
-				);
-	}
-
-	// storing and decoding null-type-annotations to/from classfile: CLASS_TYPE_PARAMETER_BOUND & METHOD_TYPE_PARAMETER_BOUND
-	// variant: qualified type references
-	public void testBinary06b() {
-		Map customOptions = getCompilerOptions();
-		customOptions.put(JavaCore.COMPILER_PB_POTENTIAL_NULL_REFERENCE, JavaCore.ERROR);
-		customOptions.put(JavaCore.COMPILER_PB_MISSING_SERIAL_VERSION, JavaCore.IGNORE);
-		runNegativeTestWithLibs(
-				new String[] {
-					"p/X1.java",
-					"package p;\n" +
-					"import java.util.ArrayList;\n" +
-					"import org.eclipse.jdt.annotation.*;\n" +
-					"public abstract class X1<T extends java.lang.@NonNull Object> extends ArrayList<T> {\n" +
-					"    public <U, V extends java.lang.@Nullable Object> void foo(U u, V v) {}\n" +
-					"}\n",
-					"p/X2.java", 
-					"package p;\n"+
-					"import org.eclipse.jdt.annotation.*;\n" +
-					"public class X2<@NonNull W extends java.lang.@Nullable Object> {}\n" // incompatible constraints
-				},
-				customOptions,
-				"----------\n" + 
-				"1. ERROR in p\\X2.java (at line 3)\n" + 
-				"	public class X2<@NonNull W extends java.lang.@Nullable Object> {}\n" + 
-				"	                                             ^^^^^^^^^\n" + 
-				"This nullness annotation conflicts with a \'@NonNull\' annotation which is effective on the same type parameter \n" + 
-				"----------\n");
-		// fix the bug:		
-		runConformTestWithLibs(
-				new String[] {
-					"p/X1.java",
-					"package p;\n" +
-					"import java.util.ArrayList;\n" +
-					"import org.eclipse.jdt.annotation.*;\n" +
-					"public abstract class X1<T extends java.lang.@NonNull Object> extends ArrayList<T> {\n" +
-					"    public <U, V extends java.lang.@Nullable Object> void foo(U u, V v) {}\n" +
-					"}\n",
-					"p/X2.java", 
-					"package p;\n"+
-					"import org.eclipse.jdt.annotation.*;\n" +
-					"public class X2<@Nullable W extends Object> {}\n"
-				},
-				customOptions,
-				"");
-		runNegativeTestWithLibs(
-				new String[] {
-					"Y1.java",
-					"import org.eclipse.jdt.annotation.*;\n" +
-					"public class Y1 {\n" +
-					"	p.X1<java.lang.@Nullable String> maybeStrings;\n" + // incompatible: T has a bound constrained to @NonNull
-					"   p.X2<java.lang.@NonNull String> strings;\n" +       // incompatible: W is constrained to @Nullable
-					"	void test(p.X1<java.lang.@NonNull String> x) {\n" + // OK
-					"		x.<Y1, java.lang.@NonNull Object>foo(this, new Object());\n" + // incompatible: V is constrained to @Nullable via superclass
-					"	}\n" +
-					"}\n"
-				}, 
-				customOptions,
-				"----------\n" + 
-				"1. ERROR in Y1.java (at line 3)\n" + 
-				"	p.X1<java.lang.@Nullable String> maybeStrings;\n" + 
-				"	     ^^^^^^^^^^^^^^^^^^^^^^^^^^\n" + 
-				"Null constraint mismatch: The type \'@Nullable String\' is not a valid substitute for the type parameter \'T extends @NonNull Object\'\n" + 
-				"----------\n" + 
-				"2. ERROR in Y1.java (at line 4)\n" + 
-				"	p.X2<java.lang.@NonNull String> strings;\n" + 
-				"	     ^^^^^^^^^^^^^^^^^^^^^^^^^\n" + 
-				"Null constraint mismatch: The type \'@NonNull String\' is not a valid substitute for the type parameter \'@Nullable W extends Object\'\n" + 
-				"----------\n" + 
-				"3. ERROR in Y1.java (at line 6)\n" + 
-				"	x.<Y1, java.lang.@NonNull Object>foo(this, new Object());\n" + 
-				"	       ^^^^^^^^^^^^^^^^^^^^^^^^^\n" + 
-				"Null constraint mismatch: The type \'@NonNull Object\' is not a valid substitute for the type parameter \'V extends @Nullable Object\'\n" + 
-				"----------\n"
-				);
-	}
-
-	// storing and decoding null-type-annotations to/from classfile: method with all kinds of type annotations
-	public void testBinary07() {
-		Map customOptions = getCompilerOptions();
-		customOptions.put(JavaCore.COMPILER_PB_POTENTIAL_NULL_REFERENCE, JavaCore.ERROR);
-		customOptions.put(JavaCore.COMPILER_PB_MISSING_SERIAL_VERSION, JavaCore.IGNORE);
-		runConformTestWithLibs(
-				new String[] {
-					"p/X1.java",
-					"package p;\n" +
-					"import java.util.*;\n" +
-					"import org.eclipse.jdt.annotation.*;\n" +
-					"import static java.lang.annotation.ElementType.*;\n" +
-					"import java.lang.annotation.*;\n" +
-					"@Retention(RetentionPolicy.CLASS)\n" +
-					"@Target(TYPE_USE)\n" +
-					"@interface Immutable {}\n" +
-					"public abstract class X1 {\n" +
-					"    public <@NonNull U, V extends @Nullable Object> List<@NonNull Map<Object, @NonNull String>> foo(@Immutable X1 this, U u, V v) { return null; }\n" +
-					"}\n"
-				},
-				customOptions,
-				"");
-		runNegativeTestWithLibs(
-				new String[] {
-					"Y1.java",
-					"import p.X1;\n" +
-					"import org.eclipse.jdt.annotation.*;\n" +
-					"public class Y1 {\n" +
-					"	void test(X1 x) {\n" +
-					"		x.<@NonNull Y1, @NonNull Object>foo(this, new Object())\n" + // @NonNull Object conflicts with "V extends @Nullable Object"
-					"			.get(0).put(null, null);\n" + // second null is illegal
-					"	}\n" +
-					"}\n"
-				}, 
-				customOptions,
-				"----------\n" + 
-				"1. ERROR in Y1.java (at line 5)\n" + 
-				"	x.<@NonNull Y1, @NonNull Object>foo(this, new Object())\n" + 
-				"	                ^^^^^^^^^^^^^^^\n" + 
-				"Null constraint mismatch: The type \'@NonNull Object\' is not a valid substitute for the type parameter \'V extends @Nullable Object\'\n" + 
-				"----------\n" + 
-				"2. ERROR in Y1.java (at line 6)\n" + 
-				"	.get(0).put(null, null);\n" + 
-				"	                  ^^^^\n" + 
-				"Null type mismatch: required \'@NonNull String\' but the provided value is null\n" + 
-				"----------\n");
-	}
-
-	// storing and decoding null-type-annotations to/from classfile: details
-	public void testBinary08() {
-		Map customOptions = getCompilerOptions();
-		customOptions.put(JavaCore.COMPILER_PB_POTENTIAL_NULL_REFERENCE, JavaCore.ERROR);
-		customOptions.put(JavaCore.COMPILER_PB_MISSING_SERIAL_VERSION, JavaCore.IGNORE);
-		runNegativeTestWithLibs(
-				new String[] {
-					"p/X1.java",
-					"package p;\n" +
-					"import java.util.*;\n" +
-					"import org.eclipse.jdt.annotation.*;\n" +
-					"public abstract class X1 {\n" +
-					"    public class Inner {}\n" +
-					"    public Object []@NonNull[] arrays(Object @NonNull[][] oa1) { return null; }\n" +
-					"    public void nesting(@NonNull Inner i1, X1.@Nullable Inner i2) { }\n" +
-					"    public void wildcard1(List<@Nullable ? extends @NonNull X1> l) { } // contradiction\n" +
-					"    public void wildcard2(List<? super @NonNull X1> l) { }\n" +
-					"}\n"
-				},
-				customOptions,
-				"----------\n" + 
-				"1. ERROR in p\\X1.java (at line 8)\n" + 
-				"	public void wildcard1(List<@Nullable ? extends @NonNull X1> l) { } // contradiction\n" + 
-				"	                                               ^^^^^^^^\n" + 
-				"This nullness annotation conflicts with a \'@Nullable\' annotation which is effective on the same type parameter \n" + 
-				"----------\n");
-		// fix the error:
-		runConformTestWithLibs(
-				new String[] {
-					"p/X1.java",
-					"package p;\n" +
-					"import java.util.*;\n" +
-					"import org.eclipse.jdt.annotation.*;\n" +
-					"public abstract class X1 {\n" +
-					"    public class Inner {}\n" +
-					"    public Object []@NonNull[] arrays(Object @NonNull[][] oa1) { return null; }\n" +
-					"    public void nesting(@NonNull Inner i1, X1.@Nullable Inner i2) { }\n" +
-					"    public void wildcard1(List<@Nullable ? extends X1> l) { }\n" +
-					"    public void wildcard2(List<? super @NonNull X1> l) { }\n" +
-					"}\n"
-				},
-				customOptions,
-				"");
-
-		runNegativeTestWithLibs(
-				new String[] {
-					"Y1.java",
-					"import p.X1;\n" +
-					"import org.eclipse.jdt.annotation.*;\n" +
-					"import java.util.*;\n" +
-					"public class Y1 {\n" +
-					"	void test(X1 x) {\n" +
-					"		Object @NonNull[][] a = new Object[0][]; // safe: new is never null\n" +
-					"		x.arrays(a)[0] = null; // illegal\n" +
-					"		x.nesting(null, null); // 1st null is illegal\n" +
-					"		x.wildcard2(new ArrayList<@NonNull Object>());\n" +
-					"		x.wildcard2(new ArrayList<@Nullable Object>()); // OK\n" +
-					"		x.wildcard1(new ArrayList<@NonNull X1>()); // incompatible\n" +
-					"	}\n" +
-					"}\n"
-				}, 
-				customOptions,
-				"----------\n" + 
-				"1. ERROR in Y1.java (at line 7)\n" + 
-				"	x.arrays(a)[0] = null; // illegal\n" + 
-				"	^^^^^^^^^^^^^^\n" + 
-				"Null type mismatch: required \'Object @NonNull[]\' but the provided value is null\n" +
-				"----------\n" + 
-				"2. ERROR in Y1.java (at line 8)\n" + 
-				"	x.nesting(null, null); // 1st null is illegal\n" + 
-				"	          ^^^^\n" + 
-				"Null type mismatch: required \'X1.@NonNull Inner\' but the provided value is null\n" + 
-				"----------\n" + 
-				"3. ERROR in Y1.java (at line 11)\n" + 
-				"	x.wildcard1(new ArrayList<@NonNull X1>()); // incompatible\n" + 
-				"	            ^^^^^^^^^^^^^^^^^^^^^^^^^^^^\n" + 
-				"Null type mismatch (type annotations): required \'List<@Nullable ? extends X1>\' but this expression has type \'ArrayList<@NonNull X1>\', corresponding supertype is \'List<@NonNull X1>\'\n" + 
-				"----------\n");
-	}
-
-	// storing and decoding null-type-annotations to/from classfile: details
-	// variant: qualified references
-	public void testBinary08b() {
-		Map customOptions = getCompilerOptions();
-		customOptions.put(JavaCore.COMPILER_PB_POTENTIAL_NULL_REFERENCE, JavaCore.ERROR);
-		customOptions.put(JavaCore.COMPILER_PB_MISSING_SERIAL_VERSION, JavaCore.IGNORE);
-		runNegativeTestWithLibs(
-				new String[] {
-					"p/X1.java",
-					"package p;\n" +
-					"import org.eclipse.jdt.annotation.*;\n" +
-					"public abstract class X1 {\n" +
-					"    public class Inner {}\n" +
-					"    public java.lang.Object []@NonNull[] arrays(java.lang.Object @NonNull[][] oa1) { return null; }\n" +
-					"    public void nesting(@NonNull Inner i1, X1.@Nullable Inner i2) { }\n" +
-					"    public void wildcard1(java.util.List<@Nullable ? extends p.@NonNull X1> l) { } // contradiction\n" +
-					"    public void wildcard2(java.util.List<? super p.@NonNull X1> l) { }\n" +
-					"}\n"
-				},
-				customOptions,
-				"----------\n" + 
-				"1. ERROR in p\\X1.java (at line 7)\n" + 
-				"	public void wildcard1(java.util.List<@Nullable ? extends p.@NonNull X1> l) { } // contradiction\n" + 
-				"	                                                           ^^^^^^^^\n" + 
-				"This nullness annotation conflicts with a \'@Nullable\' annotation which is effective on the same type parameter \n" + 
-				"----------\n");
-		// fix the error:
-		runConformTestWithLibs(
-				new String[] {
-					"p/X1.java",
-					"package p;\n" +
-					"import java.util.*;\n" +
-					"import org.eclipse.jdt.annotation.*;\n" +
-					"public abstract class X1 {\n" +
-					"    public class Inner {}\n" +
-					"    public java.lang.Object []@NonNull[] arrays(java.lang.Object @NonNull[][] oa1) { return null; }\n" +
-					"    public void nesting(@NonNull Inner i1, p.X1.@Nullable Inner i2) { }\n" +
-					"    public void wildcard1(List<@Nullable ? extends p.X1> l) { }\n" +
-					"    public void wildcard2(List<? super p.@NonNull X1> l) { }\n" +
-					"}\n"
-				},
-				customOptions,
-				"");
-
-		runNegativeTestWithLibs(
-				new String[] {
-					"Y1.java",
-					"import p.X1;\n" +
-					"import org.eclipse.jdt.annotation.*;\n" +
-					"import java.util.*;\n" +
-					"public class Y1 {\n" +
-					"	void test(X1 x) {\n" +
-					"		java.lang.Object @NonNull[][] a = new java.lang.Object[0][]; // safe: new is never null\n" +
-					"		x.arrays(a)[0] = null; // illegal\n" +
-					"		x.nesting(null, null); // 1st null is illegal\n" +
-					"		x.wildcard2(new ArrayList<java.lang.@NonNull Object>());\n" +
-					"		x.wildcard2(new ArrayList<java.lang.@Nullable Object>());\n" +
-					"		x.wildcard1(new ArrayList<p.@NonNull X1>()); // incompatible\n" +
-					"	}\n" +
-					"}\n"
-				}, 
-				customOptions,
-				"----------\n" + 
-				"1. ERROR in Y1.java (at line 7)\n" + 
-				"	x.arrays(a)[0] = null; // illegal\n" + 
-				"	^^^^^^^^^^^^^^\n" + 
-				"Null type mismatch: required \'Object @NonNull[]\' but the provided value is null\n" +
-				"----------\n" + 
-				"2. ERROR in Y1.java (at line 8)\n" + 
-				"	x.nesting(null, null); // 1st null is illegal\n" + 
-				"	          ^^^^\n" + 
-				"Null type mismatch: required \'X1.@NonNull Inner\' but the provided value is null\n" + 
-				"----------\n" + 
-				"3. ERROR in Y1.java (at line 11)\n" + 
-				"	x.wildcard1(new ArrayList<p.@NonNull X1>()); // incompatible\n" + 
-				"	            ^^^^^^^^^^^^^^^^^^^^^^^^^^^^^^\n" + 
-				"Null type mismatch (type annotations): required \'List<@Nullable ? extends X1>\' but this expression has type \'ArrayList<@NonNull X1>\', corresponding supertype is \'List<@NonNull X1>\'\n" + 
-				"----------\n");
-	}
-	
-	// storing and decoding null-type-annotations to/from classfile: EXTENDED DIMENSIONS.
-	public void testBinary09() {
-		Map customOptions = getCompilerOptions();
-		customOptions.put(JavaCore.COMPILER_PB_POTENTIAL_NULL_REFERENCE, JavaCore.ERROR);
-		runNegativeTestWithLibs(
-				new String[] {
-					"X.java",
-					"import org.eclipse.jdt.annotation.NonNull;\n" +
-					"import org.eclipse.jdt.annotation.Nullable;\n" +
-					"public class X {\n" +
-					"	@NonNull String @Nullable [] f @NonNull [] = null;\n" +
-					"	static void foo(@NonNull String @Nullable [] p @NonNull []) {\n" +
-					"		p = null;\n" +
-					"		@NonNull String @Nullable [] l @NonNull [] = null;\n" +
-					"	}\n" +
-					"}\n"
-
-				},
-				"----------\n" + 
-				"1. ERROR in X.java (at line 4)\n" + 
-				"	@NonNull String @Nullable [] f @NonNull [] = null;\n" + 
-				"	                                             ^^^^\n" + 
-				"Null type mismatch: required \'@NonNull String @NonNull[] @Nullable[]\' but the provided value is null\n" + 
-				"----------\n" + 
-				"2. ERROR in X.java (at line 6)\n" + 
-				"	p = null;\n" + 
-				"	    ^^^^\n" + 
-				"Null type mismatch: required \'@NonNull String @NonNull[] @Nullable[]\' but the provided value is null\n" + 
-				"----------\n" + 
-				"3. ERROR in X.java (at line 7)\n" + 
-				"	@NonNull String @Nullable [] l @NonNull [] = null;\n" + 
-				"	                                             ^^^^\n" + 
-				"Null type mismatch: required \'@NonNull String @NonNull[] @Nullable[]\' but the provided value is null\n" + 
-				"----------\n");
-		// fix the error:
-		runConformTestWithLibs(
-				new String[] {
-						"X.java",
-						"import org.eclipse.jdt.annotation.NonNull;\n" +
-						"import org.eclipse.jdt.annotation.Nullable;\n" +
-						"public class X {\n" +
-						"	@NonNull String @Nullable [] f @NonNull [] = new @NonNull String @NonNull [0] @Nullable [];\n" +
-						"}\n"
-				},
-				customOptions,
-				"");
-
-		runNegativeTestWithLibs(
-				new String[] {
-					"Y.java",
-					"import org.eclipse.jdt.annotation.*;\n" +
-					"public class Y {\n" +
-					"	void test(X x) {\n" +
-					"       x.f = null;\n" +
-					"       x.f[0] = null;\n" +
-					"       x.f[0][0] = null;\n" +
-					"	}\n" +
-					"}\n"
-				}, 
-				customOptions,
-				"----------\n" + 
-				"1. WARNING in Y.java (at line 1)\n" + 
-				"	import org.eclipse.jdt.annotation.*;\n" + 
-				"	       ^^^^^^^^^^^^^^^^^^^^^^^^^^\n" + 
-				"The import org.eclipse.jdt.annotation is never used\n" + 
-				"----------\n" + 
-				"2. ERROR in Y.java (at line 4)\n" + 
-				"	x.f = null;\n" + 
-				"	      ^^^^\n" + 
-				"Null type mismatch: required \'@NonNull String @NonNull[] @Nullable[]\' but the provided value is null\n" + 
-				"----------\n" + 
-				"3. ERROR in Y.java (at line 6)\n" + 
-				"	x.f[0][0] = null;\n" + 
-				"	^^^^^^\n" + 
-				"Potential null pointer access: array element may be null\n" + 
-				"----------\n" + 
-				"4. ERROR in Y.java (at line 6)\n" + 
-				"	x.f[0][0] = null;\n" + 
-				"	^^^^^^^^^\n" + 
-				"Null type mismatch: required \'@NonNull String\' but the provided value is null\n" + 
-				"----------\n");
-}
-	
-	// storing and decoding null-type-annotations to/from classfile: array annotations.
-	public void testBinary10() {
-		Map customOptions = getCompilerOptions();
-		customOptions.put(JavaCore.COMPILER_PB_POTENTIAL_NULL_REFERENCE, JavaCore.ERROR);
-		runNegativeTestWithLibs(
-				new String[] {
-					"X.java",
-					"import java.util.ArrayList;\n" +
-					"import org.eclipse.jdt.annotation.NonNull;\n" +
-					"public class X  {\n" +
-					"	void foo(ArrayList<String> @NonNull [] p) {\n" +
-					"	}\n" +
-					"}\n" +
-					"class Y extends X {\n" +
-					"	void foo() {\n" +
-					"		super.foo(null);\n" +
-					"	}\n" +
-					"}\n"
-				},
-				"----------\n" + 
-				"1. ERROR in X.java (at line 9)\n" + 
-				"	super.foo(null);\n" + 
-				"	          ^^^^\n" + 
-				"Null type mismatch: required \'ArrayList<String> @NonNull[]\' but the provided value is null\n" + 
-				"----------\n");
-		// fix the error:
-		runConformTestWithLibs(
-				new String[] {
-						"X.java",
-						"import java.util.ArrayList;\n" +
-						"import org.eclipse.jdt.annotation.NonNull;\n" +
-						"public class X  {\n" +
-						"	void foo(ArrayList<String> @NonNull [] p) {\n" +
-						"	}\n" +
-						"}\n"
-				},
-				customOptions,
-				"");
-
-		runNegativeTestWithLibs(
-				new String[] {
-					"Y.java",
-					"public class Y extends X {\n" +
-					"	void foo() {\n" +
-					"		super.foo(null);\n" +
-					"	}\n" +
-					"}\n"
-				}, 
-				customOptions,
-				"----------\n" + 
-				"1. ERROR in Y.java (at line 3)\n" + 
-				"	super.foo(null);\n" + 
-				"	          ^^^^\n" + 
-				"Null type mismatch: required \'ArrayList<String> @NonNull[]\' but the provided value is null\n" + 
-				"----------\n");
-	}
-
-	public void testConditional1() {
-		runNegativeTestWithLibs(
-			new String[] {
-				"X.java",
-				"import org.eclipse.jdt.annotation.*;\n"
-				+ "import java.util.*;\n"
-				+ "public class X {\n"
-				+ "	List<@NonNull String> foo(List<@NonNull String> good, List<String> dubious, int f) {\n"
-				+ "		if (f < 2)\n"
-				+ "			return f == 0 ? good : dubious;\n"
-				+ "		if (f < 4)\n"
-				+ "			return f == 2 ? dubious : good;\n"
-				+ "		if (f < 6)\n"
-				+ "			return f == 4 ? good : good;\n"
-				+ "		return null;\n"
-				+ "	}\n"
-				+ "}\n"
-			},
-			"----------\n" + 
-			"1. WARNING in X.java (at line 6)\n" + 
-			"	return f == 0 ? good : dubious;\n" + 
-			"	                       ^^^^^^^\n" + 
-			"Null type safety (type annotations): The expression of type \'List<String>\' needs unchecked conversion to conform to \'List<@NonNull String>\'\n" + 
-			"----------\n" + 
-			"2. WARNING in X.java (at line 8)\n" + 
-			"	return f == 2 ? dubious : good;\n" + 
-			"	                ^^^^^^^\n" + 
-			"Null type safety (type annotations): The expression of type \'List<String>\' needs unchecked conversion to conform to \'List<@NonNull String>\'\n" + 
-			"----------\n");
-	}
-
-	public void testConditional2() {
-		runNegativeTestWithLibs(
-			new String[] {
-				"X.java",
-				"import org.eclipse.jdt.annotation.*;\n"
-				+ "import java.util.*;\n"
-				+ "public class X {\n"
-				+ "	List<@NonNull String> foo(List<@NonNull String> good, ArrayList<String> dubious, int f) {\n"
-				+ "		if (f < 2)\n"
-				+ "			return f == 0 ? good : dubious;\n"
-				+ "		if (f < 4)\n"
-				+ "			return f == 2 ? dubious : good;\n"
-				+ "		if (f < 6)\n"
-				+ "			return f == 4 ? good : good;\n"
-				+ "		return null;\n"
-				+ "	}\n"
-				+ "}\n"
-			},
-			"----------\n" + 
-			"1. WARNING in X.java (at line 6)\n" + 
-			"	return f == 0 ? good : dubious;\n" + 
-			"	                       ^^^^^^^\n" + 
-			"Null type safety (type annotations): The expression of type \'ArrayList<String>\' needs unchecked conversion to conform to \'List<@NonNull String>\', corresponding supertype is 'List<String>'\n" + 
-			"----------\n" + 
-			"2. WARNING in X.java (at line 8)\n" + 
-			"	return f == 2 ? dubious : good;\n" + 
-			"	                ^^^^^^^\n" + 
-			"Null type safety (type annotations): The expression of type \'ArrayList<String>\' needs unchecked conversion to conform to \'List<@NonNull String>\', corresponding supertype is 'List<String>'\n" + 
-			"----------\n");
-	}
-
-	// conditional in argument position
-	public void testConditional3() {
-		runNegativeTestWithLibs(
-			new String[] {
-				"X.java",
-				"import org.eclipse.jdt.annotation.*;\n"
-				+ "import java.util.*;\n"
-				+ "public class X {\n"
-				+ "	void foo(List<@NonNull String> good, List<String> dubious, int f) {\n"
-				+ "		consume(f == 0 ? good : dubious);\n"
-				+ "		consume(f == 2 ? dubious : good);\n"
-				+ "		consume(f == 4 ? good : good);\n"
-				+ "	}\n" +
-				"	void consume(List<@NonNull String> strings) {}\n"
-				+ "}\n"
-			},
-			"----------\n" + 
-			"1. WARNING in X.java (at line 5)\n" + 
-			"	consume(f == 0 ? good : dubious);\n" + 
-			"	                        ^^^^^^^\n" + 
-			"Null type safety (type annotations): The expression of type \'List<String>\' needs unchecked conversion to conform to \'List<@NonNull String>\'\n" + 
-			"----------\n" + 
-			"2. WARNING in X.java (at line 6)\n" + 
-			"	consume(f == 2 ? dubious : good);\n" + 
-			"	                 ^^^^^^^\n" + 
-			"Null type safety (type annotations): The expression of type \'List<String>\' needs unchecked conversion to conform to \'List<@NonNull String>\'\n" + 
-			"----------\n");
-	}
-
-	// types with null annotations on details (type parameter) are compatible to equal types
-	public void testCompatibility1() {
-		runConformTestWithLibs(
-			new String[] {
-				"X.java",
-				"import org.eclipse.jdt.annotation.*;\n"
-				+ "import java.util.*;\n"
-				+ "public class X {\n"
-				+ "	List<@NonNull String> return1(List<@NonNull String> noNulls) {\n"
-				+ "		return noNulls;\n"
-				+ "	}\n"
-				+ "	List<@Nullable String> return2(List<@Nullable String> withNulls) {\n"
-				+ "		return withNulls;\n"
-				+ "	}\n"
-				+ "	void assigns(List<@NonNull String> noNulls, List<String> dubious, List<@Nullable String> withNulls) {\n"
-				+ "		List<@NonNull String> l1 = noNulls;\n"
-				+ "		List<@Nullable String> l2 = withNulls;\n"
-				+ "		List<String> l3 = dubious;\n"
-				+ "	}\n"
-				+ "	void arguments(List<@NonNull String> noNulls, List<String> dubious, List<@Nullable String> withNulls) {\n"
-				+ "		assigns(noNulls, dubious, withNulls);\n"
-				+ "	}\n"
-				+ "}\n"
-			},
-			getCompilerOptions(),
-			"");
-	}
-
-	// types with null annotations on details (array content) are compatible to equal types
-	public void testCompatibility1a() {
-		runConformTestWithLibs(
-			new String[] {
-				"X.java",
-				"import org.eclipse.jdt.annotation.*;\n"
-				+ "public class X {\n"
-				+ "	@NonNull String[] return1(@NonNull String[] noNulls) {\n"
-				+ "		return noNulls;\n"
-				+ "	}\n"
-				+ "	@Nullable String[] return2(@Nullable String[] noNulls) {\n"
-				+ "		return noNulls;\n"
-				+ "	}\n"
-				+ "	void assigns(@NonNull String[] noNulls, String dubious[], @Nullable String[] withNulls) {\n"
-				+ "		@NonNull String[] l1 = noNulls;\n"
-				+ "		@Nullable String[] l2 = withNulls;\n"
-				+ "		String[] l3 = dubious;\n"
-				+ "	}\n"
-				+ "	void arguments(@NonNull String[] noNulls, String[] dubious, @Nullable String[] withNulls) {\n"
-				+ "		assigns(noNulls, dubious, withNulls);\n"
-				+ "	}\n"
-				+ "}\n"
-			},
-			getCompilerOptions(),
-			"");
-	}
-
-	// types with null annotations on details (type parameter) are compatible to types lacking the annotation
-	public void testCompatibility2() {
-		runConformTestWithLibs(
-			new String[] {
-				"X.java",
-				"import org.eclipse.jdt.annotation.*;\n"
-				+ "import java.util.*;\n"
-				+ "public class X {\n"
-				+ "	List<String> return1(List<@NonNull String> noNulls) {\n"
-				+ "		return noNulls;\n"
-				+ "	}\n"
-				+ "	List<String> return2(List<String> dubious) {\n"
-				+ "		return dubious;\n"
-				+ "	}\n"
-				+ "	List<String> return3(List<@Nullable String> withNulls) {\n"
-				+ "		return withNulls;\n"
-				+ "	}\n"
-				+ "	void assigns(List<@NonNull String> noNulls, List<String> dubious, List<@Nullable String> withNulls) {\n"
-				+ "		List<String> l1 = noNulls;\n"
-				+ "		List<String> l2 = dubious;\n"
-				+ "		List<String> l3 = withNulls;\n"
-				+ "	}\n"
-				+ "	void arguments(List<@NonNull String> noNulls, List<String> dubious, List<@Nullable String> withNulls) {\n"
-				+ "		takeAny(noNulls);\n"
-				+ "		takeAny(dubious);\n"
-				+ "		takeAny(withNulls);\n"
-				+ "	}\n"
-				+ "	void takeAny(List<String> any) {}\n"
-				+ "}\n"
-			},
-			getCompilerOptions(),
-			"");
-	}
-
-	// types with null annotations on details (array content) are compatible to types lacking the annotation
-	public void testCompatibility2a() {
-		runConformTestWithLibs(
-			new String[] {
-				"X.java",
-				"import org.eclipse.jdt.annotation.*;\n"
-				+ "public class X {\n"
-				+ "	String[] return1(@NonNull String[] noNulls) {\n"
-				+ "		return noNulls;\n"
-				+ "	}\n"
-				+ "	String[] return2(String[] dubious) {\n"
-				+ "		return dubious;\n"
-				+ "	}\n"
-				+ "	String[] return3(@Nullable String[] withNulls) {\n"
-				+ "		return withNulls;\n"
-				+ "	}\n"
-				+ "	void assigns(@NonNull String[] noNulls, String[] dubious, @Nullable String[] withNulls) {\n"
-				+ "		String[] l1 = noNulls;\n"
-				+ "		String[] l2 = dubious;\n"
-				+ "		String[] l3 = withNulls;\n"
-				+ "	}\n"
-				+ "	void arguments(@NonNull String[] noNulls, String[] dubious, @Nullable String[] withNulls) {\n"
-				+ "		takeAny(noNulls);\n"
-				+ "		takeAny(dubious);\n"
-				+ "		takeAny(withNulls);\n"
-				+ "	}\n"
-				+ "	void takeAny(String[] any) {}\n"
-				+ "}\n"
-			},
-			getCompilerOptions(),
-			"");
-	}
-
-	// types without null annotations are converted (unsafe) to types with detail annotations (type parameter)
-	public void testCompatibility3() {
-		runNegativeTestWithLibs(
-			new String[] {
-				"X.java",
-				"import org.eclipse.jdt.annotation.*;\n"
-				+ "import java.util.*;\n"
-				+ "public class X {\n"
-				+ "	List<@NonNull String> return1(List<String> dubious) {\n"
-				+ "		return dubious;\n"
-				+ "	}\n"
-				+ "	List<@Nullable String> return2(List<String> dubious) {\n"
-				+ "		return dubious;\n"
-				+ "	}\n"
-				+ "	void assigns(List<String> dubious) {\n"
-				+ "		List<@Nullable String> l1 = dubious;\n"
-				+ "		List<@NonNull String> l2 = dubious;\n"
-				+ "	}\n"
-				+ "	void arguments(List<String> dubious) {\n"
-				+ "		acceptNulls(dubious);\n"
-				+ "		acceptNoNulls(dubious);\n"
-				+ "	}\n"
-				+ "	void acceptNulls(List<@NonNull String> noNulls) {}\n"
-				+ "	void acceptNoNulls(List<@NonNull String> noNulls) {}\n"
-				+ "}\n"
-			},
-			"----------\n" + 
-			"1. WARNING in X.java (at line 5)\n" + 
-			"	return dubious;\n" + 
-			"	       ^^^^^^^\n" + 
-			"Null type safety (type annotations): The expression of type \'List<String>\' needs unchecked conversion to conform to \'List<@NonNull String>\'\n" + 
-			"----------\n" + 
-			"2. WARNING in X.java (at line 8)\n" + 
-			"	return dubious;\n" + 
-			"	       ^^^^^^^\n" + 
-			"Null type safety (type annotations): The expression of type \'List<String>\' needs unchecked conversion to conform to \'List<@Nullable String>\'\n" + 
-			"----------\n" + 
-			"3. WARNING in X.java (at line 11)\n" + 
-			"	List<@Nullable String> l1 = dubious;\n" + 
-			"	                            ^^^^^^^\n" + 
-			"Null type safety (type annotations): The expression of type \'List<String>\' needs unchecked conversion to conform to \'List<@Nullable String>\'\n" + 
-			"----------\n" + 
-			"4. WARNING in X.java (at line 12)\n" + 
-			"	List<@NonNull String> l2 = dubious;\n" + 
-			"	                           ^^^^^^^\n" + 
-			"Null type safety (type annotations): The expression of type \'List<String>\' needs unchecked conversion to conform to \'List<@NonNull String>\'\n" + 
-			"----------\n" + 
-			"5. WARNING in X.java (at line 15)\n" + 
-			"	acceptNulls(dubious);\n" + 
-			"	            ^^^^^^^\n" + 
-			"Null type safety (type annotations): The expression of type \'List<String>\' needs unchecked conversion to conform to \'List<@NonNull String>\'\n" + 
-			"----------\n" + 
-			"6. WARNING in X.java (at line 16)\n" + 
-			"	acceptNoNulls(dubious);\n" + 
-			"	              ^^^^^^^\n" + 
-			"Null type safety (type annotations): The expression of type \'List<String>\' needs unchecked conversion to conform to \'List<@NonNull String>\'\n" + 
-			"----------\n");
-	}
-
-	// types without null annotations are converted (unsafe) to types with detail annotations (array content)
-	public void testCompatibility3a() {
-		runNegativeTestWithLibs(
-			new String[] {
-				"X.java",
-				"import org.eclipse.jdt.annotation.*;\n"
-				+ "public class X {\n"
-				+ "	@NonNull String[] return1(String[] dubious) {\n"
-				+ "		return dubious;\n"
-				+ "	}\n"
-				+ "	@Nullable String[] return2(String[] dubious) {\n"
-				+ "		return dubious;\n"
-				+ "	}\n"
-				+ "	void assigns(String[] dubious) {\n"
-				+ "		@Nullable String[] l1 = dubious;\n"
-				+ "		@NonNull String[] l2 = dubious;\n"
-				+ "	}\n"
-				+ "	void arguments(String[] dubious) {\n"
-				+ "		acceptNulls(dubious);\n"
-				+ "		acceptNoNulls(dubious);\n"
-				+ "	}\n"
-				+ "	void acceptNulls(@Nullable String[] withNulls) {}\n"
-				+ "	void acceptNoNulls(@NonNull String[] noNulls) {}\n"
-				+ "}\n"
-			},
-			"----------\n" + 
-			"1. WARNING in X.java (at line 4)\n" + 
-			"	return dubious;\n" + 
-			"	       ^^^^^^^\n" + 
-			"Null type safety (type annotations): The expression of type \'String[]\' needs unchecked conversion to conform to \'@NonNull String []\'\n" + 
-			"----------\n" + 
-			"2. WARNING in X.java (at line 7)\n" + 
-			"	return dubious;\n" + 
-			"	       ^^^^^^^\n" + 
-			"Null type safety (type annotations): The expression of type \'String[]\' needs unchecked conversion to conform to \'@Nullable String []\'\n" + 
-			"----------\n" + 
-			"3. WARNING in X.java (at line 10)\n" + 
-			"	@Nullable String[] l1 = dubious;\n" + 
-			"	                        ^^^^^^^\n" + 
-			"Null type safety (type annotations): The expression of type \'String[]\' needs unchecked conversion to conform to \'@Nullable String []\'\n" + 
-			"----------\n" + 
-			"4. WARNING in X.java (at line 11)\n" + 
-			"	@NonNull String[] l2 = dubious;\n" + 
-			"	                       ^^^^^^^\n" + 
-			"Null type safety (type annotations): The expression of type \'String[]\' needs unchecked conversion to conform to \'@NonNull String []\'\n" + 
-			"----------\n" + 
-			"5. WARNING in X.java (at line 14)\n" + 
-			"	acceptNulls(dubious);\n" + 
-			"	            ^^^^^^^\n" + 
-			"Null type safety (type annotations): The expression of type \'String[]\' needs unchecked conversion to conform to \'@Nullable String []\'\n" + 
-			"----------\n" + 
-			"6. WARNING in X.java (at line 15)\n" + 
-			"	acceptNoNulls(dubious);\n" + 
-			"	              ^^^^^^^\n" + 
-			"Null type safety (type annotations): The expression of type \'String[]\' needs unchecked conversion to conform to \'@NonNull String []\'\n" + 
-			"----------\n");
-	}
-
-	// types with null annotations on details (type parameter) are incompatible to opposite types
-	public void testCompatibility4() {
-		runNegativeTestWithLibs(
-			new String[] {
-				"X.java",
-				"import org.eclipse.jdt.annotation.*;\n"
-				+ "import java.util.*;\n"
-				+ "public class X {\n"
-				+ "	List<@Nullable String> return1(List<@NonNull String> noNulls) {\n"
-				+ "		return noNulls;\n"
-				+ "	}\n"
-				+ "	List<@NonNull String> return2(List<@Nullable String> withNulls) {\n"
-				+ "		return withNulls;\n"
-				+ "	}\n"
-				+ "	void assigns(List<@NonNull String> noNulls, List<@Nullable String> withNulls) {\n"
-				+ "		List<@NonNull String> l1 = withNulls;\n"
-				+ "		List<@Nullable String> l2 = noNulls;\n"
-				+ "	}\n"
-				+ "	void arguments(List<@NonNull String> noNulls, List<@Nullable String> withNulls) {\n"
-				+ "		assigns(withNulls, noNulls);\n"
-				+ "	}\n"
-				+ "}\n"
-			},
-			"----------\n" + 
-			"1. ERROR in X.java (at line 5)\n" + 
-			"	return noNulls;\n" + 
-			"	       ^^^^^^^\n" + 
-			"Null type mismatch (type annotations): required 'List<@Nullable String>' but this expression has type 'List<@NonNull String>'\n" + 
-			"----------\n" + 
-			"2. ERROR in X.java (at line 8)\n" + 
-			"	return withNulls;\n" + 
-			"	       ^^^^^^^^^\n" + 
-			"Null type mismatch (type annotations): required 'List<@NonNull String>' but this expression has type 'List<@Nullable String>'\n" + 
-			"----------\n" + 
-			"3. ERROR in X.java (at line 11)\n" + 
-			"	List<@NonNull String> l1 = withNulls;\n" + 
-			"	                           ^^^^^^^^^\n" + 
-			"Null type mismatch (type annotations): required 'List<@NonNull String>' but this expression has type 'List<@Nullable String>'\n" + 
-			"----------\n" + 
-			"4. ERROR in X.java (at line 12)\n" + 
-			"	List<@Nullable String> l2 = noNulls;\n" + 
-			"	                            ^^^^^^^\n" + 
-			"Null type mismatch (type annotations): required 'List<@Nullable String>' but this expression has type 'List<@NonNull String>'\n" + 
-			"----------\n" + 
-			"5. ERROR in X.java (at line 15)\n" + 
-			"	assigns(withNulls, noNulls);\n" + 
-			"	        ^^^^^^^^^\n" + 
-			"Null type mismatch (type annotations): required 'List<@NonNull String>' but this expression has type 'List<@Nullable String>'\n" + 
-			"----------\n" + 
-			"6. ERROR in X.java (at line 15)\n" + 
-			"	assigns(withNulls, noNulls);\n" + 
-			"	                   ^^^^^^^\n" + 
-			"Null type mismatch (type annotations): required 'List<@Nullable String>' but this expression has type 'List<@NonNull String>'\n" + 
-			"----------\n");
-	}
-
-	// types with null annotations on details (array content) are incompatible to opposite types
-	public void testCompatibility4a() {
-		runNegativeTestWithLibs(
-			new String[] {
-				"X.java",
-				"import org.eclipse.jdt.annotation.*;\n"
-				+ "public class X {\n"
-				+ "	@Nullable String[] return1(@NonNull String[] noNulls) {\n"
-				+ "		return noNulls;\n"
-				+ "	}\n"
-				+ "	@NonNull String[] return2(@Nullable String[] withNulls) {\n"
-				+ "		return withNulls;\n"
-				+ "	}\n"
-				+ "	void assigns(@NonNull String[] noNulls, @Nullable String[] withNulls) {\n"
-				+ "		@NonNull String[] l1 = withNulls;\n"
-				+ "		@Nullable String[] l2 = noNulls;\n"
-				+ "	}\n"
-				+ "	void arguments(@NonNull String[] noNulls, @Nullable String[] withNulls) {\n"
-				+ "		assigns(withNulls, noNulls);\n"
-				+ "	}\n"
-				+ "}\n"
-			},
-			"----------\n" + 
-			"1. ERROR in X.java (at line 4)\n" + 
-			"	return noNulls;\n" + 
-			"	       ^^^^^^^\n" + 
-			"Null type mismatch (type annotations): required \'@Nullable String []\' but this expression has type \'@NonNull String []\'\n" + 
-			"----------\n" + 
-			"2. ERROR in X.java (at line 7)\n" + 
-			"	return withNulls;\n" + 
-			"	       ^^^^^^^^^\n" + 
-			"Null type mismatch (type annotations): required \'@NonNull String []\' but this expression has type \'@Nullable String []\'\n" + 
-			"----------\n" + 
-			"3. ERROR in X.java (at line 10)\n" + 
-			"	@NonNull String[] l1 = withNulls;\n" + 
-			"	                       ^^^^^^^^^\n" + 
-			"Null type mismatch (type annotations): required \'@NonNull String []\' but this expression has type \'@Nullable String []\'\n" + 
-			"----------\n" + 
-			"4. ERROR in X.java (at line 11)\n" + 
-			"	@Nullable String[] l2 = noNulls;\n" + 
-			"	                        ^^^^^^^\n" + 
-			"Null type mismatch (type annotations): required \'@Nullable String []\' but this expression has type \'@NonNull String []\'\n" + 
-			"----------\n" + 
-			"5. ERROR in X.java (at line 14)\n" + 
-			"	assigns(withNulls, noNulls);\n" + 
-			"	        ^^^^^^^^^\n" + 
-			"Null type mismatch (type annotations): required \'@NonNull String []\' but this expression has type \'@Nullable String []\'\n" + 
-			"----------\n" + 
-			"6. ERROR in X.java (at line 14)\n" + 
-			"	assigns(withNulls, noNulls);\n" + 
-			"	                   ^^^^^^^\n" + 
-			"Null type mismatch (type annotations): required \'@Nullable String []\' but this expression has type \'@NonNull String []\'\n" + 
-			"----------\n");
-	}
-
-	// challenge parameterized type with partial substitution of super's type parameters
-	public void testCompatibility5() {
-		runNegativeTestWithLibs(
-			new String[] {
-				"X.java",
-				"import java.util.Map;\n" + 
-				"\n" + 
-				"import org.eclipse.jdt.annotation.*;\n" + 
-				"\n" + 
-				"abstract public class X<Y> implements Map<@NonNull String,Y> {\n" + 
-				"	void foo(X<Object> x) {\n" + 
-				"		Map<@NonNull String, Object> m1 = x; // OK\n" + 
-				"		Map<@Nullable String, Object> m2 = x; // NOK\n" + 
-				"	}\n" + 
-				"}"
-			},
-			getCompilerOptions(),
-			"----------\n" +
-			"1. ERROR in X.java (at line 8)\n" + 
-			"	Map<@Nullable String, Object> m2 = x; // NOK\n" + 
-			"	                                   ^\n" + 
-			"Null type mismatch (type annotations): required \'Map<@Nullable String,Object>\' but this expression has type \'X<Object>\', corresponding supertype is \'Map<@NonNull String,Object>\'\n" + 
-			"----------\n");
-	}
-
-	// challenge parameterized type with partial substitution of super's type parameters
-	public void testCompatibility6() {
-		runNegativeTestWithLibs(
-			new String[] {
-				"X.java",
-				"import java.util.Map;\n" + 
-				"\n" + 
-				"import org.eclipse.jdt.annotation.*;\n" + 
-				"\n" + 
-				"abstract public class X<@Nullable Y> implements Map<@Nullable String,Y> {\n" + 
-				"	void foo(X<@Nullable Object> x) {\n" + 
-				"		Map<@Nullable String, @Nullable Object> m1 = x; // OK\n" + 
-				"		Map<@Nullable String, @NonNull Object> m2 = x; // NOK\n" + 
-				"	}\n" + 
-				"}"
-			},
-			getCompilerOptions(),
-			"----------\n" +
-			"1. ERROR in X.java (at line 8)\n" + 
-			"	Map<@Nullable String, @NonNull Object> m2 = x; // NOK\n" + 
-			"	                                            ^\n" + 
-			"Null type mismatch (type annotations): required \'Map<@Nullable String,@NonNull Object>\' but this expression has type \'X<@Nullable Object>\', corresponding supertype is \'Map<@Nullable String,@Nullable Object>\'\n" + 
-			"----------\n");
-	}
-
-	// illegal for type declaration
-	public void testUnsupportedLocation01() {
-		runNegativeTestWithLibs(
-			new String[] {
-				"X.java",
-				"import org.eclipse.jdt.annotation.*;\n" +
-				"public @NonNull class X {}\n"
-			},
-			"----------\n" + 
-			"1. ERROR in X.java (at line 2)\n" + 
-			"	public @NonNull class X {}\n" + 
-			"	       ^^^^^^^^\n" + 
-			"The nullness annotation \'NonNull\' is not applicable at this location\n" + 
-			"----------\n");
-	}
-
-	// illegal for enclosing class (locations: field, argument, return type, local
-	public void testUnsupportedLocation02() {
-		runNegativeTestWithLibs(
-			new String[] {
-				"X.java",
-				"import org.eclipse.jdt.annotation.*;\n" +
-				"public class X {\n" +
-				"    class Inner {}\n" +
-				"    @NonNull X.Inner f;\n" +
-				"    @NonNull X.Inner foo(@NonNull X.Inner arg) {\n" +
-				"        @NonNull X.Inner local = arg;\n" +
-				"        return local;\n" +
-				"    }\n" +
-				"}\n"
-			},
-			"----------\n" + 
-			"1. ERROR in X.java (at line 4)\n" + 
-			"	@NonNull X.Inner f;\n" + 
-			"	^^^^^^^^\n" + 
-			"The nullness annotation \'NonNull\' is not applicable at this location\n" + 
-			"----------\n" + 
-			"2. ERROR in X.java (at line 5)\n" + 
-			"	@NonNull X.Inner foo(@NonNull X.Inner arg) {\n" + 
-			"	^^^^^^^^\n" + 
-			"The nullness annotation \'NonNull\' is not applicable at this location\n" + 
-			"----------\n" + 
-			"3. ERROR in X.java (at line 5)\n" + 
-			"	@NonNull X.Inner foo(@NonNull X.Inner arg) {\n" + 
-			"	                     ^^^^^^^^\n" + 
-			"The nullness annotation \'NonNull\' is not applicable at this location\n" + 
-			"----------\n" + 
-			"4. ERROR in X.java (at line 6)\n" + 
-			"	@NonNull X.Inner local = arg;\n" + 
-			"	^^^^^^^^\n" + 
-			"The nullness annotation \'NonNull\' is not applicable at this location\n" + 
-			"----------\n");
-	}
-
-	// illegal / unchecked for cast & instanceof with scalar type
-	public void testUnsupportedLocation03() {
-		runNegativeTestWithLibs(
-			new String[] {
-				"X.java",
-				"import org.eclipse.jdt.annotation.*;\n" +
-				"public class X {\n" +
-				"    @NonNull X foo(X arg) {\n" +
-				"        if (!(arg instanceof @NonNull X))\n" +
-				"			return (@NonNull X)arg;\n" +
-				"        return arg;\n" +
-				"    }\n" +
-				"}\n"
-			},
-			"----------\n" + 
-			"1. WARNING in X.java (at line 4)\n" + 
-			"	if (!(arg instanceof @NonNull X))\n" + 
-			"	     ^^^^^^^^^^^^^^^^^^^^^^^^^^^\n" + 
-			"The expression of type X is already an instance of type X\n" + 
-			"----------\n" + 
-			"2. ERROR in X.java (at line 4)\n" + 
-			"	if (!(arg instanceof @NonNull X))\n" + 
-			"	                     ^^^^^^^^^^\n" + 
-			"Nullness annotations are not applicable at this location \n" + 
-			"----------\n" + 
-			"3. WARNING in X.java (at line 5)\n" + 
-			"	return (@NonNull X)arg;\n" + 
-			"	       ^^^^^^^^^^^^^^^\n" + 
-			"Null type safety: Unchecked cast from X to @NonNull X\n" + 
-			"----------\n");
-	}
-
-	// illegal / unchecked for cast & instanceof with complex type
-	public void testUnsupportedLocation04() {
-		runNegativeTestWithLibs(
-			new String[] {
-				"p/X.java",
-				"package p;\n" +
-				"import org.eclipse.jdt.annotation.*;\n" +
-				"import java.util.*;\n" +
-				"public class X {\n" +
-				"    List<@NonNull X> parameterized(List<X> arg) {\n" +
-				"        if (!(arg instanceof List<@NonNull X>))\n" +
-				"			return (java.util.List<@NonNull X>)arg;\n" +
-				"        return arg;\n" +
-				"    }\n" +
-				"    X @NonNull[] arrays(X[] arg) {\n" +
-				"        if (!(arg instanceof X @NonNull[]))\n" +
-				"			return (p.X @NonNull[])arg;\n" +
-				"        return arg;\n" +
-				"    }\n" +
-				"	ArrayList<@NonNull String> foo(List<@NonNull String> l) {\n" + 
-				"		return (ArrayList<@NonNull String>) l;\n" + // OK 
-				"	}" +
-				"	ArrayList<@NonNull String> foo2(List<@NonNull String> l) {\n" + 
-				"		return (ArrayList<String>) l;\n" + // warn, TODO(stephan) with flow analysis (bug 415292) we might recover the original @NonNull...
-				"	}" +
-				"}\n"
-			},
-			"----------\n" + 
-			"1. ERROR in p\\X.java (at line 6)\n" + 
-			"	if (!(arg instanceof List<@NonNull X>))\n" + 
-			"	     ^^^^^^^^^^^^^^^^^^^^^^^^^^^^^^^^^\n" + 
-			"Cannot perform instanceof check against parameterized type List<X>. Use the form List<?> instead since further generic type information will be erased at runtime\n" + 
-			"----------\n" + 
-			"2. ERROR in p\\X.java (at line 6)\n" + 
-			"	if (!(arg instanceof List<@NonNull X>))\n" + 
-			"	                     ^^^^^^^^^^^^^^^^\n" + 
-			"Nullness annotations are not applicable at this location \n" + 
-			"----------\n" + 
-			"3. WARNING in p\\X.java (at line 7)\n" + 
-			"	return (java.util.List<@NonNull X>)arg;\n" + 
-			"	       ^^^^^^^^^^^^^^^^^^^^^^^^^^^^^^^\n" + 
-			"Null type safety: Unchecked cast from List<X> to List<@NonNull X>\n" + 
-			"----------\n" + 
-			"4. WARNING in p\\X.java (at line 11)\n" + 
-			"	if (!(arg instanceof X @NonNull[]))\n" + 
-			"	     ^^^^^^^^^^^^^^^^^^^^^^^^^^^^^\n" + 
-			"The expression of type X[] is already an instance of type X[]\n" + 
-			"----------\n" + 
-			"5. ERROR in p\\X.java (at line 11)\n" + 
-			"	if (!(arg instanceof X @NonNull[]))\n" + 
-			"	                     ^^^^^^^^^^^^\n" + 
-			"Nullness annotations are not applicable at this location \n" + 
-			"----------\n" + 
-			"6. WARNING in p\\X.java (at line 12)\n" + 
-			"	return (p.X @NonNull[])arg;\n" + 
-			"	       ^^^^^^^^^^^^^^^^^^^\n" + 
-			"Null type safety: Unchecked cast from X[] to X @NonNull[]\n" + 
-			"----------\n" + 
-			"7. WARNING in p\\X.java (at line 18)\n" + 
-			"	return (ArrayList<String>) l;\n" + 
-			"	       ^^^^^^^^^^^^^^^^^^^^^\n" + 
-			"Null type safety (type annotations): The expression of type \'ArrayList<String>\' needs unchecked conversion to conform to \'ArrayList<@NonNull String>\'\n" + 
-			"----------\n");
-	}
-
-	// illegal instanceof check with annotated type argument
-	public void testUnsupportedLocation04a() {
-		runNegativeTestWithLibs(
-			new String[] {
-				"X.java",
-				"import org.eclipse.jdt.annotation.*;\n" +
-				"import java.util.*;\n" +
-				"public class X {\n" +
-				"	boolean instanceOf2(Object o) {\n" + 
-				"		return o instanceof List<@Nullable ?>;\n" + 
-				"	}\n" + 
-				"}\n"
-			},
-			"----------\n" + 
-			"1. ERROR in X.java (at line 5)\n" + 
-			"	return o instanceof List<@Nullable ?>;\n" + 
-			"	                    ^^^^^^^^^^^^^^^^^\n" + 
-			"Nullness annotations are not applicable at this location \n" + 
-			"----------\n");
-	}
-
-	// illegal for allocation expression
-	public void testUnsupportedLocation05() {
-		runNegativeTestWithLibs(
-			new String[] {
-				"X.java",
-				"import org.eclipse.jdt.annotation.*;\n" +
-				"public class X {\n" +
-				"	X x = new @NonNull X();\n" +
-				"	class Inner {}\n" +
-				"   Inner i = this.new @Nullable Inner();\n" +
-				"	java.util.List<@NonNull String> s = new java.util.ArrayList<@NonNull String>();\n" + // OK
-				"}\n"
-			},
-			"----------\n" + 
-			"1. ERROR in X.java (at line 3)\n" + 
-			"	X x = new @NonNull X();\n" + 
-			"	          ^^^^^^^^\n" + 
-			"The nullness annotation \'NonNull\' is not applicable at this location\n" + 
-			"----------\n" + 
-			"2. ERROR in X.java (at line 5)\n" + 
-			"	Inner i = this.new @Nullable Inner();\n" + 
-			"	                   ^^^^^^^^^\n" + 
-			"The nullness annotation \'Nullable\' is not applicable at this location\n" + 
-			"----------\n");
-	}
-
-	// method receiver
-	public void testUnsupportedLocation06() {
-		runNegativeTestWithLibs(
-			new String[] {
-				"X.java",
-				"import org.eclipse.jdt.annotation.*;\n" +
-				"public class X {\n" +
-				"	void receiver(@Nullable X this, Object o) {}\n" + 
-				"}\n"
-			},
-			"----------\n" + 
-			"1. ERROR in X.java (at line 3)\n" + 
-			"	void receiver(@Nullable X this, Object o) {}\n" + 
-			"	              ^^^^^^^^^^^\n" + 
-			"Nullness annotations are not applicable at this location \n" + 
-			"----------\n");
-	}
-
-	// receiver type in method/constructor reference
-	public void testUnsupportedLocation07() {
-		runNegativeTestWithLibs(
-			new String[] {
-				"X.java",
-				"import org.eclipse.jdt.annotation.*;\n" +
-				"import java.util.function.Supplier;\n" +
-				"public class X {\n" +
-				"	void consume(Supplier<Object> c) {}\n" + 
-				"	static Object supply() { return null; }\n" + 
-				"	void consumeSupplied() {\n" + 
-				"		consume(@NonNull X::supply);\n" + 
-				"		consume(@NonNull X::new);\n" + 
-				"	}\n" + 
-				"}\n"
-			},
-			"----------\n" + 
-			"1. ERROR in X.java (at line 7)\n" + 
-			"	consume(@NonNull X::supply);\n" + 
-			"	        ^^^^^^^^^^\n" + 
-			"Nullness annotations are not applicable at this location \n" + 
-			"----------\n" + 
-			"2. ERROR in X.java (at line 8)\n" + 
-			"	consume(@NonNull X::new);\n" + 
-			"	        ^^^^^^^^^^\n" + 
-			"Nullness annotations are not applicable at this location \n" + 
-			"----------\n");
-	}
-
-	// exceptions (throws & catch)
-	public void testUnsupportedLocation08() {
-		runNegativeTestWithLibs(
-			new String[] {
-				"X.java",
-				"import org.eclipse.jdt.annotation.*;\n" +
-				"import java.io.*;\n" +
-				"public class X {\n" +
-				"	void throwsDecl() throws @Nullable IOException {}\n" + 
-				"	void excParam() {\n" + 
-				"		try {\n" + 
-				"			throwsDecl();\n" + 
-				"		} catch (@NonNull IOException ioe) {}\n" + 
-				"	}\n" + 
-				"}\n"
-			},
-			"----------\n" + 
-			"1. ERROR in X.java (at line 4)\n" + 
-			"	void throwsDecl() throws @Nullable IOException {}\n" + 
-			"	                         ^^^^^^^^^^^^^^^^^^^^^\n" + 
-			"Nullness annotations are not applicable at this location \n" + 
-			"----------\n" + 
-			"2. ERROR in X.java (at line 8)\n" + 
-			"	} catch (@NonNull IOException ioe) {}\n" + 
-			"	                  ^^^^^^^^^^^\n" + 
-			"Nullness annotations are not applicable at this location \n" + 
-			"----------\n");
-	}
-
-	public void testForeach() {
-		runNegativeTestWithLibs(
-			new String[] {
-				"X.java",
-				"import org.eclipse.jdt.annotation.*;\n" +
-				"import java.util.*;\n" +
-				"public class X {\n" +
-				"	void foo(List<@NonNull String> nns) {\n" +
-				"		for(String s1 : nns) {\n" +
-				"			logMsg(s1);\n" +
-				"		}\n" +
-				"		for(String s2 : getStrings()) {\n" +
-				"			logMsg(s2);\n" +
-				"		}\n" +
-				"	}\n" +
-				"	Collection<@Nullable String> getStrings() { return null; }\n" +
-				"	void logMsg(@NonNull String msg) { }\n" +
-				"}\n"
-			},
-			"----------\n" + 
-			"1. ERROR in X.java (at line 9)\n" + 
-			"	logMsg(s2);\n" + 
-			"	       ^^\n" + 
-			"Null type mismatch: required \'@NonNull String\' but the provided value is inferred as @Nullable\n" + 
-			"----------\n");
-	}
-	
-	// poly-null method
-	public void testNullTypeInference1() {
-		runNegativeTestWithLibs(
-			new String[] {
-				"X.java",
-				"import org.eclipse.jdt.annotation.*;\n" +
-				"import java.util.*;\n" +
-				"public class X {\n" +
-				"	<T> List<T> polyNullMethod(List<T> in) { return in; }\n" +
-				"	@NonNull String test1(List<@NonNull String> strings) {\n" +
-				"		 return polyNullMethod(strings).get(0);\n" +
-				"	}\n" +
-				"	@NonNull String test2(List<@Nullable String> strings) {\n" +
-				"		 return polyNullMethod(strings).get(0);\n" +
-				"	}\n" +
-				"	@Nullable String test3(List<@NonNull String> strings) {\n" +
-				"		 return polyNullMethod(strings).get(0);\n" +
-				"	}\n" +
-				"	@Nullable String test4(List<@Nullable String> strings) {\n" +
-				"		 return polyNullMethod(strings).get(0);\n" +
-				"	}\n" +
-				"}\n"
-			},
-			getCompilerOptions(),
-			"----------\n" + 
-			"1. ERROR in X.java (at line 9)\n" + 
-			"	return polyNullMethod(strings).get(0);\n" + 
-			"	       ^^^^^^^^^^^^^^^^^^^^^^^^^^^^^^\n" + 
-			"Null type mismatch (type annotations): required \'@NonNull String\' but this expression has type \'@Nullable String\'\n" + 
-			"----------\n");
-	}
-
-	// functional interface with explicit nullness
-	public void testNullTypeInference2a() {
-		runNegativeTestWithLibs(
-			new String[] {
-				"PolyNull.java",
-				"import org.eclipse.jdt.annotation.*;\n" + 
-				"\n" + 
-				"interface NNFunc {\n" + 
-				"	@NonNull String a(@NonNull String i);\n" + 
-				"}\n" + 
-				"public class PolyNull {\n" + 
-				"	@NonNull String extract(NNFunc f, @NonNull String s) { return f.a(s); }\n" + 
-				"	@NonNull String testOK() {\n" + 
-				"		return extract(i -> i, \"hallo\");\n" + 
-				"	}\n" + 
-				"	@NonNull String testERR() {\n" + 
-				"		return extract(i -> null, \"hallo\"); // err\n" + 
-				"	}\n" + 
-				"}\n"
-			},
-			getCompilerOptions(),
-			"----------\n" + 
-			"1. ERROR in PolyNull.java (at line 12)\n" + 
-			"	return extract(i -> null, \"hallo\"); // err\n" + 
-			"	                    ^^^^\n" + 
-			"Null type mismatch: required \'@NonNull String\' but the provided value is null\n" + 
-			"----------\n");
-	}
-
-	// functional interface with nullness inferred from target type with explicit nullness
-	public void testNullTypeInference2b() {
-		runNegativeTestWithLibs(
-			new String[] {
-				"PolyNull.java",
-				"import org.eclipse.jdt.annotation.*;\n" + 
-				"\n" + 
-				"interface Func<T>  {\n" + 
-				"	T a(T i);\n" + 
-				"}\n" + 
-				"public class PolyNull {\n" + 
-				"	@NonNull String extract(Func<@NonNull String> f, @NonNull String s) { return f.a(s); }\n" + 
-				"	@NonNull String testOK() {\n" + 
-				"		return extract(i -> i, \"hallo\");\n" + 
-				"	}\n" + 
-				"	@NonNull String testERR() {\n" + 
-				"		return extract(i -> null, \"hallo\"); // err\n" + 
-				"	}\n" +
-				"}\n"
-			},
-			getCompilerOptions(),
-			"----------\n" + 
-			"1. ERROR in PolyNull.java (at line 12)\n" + 
-			"	return extract(i -> null, \"hallo\"); // err\n" + 
-			"	                    ^^^^\n" + 
-			"Null type mismatch: required \'@NonNull String\' but the provided value is null\n" + 
-			"----------\n");
-	}
-
-	// functional interface with unspecified nullness matched against lambda parameter with explicit type & nullness
-	public void testNullTypeInference2c() {
-		runNegativeTestWithLibs(
-			new String[] {
-				"PolyNull.java",
-				"import org.eclipse.jdt.annotation.*;\n" + 
-				"\n" + 
-				"interface Func<T>  {\n" + 
-				"	T a(T i);\n" + 
-				"}\n" + 
-				"public class PolyNull {\n" + 
-				"	<X> X extract(Func<X> f, X s) { return f.a(s); }\n" + 
-				"	@NonNull String testOK() {\n" + 
-				"		return extract((@NonNull String i) -> i, \"hallo\");\n" + 
-				"	}\n" + 
-				"	@NonNull String testERR() {\n" + 
-				"		return extract((@NonNull String i) -> null, \"hallo\"); // err\n" + 
-				"	}\n" + 
-				"}\n"
-			},
-			getCompilerOptions(),
-			"----------\n" + 
-			"1. ERROR in PolyNull.java (at line 12)\n" + 
-			"	return extract((@NonNull String i) -> null, \"hallo\"); // err\n" + 
-			"	                                      ^^^^\n" + 
-			"Null type mismatch: required \'@NonNull String\' but the provided value is null\n" + 
-			"----------\n");
-	}
-
-	// the only null annotation is on the target type, which propagates into the implicitly typed lambda argument
-	public void testNullTypeInference2d() {
-		runNegativeTestWithLibs(
-			new String[] {
-				"PolyNull.java",
-				"import org.eclipse.jdt.annotation.*;\n" + 
-				"\n" + 
-				"interface Func<T>  {\n" + 
-				"	T a(T i);\n" + 
-				"}\n" + 
-				"public class PolyNull {\n" + 
-				"	<X> X extract(Func<X> f, X s) { return f.a(s); }\n" + 
-				"	@NonNull String testOK() {\n" + 
-				"		return extract(i -> i, \"hallo\");\n" + 
-				"	}\n" + 
-				"	@NonNull String testERR() {\n" + 
-				"		return extract(i -> null, \"hallo\"); // err\n" + 
-				"	}\n" + 
-				"}\n"
-			},
-			getCompilerOptions(),
-			"----------\n" + 
-			"1. ERROR in PolyNull.java (at line 12)\n" + 
-			"	return extract(i -> null, \"hallo\"); // err\n" + 
-			"	                    ^^^^\n" + 
-			"Null type mismatch: required \'@NonNull String\' but the provided value is null\n" + 
-			"----------\n");
-	}
-
-	// demonstrate that null annotations from the functional interface win, resulting in successful inference but null-safety issues
-	public void testNullTypeInference2e() {
-		runNegativeTestWithLibs(
-			new String[] {
-				"PolyNull.java",
-				"import org.eclipse.jdt.annotation.*;\n" + 
-				"\n" + 
-				"interface Func<T>  {\n" + 
-				"	T a(T i);\n" + 
-				"}\n" + 
-				"public class PolyNull {\n" + 
-				"	String extract(Func<@Nullable String> f, @Nullable String s) { return f.a(s); }\n" + 
-				"	@NonNull String testWARN() {\n" + 
-				"		return extract(i -> null, \"hallo\"); // OK to pass null\n" + 
-				"	}\n" + 
-				"}\n"
-			},
-			getCompilerOptions(),
-			"----------\n" + 
-			"1. WARNING in PolyNull.java (at line 9)\n" + 
-			"	return extract(i -> null, \"hallo\"); // OK to pass null\n" + 
-			"	       ^^^^^^^^^^^^^^^^^^^^^^^^^^^\n" + 
-			"Null type safety (type annotations): The expression of type \'String\' needs unchecked conversion to conform to \'@NonNull String\'\n" + 
-			"----------\n");
-	}
-
-	// demonstrate that null annotations from the functional interface win, resulting in successful inference but null-safety issues
-	public void testNullTypeInference2f() {
-		runNegativeTestWithLibs(
-			new String[] {
-				"PolyNull.java",
-				"import org.eclipse.jdt.annotation.*;\n" + 
-				"\n" + 
-				"interface Func<T>  {\n" + 
-				"	T a(T i);\n" + 
-				"}\n" + 
-				"public class PolyNull {\n" + 
-				"	<X> X extract(Func<@Nullable X> f, @Nullable X s) { return f.a(s); }\n" + 
-				"	@NonNull String testERR() {\n" + 
-				"		return extract(i -> needNN(i), \"ola\");\n" + 
-				"	}\n" +
-				"	@NonNull String needNN(@NonNull String s) { return \"\"; }\n" + 
-				"" + 
-				"}\n"
-			},
-			getCompilerOptions(),
-			"----------\n" + 
-			"1. ERROR in PolyNull.java (at line 7)\n" + 
-			"	<X> X extract(Func<@Nullable X> f, @Nullable X s) { return f.a(s); }\n" + 
-			"	                                                           ^^^^^^\n" + 
-			"Null type mismatch (type annotations): required \'X\' but this expression has type \'@Nullable X\', where 'X' is a free type variable\n" + 
-			"----------\n" + 
-			"2. ERROR in PolyNull.java (at line 9)\n" + 
-			"	return extract(i -> needNN(i), \"ola\");\n" + 
-			"	                           ^\n" + 
-			"Null type mismatch (type annotations): required \'@NonNull String\' but this expression has type \'@Nullable String\'\n" + 
-			"----------\n");
-	}
-
-	// seemingly conflicting annotations from type variable application and type variable substitution 
-	// -> ignore @Nullable which overrides the type variable's nullness for this one location
-	public void testNullTypeInference3() {
-		Map compilerOptions = getCompilerOptions();
-		compilerOptions.put(JavaCore.COMPILER_PB_NULL_UNCHECKED_CONVERSION, JavaCore.ERROR);
-		runNegativeTestWithLibs(
-			new String[] {
-				"Generics.java",
-				"import org.eclipse.jdt.annotation.*;\n" + 
-				"\n" + 
-				"public class Generics {\n" + 
-				"	<X> X m(@Nullable X a) { return null; }\n" + 
-				"	void test(@NonNull String in) {\n" + 
-				"		@NonNull String s = m(in);\n" +  // inferred OK as 'm(@Nullable String) -> @NonNull String'
-				"		System.out.println(s.toLowerCase());\n" + 
-				"	}\n" + 
-				"	public static void main(String[] args) {\n" + 
-				"		new Generics().test(\"hallo\");\n" + 
-				"	}\n" + 
-				"}\n"
-			},
-			compilerOptions,
-			"----------\n" + 
-			"1. ERROR in Generics.java (at line 4)\n" + 
-			"	<X> X m(@Nullable X a) { return null; }\n" + 
-			"	                                ^^^^\n" + 
-			"Null type mismatch (type annotations): \'null\' is not compatible to the free type variable 'X'\n" + 
-			"----------\n");
-	}
-
-	// conflicting annotations from type variable application and type variable substitution -> exclude null annotations from inference
-	public void testNullTypeInference3b() {
-		runNegativeTestWithLibs(
-			new String[] {
-				"Generics.java",
-				"import org.eclipse.jdt.annotation.*;\n" + 
-				"\n" + 
-				"public class Generics {\n" + 
-				"	<X> @Nullable X m1(@Nullable X a) { return null; }\n" + 
-				"	<X> @Nullable X m2(X a) { return null; }\n" + 
-				"	void test(@NonNull String in) {\n" + 
-				"		@NonNull String s1 = m1(in);\n" + 
-				"		@NonNull String s2 = m2(in);\n" + 
-				"	}\n" + 
-				"	public static void main(String[] args) {\n" + 
-				"		new Generics().test(\"hallo\");\n" + 
-				"	}\n" + 
-				"}\n"
-			},
-			getCompilerOptions(),
-			"----------\n" + 
-			"1. ERROR in Generics.java (at line 7)\n" + 
-			"	@NonNull String s1 = m1(in);\n" + 
-			"	                     ^^^^^^\n" + 
-			"Null type mismatch (type annotations): required \'@NonNull String\' but this expression has type \'@Nullable String\'\n" + 
-			"----------\n" + 
-			"2. ERROR in Generics.java (at line 8)\n" + 
-			"	@NonNull String s2 = m2(in);\n" + 
-			"	                     ^^^^^^\n" + 
-			"Null type mismatch (type annotations): required \'@NonNull String\' but this expression has type \'@Nullable String\'\n" + 
-			"----------\n");
-	}
-
-	// conflicting annotations from type variable application and type variable substitution
-	public void testNullTypeInference3c() { 
-		runNegativeTestWithLibs(
-			new String[] {
-				"Generics.java",
-				"import org.eclipse.jdt.annotation.*;\n" + 
-				"import java.util.*;\n" + 
-				"\n" + 
-				"interface Function<I,O> { }\n" + 
-				"abstract class MyFunc implements Function<@NonNull Object, @Nullable String> { }\n" + 
-				"  \n" + 
-				"public class Generics {\n" + 
-				"  <@NonNull I,@Nullable O> \n" + 
-				"  Collection<O> map1(Collection<I> in, Function<I, O> f) { return null; }\n" +
-				"  <@Nullable I,@NonNull O> \n" + 
-				"  Collection<O> map2(Collection<I> in, Function<I, O> f) { return null; }\n" +
-				"	void test(@NonNull List<Object> inList, MyFunc f) {\n" +
-				"		Collection<@Nullable String> result = map1(inList, f);\n" + 
-				"		map2(inList, f);\n" + 
-				"	}\n" +
-				"}\n"
-			},
-			getCompilerOptions(),
-			"----------\n" + 
-			"1. WARNING in Generics.java (at line 13)\n" + 
-			"	Collection<@Nullable String> result = map1(inList, f);\n" + 
-			"	                                           ^^^^^^\n" + 
-			"Null type safety (type annotations): The expression of type \'@NonNull List<Object>\' needs unchecked conversion to conform to \'Collection<@NonNull Object>\', corresponding supertype is 'Collection<Object>'\n" + 
-			"----------\n" + 
-			"2. WARNING in Generics.java (at line 14)\n" + 
-			"	map2(inList, f);\n" + 
-			"	     ^^^^^^\n" + 
-			"Null type safety (type annotations): The expression of type \'@NonNull List<Object>\' needs unchecked conversion to conform to \'Collection<@Nullable Object>\', corresponding supertype is 'Collection<Object>'\n" + 
-			"----------\n" + 
-			"3. ERROR in Generics.java (at line 14)\n" + 
-			"	map2(inList, f);\n" + 
-			"	             ^\n" + 
-			"Null type mismatch (type annotations): required \'Function<@Nullable Object,@NonNull String>\' but this expression has type \'MyFunc\', corresponding supertype is \'Function<@NonNull Object,@Nullable String>\'\n" + 
-			"----------\n");
-	}
-
-	// missing return type should not cause NPE
-	public void testBug415850_01() {
-		runNegativeTestWithLibs(
-			new String[] {
-				"X.java",
-				"import org.eclipse.jdt.annotation.*;\n" +
-				"public class X {\n" +
-				"	@NonNull foo() {}\n" +
-				"}\n"
-			},
-			"----------\n" + 
-			"1. ERROR in X.java (at line 3)\n" + 
-			"	@NonNull foo() {}\n" + 
-			"	         ^^^^^\n" + 
-			"Return type for the method is missing\n" + 
-			"----------\n");
-	}
-	
-	// enum constant inside raw type: initialization must be recognized as conform to the implicitly @NonNull declaration 
-	public void testBug415850_02(){
-		runConformTestWithLibs(
-			new String[] {
-				"Callable.java",
-				"interface Callable<T> {\n" +
-				"	public enum Result {\n" +
-				"		GOOD, BAD\n" +
-				"	};\n" +
-				"	public Result call(T arg);\n" +
-				"}\n"
-			},
-			getCompilerOptions(),
-			"");
-	}
-
-	// when mapping 1st parameter to method receiver, avoid AIOOBE in ReferenceExpression#resolveType(..)
-	public void testBug415850_03() throws Exception {
-		Map options = getCompilerOptions();
-		options.put(JavaCore.COMPILER_PB_DEPRECATION, JavaCore.IGNORE);
-		runConformTestWithLibs(
-			new String[] {
-				"X.java",
-				"import java.lang.annotation.*;\n" +
-				"import java.util.Date;\n" +
-				"import static java.lang.annotation.ElementType.*; \n" +
-				"@Target(TYPE_USE)\n" +
-				"@interface Vernal {}\n" +
-				"interface I {\n" +
-				"	int f(Date d);\n" +
-				"}\n" +
-				"class X {\n" +
-				"	static void monitorTemperature(Object myObject) {\n" +
-				"		I i = @Vernal Date::getDay;\n" +
-				"	}\n" +
-				"}\n",
-			},
-			options,
-			"");
-	}
-
-	// ensure annotation type has super types connected, to avoid NPE in ImplicitNullAnnotationVerifier.collectOverriddenMethods(..)
-	public void testBug415850_04() throws Exception {
-		runConformTestWithLibs(
-			new String[] {
-				"X.java",
-				"public class X implements @B @C('i') J { }",
-				"B.java",
-				"import java.lang.annotation.Target;\n" + 
-				"import static java.lang.annotation.ElementType.*;\n" + 
-				"import java.lang.annotation.Retention;\n" + 
-				"import static java.lang.annotation.RetentionPolicy.*;\n" + 
-				"@Target(TYPE_USE)\n" + 
-				"@Retention(CLASS)\n" + 
-				"@interface B {\n" + 
-				"	int value() default -1;\n" + 
-				"}",
-				"C.java",
-				"import java.lang.annotation.Target;\n" + 
-				"import static java.lang.annotation.ElementType.*;\n" + 
-				"import java.lang.annotation.Retention;\n" + 
-				"import static java.lang.annotation.RetentionPolicy.*;\n" + 
-				"@Target(TYPE_USE)\n" + 
-				"@Retention(RUNTIME)\n" + 
-				"@interface C {\n" + 
-				"	char value() default '-';\n" + 
-				"}\n",
-				"J.java",
-				"interface J {}\n"
-			},
-			getCompilerOptions(),
-			"");
-	}
-
-	// don't let type annotations on array dimensions spoil type compatibility
-	public void testBug415850_05() {
-		runNegativeTestWithLibs(
-			new String[]{
-				"X.java",
-				"import java.lang.annotation.Target;\n" +
-				"import static java.lang.annotation.ElementType.*;\n" +
-				"public class X {\n" +
-				"	public void foo() {\n" +
-				"		int @Marker [][][] i = new @Marker int @Marker [2] @Marker [@Marker bar()] @Marker [];\n" +
-				"	}\n" +
-				"	public int bar() {\n" +
-				"		return 2;\n" +
-				"	}\n" +
-				"}\n" +
-				"@Target (java.lang.annotation.ElementType.TYPE_USE)\n" +
-				"@interface Marker {}\n"
-			},
-			"----------\n" + 
-			"1. ERROR in X.java (at line 5)\n" + 
-			"	int @Marker [][][] i = new @Marker int @Marker [2] @Marker [@Marker bar()] @Marker [];\n" + 
-			"	                                                            ^^^^^^^\n" + 
-			"Syntax error, type annotations are illegal here\n" + 
-			"----------\n"); 
-	}
-
-	// don't let type annotations on array dimensions spoil type compatibility
-	// case without any error
-	public void testBug415850_06() {
-		runConformTestWithLibs(
-			new String[]{
-				"X.java",
-				"import java.lang.annotation.Target;\n" +
-				"public class X {\n" +
-				"	public void foo() {\n" +
-				"		int @Marker [][][] i = new @Marker int @Marker [2] @Marker [bar()] @Marker [];\n" +
-				"	}\n" +
-				"	public int bar() {\n" +
-				"		return 2;\n" +
-				"	}\n" +
-				"}\n" +
-				"@Target (java.lang.annotation.ElementType.TYPE_USE)\n" +
-				"@interface Marker {}\n"
-			},
-			getCompilerOptions(),
-			""); 
-	}
-
-	public void testBug416172() {
-        runNegativeTestWithLibs(
-            new String[] {
-                "X.java",
-                "import org.eclipse.jdt.annotation.NonNull;\n" + 
-                "\n" + 
-                "public class X {\n" + 
-                "   class Y {}\n" + 
-                "   X.@NonNull Y  foo(X.@NonNull Y xy) {\n" + 
-                "       return new X().new Y();\n" + 
-                "   }\n" + 
-                "}\n" + 
-                "\n" + 
-                "class Z extends X {\n" +
-                "   @Override\n" + 
-                "   X.@NonNull Y  foo(X.Y xy) {\n" + 
-                "       return null;\n" + 
-                "   }\n" + 
-                "}\n"
-            },
-            getCompilerOptions(),
-            "----------\n" + 
-    		"1. WARNING in X.java (at line 12)\n" + 
-    		"	X.@NonNull Y  foo(X.Y xy) {\n" + 
-    		"	                  ^^^\n" + 
-    		"Missing non-null annotation: inherited method from X specifies this parameter as @NonNull\n" + 
-    		"----------\n" + 
-    		"2. ERROR in X.java (at line 13)\n" + 
-    		"	return null;\n" + 
-    		"	       ^^^^\n" + 
-    		"Null type mismatch: required \'X.@NonNull Y\' but the provided value is null\n" + 
-    		"----------\n");
-    }
-	
-	// incompatible null constraints on parameters 
-	public void testBug416174() {
-		Map options = getCompilerOptions();
-		options.put(JavaCore.COMPILER_PB_NONNULL_PARAMETER_ANNOTATION_DROPPED, JavaCore.IGNORE);
-		runNegativeTestWithLibs(
-			new String[] {
-				"X.java",
-				"import java.util.List;\n" + 
-				"\n" + 
-				"import org.eclipse.jdt.annotation.*;\n" + 
-				"\n" + 
-				"public class X {\n" + 
-				"	void  foo1(List<X> lx) {}\n" +
-				"	void  foo2(List<@NonNull X> lx) {}\n" +
-				"	void  foo3(List<@Nullable X> lx) {}\n" +
-				"	void  foo4(@NonNull List<@Nullable X> lx) {}\n" +
-				"}\n" + 
-				"\n" + 
-				"class Z extends X {\n" + 
-				"	@Override void foo1(List<@NonNull X> xy) {}\n" + 
-				"	@Override void foo2(List<X> lx) {}\n" +
-				"	@Override void foo3(List<X> lx) {}\n" +
-				"	@Override void foo4(List<@Nullable X> lx) {}\n" + // omitting annotation at toplevel can be tolerated (via option)
-				"}\n"
-			},
-			options,
-			"----------\n" + 
-			"1. ERROR in X.java (at line 13)\n" + 
-			"	@Override void foo1(List<@NonNull X> xy) {}\n" + 
-			"	                    ^^^^\n" + 
-			"Illegal redefinition of parameter xy, inherited method from X declares this parameter as \'List<X>\' (mismatching null constraints)\n" + 
-			"----------\n" + 
-			"2. ERROR in X.java (at line 14)\n" + 
-			"	@Override void foo2(List<X> lx) {}\n" + 
-			"	                    ^^^^\n" + 
-			"Illegal redefinition of parameter lx, inherited method from X declares this parameter as \'List<@NonNull X>\' (mismatching null constraints)\n" + 
-			"----------\n" + 
-			"3. ERROR in X.java (at line 15)\n" + 
-			"	@Override void foo3(List<X> lx) {}\n" + 
-			"	                    ^^^^\n" + 
-			"Illegal redefinition of parameter lx, inherited method from X declares this parameter as \'List<@Nullable X>\' (mismatching null constraints)\n" + 
-			"----------\n");
-	}
-
-	// incompatibility at return type, which should be shown here in the error message
-	public void testBug416174b() {
-		runNegativeTestWithLibs(
-			new String[] {
-				"X.java",
-				"import java.util.*;\n" + 
-				"\n" + 
-				"import org.eclipse.jdt.annotation.*;\n" + 
-				"\n" + 
-				"public abstract class X {\n" + 
-				"	List<X> foo1() {\n" + 
-				"		return null;\n" + 
-				"	}\n" + 
-				"	List<@Nullable X> foo2() {\n" + 
-				"		return null;\n" + 
-				"	}\n" + 
-				"	abstract @NonNull List<@NonNull X> foo3();\n" + 
-				"	List<@Nullable X> foo4() {\n" + 
-				"		return null;\n" + 
-				"	}\n" + 
-				"}\n" + 
-				"\n" + 
-				"abstract class Z extends X {\n" + 
-				"	@Override\n" +
-				"	List<@NonNull X> foo1() {\n" +
-				"		return null;\n" + 
-				"	}\n" + 
-				"	@Override\n" +
-				"	List<@NonNull X> foo2() {\n" +
-				"		return null;\n" + 
-				"	}\n" + 
-				"	@Override\n" +
-				"	@NonNull List<X> foo3() {\n" + 
-				"		return new ArrayList<>();\n" + 
-				"	}\n" + 
-				"	@Override\n" +
-				"	@NonNull List<@Nullable X> foo4() {\n" + // OK
-				"		return new ArrayList<>();\n" + 
-				"	}\n" + 
-				"}\n"
-			},
-			getCompilerOptions(),
-			"----------\n" + 
-			"1. ERROR in X.java (at line 20)\n" + 
-			"	List<@NonNull X> foo1() {\n" + 
-			"	^^^^\n" + 
-			"The return type is incompatible with \'List<X>\' returned from X.foo1() (mismatching null constraints)\n" + 
-			"----------\n" + 
-			"2. ERROR in X.java (at line 24)\n" + 
-			"	List<@NonNull X> foo2() {\n" + 
-			"	^^^^\n" + 
-			"The return type is incompatible with \'List<@Nullable X>\' returned from X.foo2() (mismatching null constraints)\n" + 
-			"----------\n" + 
-			"3. ERROR in X.java (at line 28)\n" + 
-			"	@NonNull List<X> foo3() {\n" + 
-			"	         ^^^^\n" + 
-			"The return type is incompatible with \'@NonNull List<@NonNull X>\' returned from X.foo3() (mismatching null constraints)\n" + 
-			"----------\n");
-	}
-
-	public void testBug416175() {
-		runNegativeTestWithLibs(
-			new String[] {
-				"X.java",
-				"import java.util.ArrayList;\n" + 
-				"import java.util.List;\n" + 
-				"\n" + 
-				"import org.eclipse.jdt.annotation.NonNull;\n" + 
-				"\n" + 
-				"public class X {\n" + 
-				"	public static void main(String[] args) {\n" + 
-				"		List<@NonNull ? extends @NonNull String> ls = new ArrayList<String>();\n" + 
-				"		ls.add(null);\n" + 
-				"		@NonNull String s = ls.get(0);\n" + 
-				"	}\n" + 
-				"}\n"
-			},
-			getCompilerOptions(),
-			"----------\n" + 
-			"1. WARNING in X.java (at line 8)\n" + 
-			"	List<@NonNull ? extends @NonNull String> ls = new ArrayList<String>();\n" + 
-			"	                                              ^^^^^^^^^^^^^^^^^^^^^^^\n" + 
-			"Null type safety (type annotations): The expression of type \'ArrayList<String>\' needs unchecked conversion to conform to \'List<@NonNull ? extends @NonNull String>\', corresponding supertype is 'List<String>'\n" + 
-			"----------\n" + 
-			"2. ERROR in X.java (at line 9)\n" + 
-			"	ls.add(null);\n" + 
-			"	       ^^^^\n" + 
-			"Null type mismatch: required \'@NonNull ? extends @NonNull String\' but the provided value is null\n" + 
-			"----------\n");
-	}
-
-	// original test (was throwing stack overflow)
-	public void testBug416176() {
-		runConformTestWithLibs(
-			new String[] {
-				"X.java",
-				"import org.eclipse.jdt.annotation.NonNull;\n" + 
-				"\n" + 
-				"public class X<@NonNull T> {\n" + 
-				"	T foo(T t) {\n" + 
-				"		return t;\n" + 
-				"	}\n" +
-				"}\n"
-			},
-			getCompilerOptions(),
-			"");
-	}
-
-	// variant to challenge merging of annotation on type variable and its use
-	public void testBug416176a() {
-		runNegativeTestWithLibs(
-			new String[] {
-				"X.java",
-				"import org.eclipse.jdt.annotation.NonNull;\n" + 
-				"import org.eclipse.jdt.annotation.Nullable;\n" + 
-				"\n" + 
-				"public class X<@NonNull T> {\n" + 
-				"	T foo(T t) {\n" + 
-				"		return t;\n" + 
-				"	}\n" +
-				"	@NonNull T bar1(@NonNull T t) {\n" +
-				"		return t;\n" +
-				"	}\n" + 
-				"	@NonNull T bar2(@Nullable T t) { // argument: no contradiction (1)\n" +
-				"		return t; // mismatch (1)\n" +
-				"	}\n" + 
-				"	@Nullable T bar3(T t) { // return type: no contradiction (2)\n" +
-				"		@Nullable T l = t; // local: no contradiction (3)\n" +
-				"		return l;\n" +
-				"	}\n" +
-				"	class Inner {\n" +
-				"		@Nullable T f; // field: no contradiction (4)\n" +
-				"	}\n" + 
-				"	T bar3() {\n" +
-				"		return null; // mismatch (2)\n" +
-				"	}\n" + 
-				"}\n"
-			},
-			getCompilerOptions(),
-			"----------\n" + 
-			"1. ERROR in X.java (at line 12)\n" + 
-			"	return t; // mismatch (1)\n" + 
-			"	       ^\n" + 
-			"Null type mismatch (type annotations): required \'@NonNull T\' but this expression has type \'@Nullable T\'\n" + 
-			"----------\n" + 
-			"2. ERROR in X.java (at line 22)\n" + 
-			"	return null; // mismatch (2)\n" + 
-			"	       ^^^^\n" + 
-			"Null type mismatch: required \'@NonNull T\' but the provided value is null\n" + 
-			"----------\n");
-	}
-
-	// variant to challenge duplicate methods, though with different parameter annotations
-	public void testBug416176b() {
-		runNegativeTestWithLibs(
-			new String[] {
-				"X.java",
-				"import org.eclipse.jdt.annotation.NonNull;\n" + 
-				"import org.eclipse.jdt.annotation.Nullable;\n" + 
-				"\n" + 
-				"public class X<T> {\n" + 
-				"	@NonNull T bar(@NonNull T t) {\n" +
-				"		return t;\n" +
-				"	}\n" + 
-				"	@NonNull T bar(@Nullable T t) {\n" +
-				"		return t;\n" +
-				"	}\n" + 
-				"}\n"
-			},
-			getCompilerOptions(),
-			"----------\n" + 
-			"1. ERROR in X.java (at line 5)\n" + 
-			"	@NonNull T bar(@NonNull T t) {\n" + 
-			"	           ^^^^^^^^^^^^^^^^^\n" + 
-			"Duplicate method bar(T) in type X<T>\n" + 
-			"----------\n" + 
-			"2. ERROR in X.java (at line 8)\n" + 
-			"	@NonNull T bar(@Nullable T t) {\n" + 
-			"	           ^^^^^^^^^^^^^^^^^^\n" + 
-			"Duplicate method bar(T) in type X<T>\n" + 
-			"----------\n");
-	}
-
-	public void testBug416180() {
-		runConformTestWithLibs(
-			new String[] {
-				"X.java",
-				"import org.eclipse.jdt.annotation.NonNull;\n" + 
-				"\n" + 
-				"public class X<T> {\n" + 
-				"	T foo(T t) {\n" + 
-				"		return t;\n" + 
-				"	}\n" + 
-				"	\n" + 
-				"	public static void main(String[] args) {\n" + 
-				"		X<String> x = new Y();\n" + 
-				"	}\n" + 
-				"} \n" + 
-				"\n" + 
-				"class Y extends X<@NonNull String> {\n" +
-				"   @Override\n" + 
-				"	@NonNull String foo(java.lang.@NonNull String t) {\n" + 
-				"		return \"\";\n" + 
-				"	};\n" + 
-				"}\n"
-			},
-			getCompilerOptions(),
-			"");
-	}
-
-	public void testBug416181() {
-		runNegativeTestWithLibs(
-			new String[] {
-				"X.java",
-				"import org.eclipse.jdt.annotation.NonNull;\n" + 
-				"\n" + 
-				"public class X<T> {\n" + 
-				"	class Y {\n" + 
-				"		\n" + 
-				"	}\n" + 
-				"	\n" + 
-				"	X<String>.@NonNull Y y = null; // 1st error here.\n" + 
-				"	\n" + 
-				"	@NonNull Y y2 = null; // 2nd error here.\n" + 
-				"}\n"
-			},
-			getCompilerOptions(),
-			"----------\n" + 
-			"1. ERROR in X.java (at line 8)\n" + 
-			"	X<String>.@NonNull Y y = null; // 1st error here.\n" + 
-			"	                         ^^^^\n" + 
-			"Null type mismatch: required \'X<String>.@NonNull Y\' but the provided value is null\n" + 
-			"----------\n" + 
-			"2. ERROR in X.java (at line 10)\n" + 
-			"	@NonNull Y y2 = null; // 2nd error here.\n" + 
-			"	                ^^^^\n" + 
-			"Null type mismatch: required \'X<T>.@NonNull Y\' but the provided value is null\n" + 
-			"----------\n");
-	}
-
-	public void testBug416182() { 
-		runNegativeTestWithLibs(
-			new String[] {
-				"X.java",
-				"import org.eclipse.jdt.annotation.NonNull;\n" + 
-				"import org.eclipse.jdt.annotation.Nullable;\n" + 
-				"\n" + 
-				"public class X<T> {\n" + 
-				"	T foo(@NonNull T t) {\n" + 
-				"		return t;\n" + 
-				"	}\n" + 
-				"	public static void main(String[] args) {\n" + 
-				"		X<@Nullable String> xs = new X<String>();\n" + 
-				"		xs.foo(null);\n" + 
-				"	}\n" + 
-				"	\n" +
-				"	public void test(X<String> x) {\n" + 
-				"		X<@Nullable String> xs = x;\n" + 
-				"		xs.bar(null);\n" + 
-				"	}\n" + 
-				"	public void bar(T t) {}\n" + 
-				"\n" + 
-				"}\n"
-			},
-			getCompilerOptions(),
-			"----------\n" + 
-			"1. WARNING in X.java (at line 9)\n" + 
-			"	X<@Nullable String> xs = new X<String>();\n" + 
-			"	                         ^^^^^^^^^^^^^^^\n" + 
-			"Null type safety (type annotations): The expression of type \'X<String>\' needs unchecked conversion to conform to \'X<@Nullable String>\'\n" + 
-			"----------\n" + 
-			"2. ERROR in X.java (at line 10)\n" + 
-			"	xs.foo(null);\n" + 
-			"	       ^^^^\n" + 
-			"Null type mismatch: required \'@NonNull String\' but the provided value is null\n" + 
-			"----------\n" + 
-			"3. WARNING in X.java (at line 14)\n" + 
-			"	X<@Nullable String> xs = x;\n" + 
-			"	                         ^\n" + 
-			"Null type safety (type annotations): The expression of type \'X<String>\' needs unchecked conversion to conform to \'X<@Nullable String>\'\n" + 
-			"----------\n");
-	}
-
-	// introduce unrelated method lookup before the bogus one
-	public void testBug416182a() { 
-		runNegativeTestWithLibs(
-			new String[] {
-				"X.java",
-				"import org.eclipse.jdt.annotation.NonNull;\n" + 
-				"import org.eclipse.jdt.annotation.Nullable;\n" + 
-				"\n" + 
-				"public class X<T> {\n" +
-				"	T foo(@NonNull T t) {\n" + 
-				"		return t;\n" + 
-				"	}\n" +
-				"	void foo() {}\n" + 
-				"	public static void main(String[] args) {\n" + 
-				"		X<@Nullable String> xs = new X<String>();\n" +
-				"		xs.foo();\n" + 
-				"		xs.foo(null);\n" + 
-				"	}\n" + 
-				"	\n" +
-				"	public void test(X<String> x) {\n" + 
-				"		X<@Nullable String> xs = x;\n" + 
-				"		xs.bar(null);\n" + 
-				"	}\n" + 
-				"	public void bar(T t) {}\n" + 
-				"\n" + 
-				"}\n"
-			},
-			getCompilerOptions(),
-			"----------\n" + 
-			"1. WARNING in X.java (at line 10)\n" + 
-			"	X<@Nullable String> xs = new X<String>();\n" + 
-			"	                         ^^^^^^^^^^^^^^^\n" + 
-			"Null type safety (type annotations): The expression of type \'X<String>\' needs unchecked conversion to conform to \'X<@Nullable String>\'\n" + 
-			"----------\n" + 
-			"2. ERROR in X.java (at line 12)\n" + 
-			"	xs.foo(null);\n" + 
-			"	       ^^^^\n" + 
-			"Null type mismatch: required \'@NonNull String\' but the provided value is null\n" + 
-			"----------\n" + 
-			"3. WARNING in X.java (at line 16)\n" + 
-			"	X<@Nullable String> xs = x;\n" + 
-			"	                         ^\n" + 
-			"Null type safety (type annotations): The expression of type \'X<String>\' needs unchecked conversion to conform to \'X<@Nullable String>\'\n" + 
-			"----------\n");
-	}
-	
-	// avoid extra warning by use of diamond.
-	public void testBug416182b() { 
-		runNegativeTestWithLibs(
-			new String[] {
-				"X.java",
-				"import org.eclipse.jdt.annotation.NonNull;\n" + 
-				"import org.eclipse.jdt.annotation.Nullable;\n" + 
-				"\n" + 
-				"public class X<T> {\n" + 
-				"	T foo(@NonNull T t) {\n" + 
-				"		return t;\n" + 
-				"	}\n" + 
-				"	public static void main(String[] args) {\n" + 
-				"		X<@Nullable String> xs = new X<>();\n" + 
-				"		xs.foo(null);\n" + 
-				"	}\n" + 
-				"	\n" +
-				"	public void test(X<String> x) {\n" + 
-				"		X<@Nullable String> xs = x;\n" + 
-				"		xs.bar(null);\n" + 
-				"	}\n" + 
-				"	public void bar(T t) {}\n" + 
-				"\n" + 
-				"}\n"
-			},
-			getCompilerOptions(),
-			"----------\n" + 
-			"1. ERROR in X.java (at line 10)\n" + 
-			"	xs.foo(null);\n" + 
-			"	       ^^^^\n" + 
-			"Null type mismatch: required \'@NonNull String\' but the provided value is null\n" + 
-			"----------\n" + 
-			"2. WARNING in X.java (at line 14)\n" + 
-			"	X<@Nullable String> xs = x;\n" + 
-			"	                         ^\n" + 
-			"Null type safety (type annotations): The expression of type \'X<String>\' needs unchecked conversion to conform to \'X<@Nullable String>\'\n" + 
-			"----------\n");
-	}
-
-	public void testBug416183() {
-		runConformTestWithLibs(
-			new String[] {
-				"X.java",
-				"import org.eclipse.jdt.annotation.NonNull;\n" + 
-				"\n" + 
-				"public class X<T> {\n" + 
-				"	T foo(@NonNull T t) {\n" + 
-				"		return t;\n" + 
-				"	}\n" + 
-				"	public static void main(String[] args) {\n" + 
-				"		X<String> xs = new X<String>();\n" + 
-				"		xs.foo(\"\");\n" + 
-				"	}\n" + 
-				"	\n" + 
-				"}\n"
-			},
-			getCompilerOptions(),
-			"");
-	}
-	// See https://bugs.eclipse.org/bugs/show_bug.cgi?id=417113#c25, point 4.
-	public void testSubstitution() { 
-		runNegativeTestWithLibs(
-			new String[] {
-				"X.java",
-				"import org.eclipse.jdt.annotation.NonNull;\n" + 
-				"import java.util.List;\n" +
-				"import java.util.ArrayList;\n" +
-				"public class X<T> {\n" +
-				"	T foo(@NonNull List<@NonNull T> l) {\n" +
-				"		return l.get(0);\n" +
-				"	}	\n" +
-				"	public static void main(String[] args) {\n" +
-				"		X<String> s = new X<>();\n" +
-				"		s.foo(new ArrayList<String>()); // (1)\n" +
-				"		s.foo(null); // (2)\n" +
-				"	}\n" +
-				"}\n"
-
-			},
-			getCompilerOptions(),
-			"----------\n" + 
-			"1. WARNING in X.java (at line 10)\n" + 
-			"	s.foo(new ArrayList<String>()); // (1)\n" + 
-			"	      ^^^^^^^^^^^^^^^^^^^^^^^\n" + 
-			"Null type safety (type annotations): The expression of type \'ArrayList<String>\' needs unchecked conversion to conform to \'@NonNull List<@NonNull String>\', corresponding supertype is 'List<String>'\n" + 
-			"----------\n" + 
-			"2. ERROR in X.java (at line 11)\n" + 
-			"	s.foo(null); // (2)\n" + 
-			"	      ^^^^\n" + 
-			"Null type mismatch: required \'@NonNull List<@NonNull String>\' but the provided value is null\n" + 
-			"----------\n");
-	}
-	// See https://bugs.eclipse.org/bugs/show_bug.cgi?id=417113#c25, point 4.
-	public void testSubstitution2() { 
-		runNegativeTestWithLibs(
-			new String[] {
-				"X.java",
-				"import org.eclipse.jdt.annotation.NonNull;\n" + 
-				"import org.eclipse.jdt.annotation.Nullable;\n" + 
-				"public class X<T> {\n" +
-				"	T foo(@NonNull T @NonNull [] l) {\n" +
-				"		return l[0];\n" +
-				"	}	\n" +
-				"	public static void main(String[] args) {\n" +
-				"		X<String> s = new X<>();\n" +
-				"       s.foo(new String [] { null });\n" +
-				"       s.foo(new String @Nullable [] { null });\n" +
-				"       s.foo(new String @NonNull [] { null });\n" +
-				"       s.foo(new @Nullable String @NonNull [] { null });\n" +
-				"       s.foo(new @NonNull String @NonNull [] { \"\" });\n" +
-				"		s.foo(null); // (2)\n" +
-				"	}\n" +
-				"}\n"
-
-			},
-			getCompilerOptions(),
-			"----------\n" + 
-			"1. WARNING in X.java (at line 9)\n" + 
-			"	s.foo(new String [] { null });\n" + 
-			"	      ^^^^^^^^^^^^^^^^^^^^^^\n" + 
-			"Null type safety (type annotations): The expression of type \'String[]\' needs unchecked conversion to conform to \'@NonNull String @NonNull[]\'\n" + 
-			"----------\n" + 
-			"2. WARNING in X.java (at line 10)\n" + 
-			"	s.foo(new String @Nullable [] { null });\n" + 
-			"	      ^^^^^^^^^^^^^^^^^^^^^^^^^^^^^^^^\n" + 
-			"Null type safety (type annotations): The expression of type \'String @Nullable[]\' needs unchecked conversion to conform to \'@NonNull String @NonNull[]\'\n" + 
-			"----------\n" + 
-			"3. WARNING in X.java (at line 11)\n" + 
-			"	s.foo(new String @NonNull [] { null });\n" + 
-			"	      ^^^^^^^^^^^^^^^^^^^^^^^^^^^^^^^\n" + 
-			"Null type safety (type annotations): The expression of type \'String @NonNull[]\' needs unchecked conversion to conform to \'@NonNull String @NonNull[]\'\n" + 
-			"----------\n" + 
-			"4. ERROR in X.java (at line 12)\n" + 
-			"	s.foo(new @Nullable String @NonNull [] { null });\n" + 
-			"	      ^^^^^^^^^^^^^^^^^^^^^^^^^^^^^^^^^^^^^^^^^\n" + 
-			"Null type mismatch (type annotations): required \'@NonNull String @NonNull[]\' but this expression has type \'@Nullable String @NonNull[]\'\n" + 
-			"----------\n" + 
-			"5. ERROR in X.java (at line 14)\n" + 
-			"	s.foo(null); // (2)\n" + 
-			"	      ^^^^\n" + 
-			"Null type mismatch: required \'@NonNull String @NonNull[]\' but the provided value is null\n" + 
-			"----------\n");
-	}
-	// See https://bugs.eclipse.org/bugs/show_bug.cgi?id=417113#c25, point 4.
-	public void testSubstitution3() { 
-		runNegativeTestWithLibs(
-			new String[] {
-				"X.java",
-				"import org.eclipse.jdt.annotation.NonNull;\n" + 
-				"public class X<T> {\n" +
-				"	T foo(@NonNull T l) {\n" +
-				"		return l;\n" +
-				"	}	\n" +
-				"	public static void main(String[] args) {\n" +
-				"		X<String> s = new X<>();\n" +
-				"       s.foo(null);\n" +
-				"	}\n" +
-				"}\n"
-
-			},
-			getCompilerOptions(),
-			"----------\n" + 
-			"1. ERROR in X.java (at line 8)\n" + 
-			"	s.foo(null);\n" + 
-			"	      ^^^^\n" + 
-			"Null type mismatch: required \'@NonNull String\' but the provided value is null\n" + 
-			"----------\n");
-	}
-	// See https://bugs.eclipse.org/bugs/show_bug.cgi?id=417113#c25, point 4.
-	public void testSubstitution4() { 
-		runNegativeTestWithLibs(
-			new String[] {
-				"X.java",
-				"import java.lang.annotation.ElementType;\n" +
-				"import java.lang.annotation.Target;\n" +
-				"import org.eclipse.jdt.annotation.NonNull;\n" +
-				"@Target(ElementType.TYPE_USE)\n" +
-				"@interface TypeAnnotation {\n" +
-				"}\n" +
-				"public class X<T> {\n" +
-				"    class Y {}\n" +
-				"    void foo(@TypeAnnotation X<T>.@NonNull Y l) {\n" +
-				"    }	\n" +
-				"    public static void main(String[] args) {\n" +
-				"        X<String> s = new X<>();\n" +
-				"        s.foo(null);\n" +
-				"    }\n" +
-				"}\n"
-			},
-			getCompilerOptions(),
-			"----------\n" + 
-			"1. ERROR in X.java (at line 13)\n" + 
-			"	s.foo(null);\n" + 
-			"	      ^^^^\n" + 
-			"Null type mismatch: required \'X<String>.@NonNull Y\' but the provided value is null\n" + 
-			"----------\n");
-	}
-	// See https://bugs.eclipse.org/bugs/show_bug.cgi?id=417113#c25, point 4.
-	public void testSubstitution5() { 
-		runNegativeTestWithLibs(
-			new String[] {
-				"X.java",
-				"import org.eclipse.jdt.annotation.NonNull;\n" +
-				"public class X<T> {\n" +
-				"    void foo(@NonNull X<@NonNull ? extends T> p) {\n" +
-				"    }	\n" +
-				"    public static void main(String[] args) {\n" +
-				"        X<String> s = new X<>();\n" +
-				"        X<@NonNull String> s2 = new X<@NonNull String>();\n" +
-				"        s.foo(s);\n" +
-				"        s.foo(s2);\n" +
-				"    }\n" +
-				"}\n"
-			},
-			getCompilerOptions(),
-			"----------\n" + 
-			"1. WARNING in X.java (at line 8)\n" + 
-			"	s.foo(s);\n" + 
-			"	      ^\n" + 
-			"Null type safety (type annotations): The expression of type \'X<String>\' needs unchecked conversion to conform to \'@NonNull X<@NonNull ? extends String>\'\n" + 
-			"----------\n");
-	}
-	
-	// https://bugs.eclipse.org/417758 - [1.8][null] Null safety compromise during array creation.
-	// original test case
-	public void testArray1() {
-		runNegativeTestWithLibs(
-			new String[] {
-				"X.java",
-				"import org.eclipse.jdt.annotation.NonNull;\n" + 
-				"\n" + 
-				"public class X<T> {\n" + 
-				"   \n" + 
-				"	public static void main(String[] args) {\n" + 
-				"		@NonNull String @NonNull [] s = new @NonNull String [] { null };\n" + 
-				"		if (s != null && s[0] != null) {\n" + 
-				"			System.out.println(\"Not null\");\n" + 
-				"		}\n" + 
-				"		System.out.println(\"Length = \" + s[0].length());\n" + 
-				"	}\n" + 
-				"}"
-			},
-			getCompilerOptions(),
-			"----------\n" + 
-			"1. ERROR in X.java (at line 6)\n" + 
-			"	@NonNull String @NonNull [] s = new @NonNull String [] { null };\n" + 
-			"	                                                         ^^^^\n" + 
-			"Null type mismatch: required \'@NonNull String\' but the provided value is null\n" + 
-			"----------\n" + 
-			"2. ERROR in X.java (at line 7)\n" + 
-			"	if (s != null && s[0] != null) {\n" + 
-			"	    ^\n" + 
-			"Redundant null check: comparing \'@NonNull String @NonNull[]\' against null\n" + 
-			"----------\n" + 
-			"3. ERROR in X.java (at line 7)\n" + 
-			"	if (s != null && s[0] != null) {\n" + 
-			"	                 ^^^^\n" + 
-			"Redundant null check: comparing \'@NonNull String\' against null\n" + 
-			"----------\n");
-	}
-	
-	// https://bugs.eclipse.org/417758 - [1.8][null] Null safety compromise during array creation.
-	// two-dim array with annotations on dimensions
-	public void testArray2() {
-		runNegativeTestWithLibs(
-			new String[] {
-				"X.java",
-				"import org.eclipse.jdt.annotation.NonNull;\n" + 
-				"\n" + 
-				"public class X<T> {\n" + 
-				"   \n" + 
-				"	public static void main(String[] args) {\n" + 
-				"		@NonNull String @NonNull [][] s1 = new @NonNull String @NonNull [][] { null, { null} }; // problem at inner null\n" + 
-				"		@NonNull String @NonNull [][] s2 = new @NonNull String [] @NonNull [] { null, { null} }; // problem at both nulls\n" + 
-				"	}\n" + 
-				"}"
-			},
-			getCompilerOptions(),
-			"----------\n" + 
-			"1. ERROR in X.java (at line 6)\n" + 
-			"	@NonNull String @NonNull [][] s1 = new @NonNull String @NonNull [][] { null, { null} }; // problem at inner null\n" + 
-			"	                                                                               ^^^^\n" + 
-			"Null type mismatch: required \'@NonNull String\' but the provided value is null\n" + 
-			"----------\n" + 
-			"2. ERROR in X.java (at line 7)\n" + 
-			"	@NonNull String @NonNull [][] s2 = new @NonNull String [] @NonNull [] { null, { null} }; // problem at both nulls\n" + 
-			"	                                                                        ^^^^\n" + 
-			"Null type mismatch: required \'@NonNull String @NonNull[]\' but the provided value is null\n" + 
-			"----------\n" + 
-			"3. ERROR in X.java (at line 7)\n" + 
-			"	@NonNull String @NonNull [][] s2 = new @NonNull String [] @NonNull [] { null, { null} }; // problem at both nulls\n" + 
-			"	                                                                                ^^^^\n" + 
-			"Null type mismatch: required \'@NonNull String\' but the provided value is null\n" + 
-			"----------\n");
-	}
-
-	// https://bugs.eclipse.org/417758 - [1.8][null] Null safety compromise during array creation.
-	// three-dim array with annotations on dimensions, also assignment has a problem
-	public void testArray3() {
-		runNegativeTestWithLibs(
-			new String[] {
-				"X.java",
-				"import org.eclipse.jdt.annotation.NonNull;\n" + 
-				"\n" + 
-				"public class X<T> {\n" + 
-				"   \n" + 
-				"	public static void main(String[] args) {\n" + 
-				"		@NonNull String [][] @NonNull [] s = new @NonNull String []@NonNull [][] { null, { {null}, null/*ok*/ } };\n" + 
-				"	}\n" + 
-				"}"
-			},
-			getCompilerOptions(),
-			"----------\n" + 
-			"1. WARNING in X.java (at line 6)\n" + 
-			"	@NonNull String [][] @NonNull [] s = new @NonNull String []@NonNull [][] { null, { {null}, null/*ok*/ } };\n" + 
-			"	                                     ^^^^^^^^^^^^^^^^^^^^^^^^^^^^^^^^^^^^^^^^^^^^^^^^^^^^^^^^^^^^^^^^^^^^\n" + 
-			"Null type safety (type annotations): The expression of type \'@NonNull String [] @NonNull[] []\' needs unchecked conversion to conform to \'@NonNull String [] [] @NonNull[]\'\n" + 
-			"----------\n" + 
-			"2. ERROR in X.java (at line 6)\n" + 
-			"	@NonNull String [][] @NonNull [] s = new @NonNull String []@NonNull [][] { null, { {null}, null/*ok*/ } };\n" + 
-			"	                                                                           ^^^^\n" + 
-			"Null type mismatch: required \'@NonNull String @NonNull[] []\' but the provided value is null\n" + 
-			"----------\n" + 
-			"3. ERROR in X.java (at line 6)\n" + 
-			"	@NonNull String [][] @NonNull [] s = new @NonNull String []@NonNull [][] { null, { {null}, null/*ok*/ } };\n" + 
-			"	                                                                                    ^^^^\n" + 
-			"Null type mismatch: required \'@NonNull String\' but the provided value is null\n" + 
-			"----------\n");
-	}
-
-	public void testBug417759() {
-		runNegativeTestWithLibs(
-			new String[] {
-				"X.java",
-				"import org.eclipse.jdt.annotation.*;\n" + 
-				"\n" + 
-				"public class X<T> {\n" + 
-				"	void foo(@NonNull X<@NonNull ?> l) { \n" + 
-				"	}	\n" + 
-				"	public static void main(String[] args) {\n" + 
-				"		@NonNull X<String> s = new X<>();\n" + 
-				"       s.foo(s);  // String vs. @NonNull ?\n" +
-				"       @NonNull X<@Nullable String> s2 = new X<>();\n" +
-				"		s.foo(s2); // @Nullable String vs. @NonNull ?\n" +
-				"       @NonNull X<@NonNull String> s3 = new X<>();\n" +
-				"		s.foo(s3); // good\n" +
-				"	}\n" + 
-				"}"
-			}, 
-			getCompilerOptions(), 
-			"----------\n" + 
-			"1. WARNING in X.java (at line 8)\n" + 
-			"	s.foo(s);  // String vs. @NonNull ?\n" + 
-			"	      ^\n" + 
-			"Null type safety (type annotations): The expression of type \'@NonNull X<String>\' needs unchecked conversion to conform to \'@NonNull X<@NonNull ?>\'\n" + 
-			"----------\n" + 
-			"2. ERROR in X.java (at line 10)\n" + 
-			"	s.foo(s2); // @Nullable String vs. @NonNull ?\n" + 
-			"	      ^^\n" + 
-			"Null type mismatch (type annotations): required \'@NonNull X<@NonNull ?>\' but this expression has type \'@NonNull X<@Nullable String>\'\n" + 
-			"----------\n");		
-	}
-	public void testTypeVariable1() {
-		runNegativeTestWithLibs(
-			new String[] {
-				"X.java",
-				"import java.lang.annotation.ElementType;\n" +
-				"import java.lang.annotation.Target;\n" +
-				"import org.eclipse.jdt.annotation.NonNull;\n" +
-				"@Target(ElementType.TYPE_USE)\n" +
-				"@interface Junk {\n" +
-				"}\n" +
-				"public class X<@NonNull T> {\n" +
-				"	T t = null;\n" +
-				"	@Junk T t2 = null;\n" +
-				"}\n"
-			}, 
-			getCompilerOptions(), 
-			"----------\n" + 
-			"1. ERROR in X.java (at line 8)\n" + 
-			"	T t = null;\n" + 
-			"	      ^^^^\n" + 
-			"Null type mismatch: required \'@NonNull T\' but the provided value is null\n" + 
-			"----------\n" + 
-			"2. ERROR in X.java (at line 9)\n" + 
-			"	@Junk T t2 = null;\n" + 
-			"	             ^^^^\n" + 
-			"Null type mismatch: required \'@NonNull T\' but the provided value is null\n" + 
-			"----------\n");		
-	}
-	// free type variable does not ensure @NonNull, but cannot accept null either, unbounded type variable
-	public void testTypeVariable2() {
-		runNegativeTestWithLibs(
-			new String[] {
-				"X.java",
-				"import org.eclipse.jdt.annotation.*;\n" +
-				"public class X<T> {\n" +
-				"	void consumeAny(T t) {\n" +
-				"		consume(t); // error, t can be null\n" +
-				"		consumeObject(t); // error, t can be null\n" +
-				"	}\n" +
-				"	void consumeNullable(@Nullable T t) {\n" +
-				"		consume(t); // error, both sides explicit, mismatch\n" +
-				"		consumeObject(t); // error, both sides explicit, mismatch\n" +
-				"	}\n" +
-				"	void consume(@NonNull T t) {}\n" +
-				"	void consumeObject(@NonNull Object o) {}\n" +
-				"	T produce() {\n" +
-				"		return null; // error, T may not accept null\n" +
-				"	}\n" +
-				"	T produceFromNullable(@Nullable T t) {\n" +
-				"		return t; // error, T may not accept nullable\n" +
-				"	}\n" +
-				"}\n"
-			},
-			getCompilerOptions(),
-			"----------\n" + 
-			"1. WARNING in X.java (at line 4)\n" + 
-			"	consume(t); // error, t can be null\n" + 
-			"	        ^\n" + 
-			"Null type safety (type annotations): The expression of type \'T\' needs unchecked conversion to conform to \'@NonNull T\'\n" + 
-			"----------\n" + 
-			"2. WARNING in X.java (at line 5)\n" + 
-			"	consumeObject(t); // error, t can be null\n" + 
-			"	              ^\n" + 
-			"Null type safety (type annotations): The expression of type \'T\' needs unchecked conversion to conform to \'@NonNull Object\'\n" + 
-			"----------\n" + 
-			"3. ERROR in X.java (at line 8)\n" + 
-			"	consume(t); // error, both sides explicit, mismatch\n" + 
-			"	        ^\n" + 
-			"Null type mismatch (type annotations): required \'@NonNull T\' but this expression has type \'@Nullable T\'\n" + 
-			"----------\n" + 
-			"4. ERROR in X.java (at line 9)\n" + 
-			"	consumeObject(t); // error, both sides explicit, mismatch\n" + 
-			"	              ^\n" + 
-			"Null type mismatch (type annotations): required \'@NonNull Object\' but this expression has type \'@Nullable T\'\n" + 
-			"----------\n" + 
-			"5. ERROR in X.java (at line 14)\n" + 
-			"	return null; // error, T may not accept null\n" + 
-			"	       ^^^^\n" + 
-			"Null type mismatch (type annotations): \'null\' is not compatible to the free type variable 'T'\n" + 
-			"----------\n" + 
-			"6. ERROR in X.java (at line 17)\n" + 
-			"	return t; // error, T may not accept nullable\n" + 
-			"	       ^\n" + 
-			"Null type mismatch (type annotations): required \'T\' but this expression has type \'@Nullable T\', where \'T\' is a free type variable\n" + 
-			"----------\n");
-	}
-	// free type variable does not ensure @NonNull, but cannot accept null either, type variable with upper bound
-	public void testTypeVariable3() {
-		runNegativeTestWithLibs(
-			new String[] {
-				"X.java",
-				"import org.eclipse.jdt.annotation.*;\n" +
-				"public class X<T extends Number> {\n" +
-				"	void consumeAny(T t) {\n" +
-				"		consume(t); // error, t can be null\n" +
-				"		consumeObject(t); // error, t can be null\n" +
-				"	}\n" +
-				"	void consumeNullable(@Nullable T t) {\n" +
-				"		consume(t); // error, both sides explicit, mismatch\n" +
-				"		consumeObject(t); // error, both sides explicit, mismatch\n" +
-				"	}\n" +
-				"	void consume(@NonNull T t) {}\n" +
-				"	void consumeObject(@NonNull Object o) {}\n" +
-				"	T produce() {\n" +
-				"		return null; // error, T may not accept null\n" +
-				"	}\n" +
-				"	T produceFromNullable(@Nullable T t) {\n" +
-				"		return t; // error, T may not accept nullable\n" +
-				"	}\n" +
-				"}\n"
-			},
-			getCompilerOptions(),
-			"----------\n" + 
-			"1. WARNING in X.java (at line 4)\n" + 
-			"	consume(t); // error, t can be null\n" + 
-			"	        ^\n" + 
-			"Null type safety (type annotations): The expression of type \'T extends Number\' needs unchecked conversion to conform to \'@NonNull T extends Number\'\n" + 
-			"----------\n" + 
-			"2. WARNING in X.java (at line 5)\n" + 
-			"	consumeObject(t); // error, t can be null\n" + 
-			"	              ^\n" + 
-			"Null type safety (type annotations): The expression of type \'T extends Number\' needs unchecked conversion to conform to \'@NonNull Object\'\n" + 
-			"----------\n" + 
-			"3. ERROR in X.java (at line 8)\n" + 
-			"	consume(t); // error, both sides explicit, mismatch\n" + 
-			"	        ^\n" + 
-			"Null type mismatch (type annotations): required \'@NonNull T extends Number\' but this expression has type \'@Nullable T extends Number\'\n" + 
-			"----------\n" + 
-			"4. ERROR in X.java (at line 9)\n" + 
-			"	consumeObject(t); // error, both sides explicit, mismatch\n" + 
-			"	              ^\n" + 
-			"Null type mismatch (type annotations): required \'@NonNull Object\' but this expression has type \'@Nullable T extends Number\'\n" + 
-			"----------\n" + 
-			"5. ERROR in X.java (at line 14)\n" + 
-			"	return null; // error, T may not accept null\n" + 
-			"	       ^^^^\n" + 
-			"Null type mismatch (type annotations): \'null\' is not compatible to the free type variable \'T\'\n" + 
-			"----------\n" + 
-			"6. ERROR in X.java (at line 17)\n" + 
-			"	return t; // error, T may not accept nullable\n" + 
-			"	       ^\n" + 
-			"Null type mismatch (type annotations): required \'T\' but this expression has type \'@Nullable T extends Number\', where \'T\' is a free type variable\n" + 
-			"----------\n");
-	}
-	// free type variable is compatible to itself even with different not null-related type annotations
-	public void testTypeVariable4() {
-		runNegativeTestWithLibs(
-			new String[] {
-				"X.java",
-				"import java.lang.annotation.*;\n" +
-				"import org.eclipse.jdt.annotation.*;\n" +
-				"@Target(ElementType.TYPE_USE) @interface TypeMarker {}\n" +
-				"public class X<T> {\n" +
-				"	T passThrough1(@TypeMarker T t) {\n" +
-				"		return t; // OK\n" +
-				"	}\n" +
-				"	@TypeMarker T passThrough2(T t) {\n" +
-				"		return t; // OK\n" +
-				"	}\n" +
-				"	@TypeMarker T passThrough3(@Nullable @TypeMarker T t) {\n" +
-				"		return t; // Not OK\n" +
-				"	}\n" +
-				"}\n"
-			},
-			getCompilerOptions(),
-			"----------\n" + 
-			"1. ERROR in X.java (at line 12)\n" + 
-			"	return t; // Not OK\n" + 
-			"	       ^\n" + 
-			"Null type mismatch (type annotations): required \'T\' but this expression has type \'@Nullable T\', where 'T' is a free type variable\n" + 
-			"----------\n");
-	}
-	// https://bugs.eclipse.org/433906
-	public void testTypeVariable5() {
-		runConformTestWithLibs(
-			new String[] {
-				"ExFunction.java",
-				"@FunctionalInterface\n" + 
-				"public interface ExFunction<T, R, E extends Exception> {\n" + 
-				"	R apply(T t1) throws E;\n" + 
-				"\n" + 
-				"	default <V>  ExFunction<V, R, E> compose(ExFunction<? super V, ? extends T, E> before) {\n" + 
-				"		java.util.Objects.requireNonNull(before);\n" + 
-				"		//warning on before.apply(v):\n" + 
-				"		//Null type safety (type annotations): The expression of type 'capture#of ? extends T' needs unchecked conversion to conform to 'T'\n" + 
-				"		return (V v) -> apply(before.apply(v));\n" + 
-				"	}\n" + 
-				"}\n"
-			},
-			getCompilerOptions(),
-			"");
-	}
-	public void testSE7AnnotationCopy() { // we were dropping annotations here, but null analysis worked already since the tagbits were not "dropped", just the same capturing in a test
-		runNegativeTestWithLibs(
-			new String[] {
-				"X.java",
-				"import java.lang.annotation.ElementType;\n" +
-				"import java.lang.annotation.Target;\n" +
-				"import org.eclipse.jdt.annotation.NonNull;\n" +
-				"@Target(ElementType.TYPE_USE)\n" +
-				"@interface T {\n" +
-				"}\n" +
-				"public class X {\n" +
-				"	class Y {}\n" +
-				"	void foo(@T X.@NonNull Y p) {\n" +
-				"		foo(null);\n" +
-				"	}\n" +
-				"}\n"
-			}, 
-			getCompilerOptions(), 
-			"----------\n" + 
-			"1. ERROR in X.java (at line 10)\n" + 
-			"	foo(null);\n" + 
-			"	    ^^^^\n" + 
-			"Null type mismatch: required \'X.@NonNull Y\' but the provided value is null\n" + 
-			"----------\n");		
-	}
-	public void testWildcardCapture() {
-		runNegativeTestWithLibs(
-			new String[] {
-				"X.java",
-				"import java.lang.annotation.ElementType;\n" +
-				"import java.lang.annotation.Target;\n" +
-				"import java.util.ArrayList;\n" +
-				"import java.util.List;\n" +
-				"import org.eclipse.jdt.annotation.NonNull;\n" +
-				"\n" +
-				"@Target(ElementType.TYPE_USE)\n" +
-				"@interface T {\n" +
-				"}\n" +
-				"\n" +
-				"public class X {\n" +
-				"	public static void main(String[] args) {\n" +
-				"       List<X> ax = new ArrayList<X>();\n" +
-				"       ax.add(new X());\n" +
-				"		List<? extends X> lx = ax;\n" +
-				"		getAdd(lx);\n" +
-				"	}\n" +
-				"	static <@NonNull P>  void getAdd(List<P> lt) {\n" +
-				"		lt.add(lt.get(0));\n" +
-				"	}\n" +
-				"}\n"
-			}, 
-			getCompilerOptions(), 
-			"----------\n" + 
-			"1. WARNING in X.java (at line 16)\n" + 
-			"	getAdd(lx);\n" + 
-			"	       ^^\n" + 
-			"Null type safety (type annotations): The expression of type \'List<capture#of ? extends X>\' needs unchecked conversion to conform to \'List<@NonNull capture#of ? extends X>\'\n" + 
-			"----------\n");		
-	}
-	public void testWildcardCapture2() {
-		runNegativeTestWithLibs(
-			new String[] {
-				"X.java",
-				"import java.lang.annotation.ElementType;\n" +
-				"import java.lang.annotation.Target;\n" +
-				"import java.util.ArrayList;\n" +
-				"import java.util.List;\n" +
-				"import org.eclipse.jdt.annotation.NonNull;\n" +
-				"\n" +
-				"@Target(ElementType.TYPE_USE)\n" +
-				"@interface T {\n" +
-				"}\n" +
-				"\n" +
-				"public class X {\n" +
-				"	public static void main(String[] args) {\n" +
-				"       List<@NonNull X> ax = new ArrayList<@NonNull X>();\n" +
-				"       ax.add(new X());\n" +
-				"		List<@NonNull ? extends X> lx = ax;\n" +
-				"		getAdd(lx);\n" +
-				"	}\n" +
-				"	static <@NonNull P>  void getAdd(List<P> lt) {\n" +
-				"		lt.add(lt.get(0));\n" +
-				"	}\n" +
-				"}\n"
-			}, 
-			getCompilerOptions(), 
-			"");		
-	}
-	public void testWildcardCapture3() {
-		runNegativeTestWithLibs(
-			new String[] {
-				"X.java",
-				"import java.lang.annotation.ElementType;\n" +
-				"import java.lang.annotation.Target;\n" +
-				"import java.util.ArrayList;\n" +
-				"import java.util.List;\n" +
-				"import org.eclipse.jdt.annotation.NonNull;\n" +
-				"import org.eclipse.jdt.annotation.Nullable;\n" +
-				"\n" +
-				"@Target(ElementType.TYPE_USE)\n" +
-				"@interface T {\n" +
-				"}\n" +
-				"\n" +
-				"public class X {\n" +
-				"	public static void main(String[] args) {\n" +
-				"       List<@Nullable X> ax = new ArrayList<@Nullable X>();\n" +
-				"       ax.add(new X());\n" +
-				"		List<@Nullable ? extends X> lx = ax;\n" +
-				"		getAdd(lx);\n" +
-				"	}\n" +
-				"	static <@NonNull P>  void getAdd(List<P> lt) {\n" +
-				"		lt.add(lt.get(0));\n" +
-				"	}\n" +
-				"}\n"
-			}, 
-			getCompilerOptions(), 
-			"----------\n" + 
-			"1. ERROR in X.java (at line 17)\n" + 
-			"	getAdd(lx);\n" + 
-			"	       ^^\n" + 
-			"Null type mismatch (type annotations): required \'List<@NonNull capture#of ? extends X>\' but this expression has type \'List<@Nullable capture#of ? extends X>\'\n" + 
-			"----------\n");		
-	}
-	public void testLocalArrays() {
-		runNegativeTestWithLibs(
-			new String[] {
-				"X.java",
-				"import java.lang.annotation.ElementType;\n" +
-				"import java.lang.annotation.Target;\n" +
-				"import org.eclipse.jdt.annotation.NonNull;\n" +
-				"import org.eclipse.jdt.annotation.Nullable;\n" +
-				"\n" +
-				"@Target(ElementType.TYPE_USE)\n" +
-				"@interface T {\n" +
-				"}\n" +
-				"\n" +
-				"public class X {\n" +
-				"	public static void main(String[] args) {\n" +
-				"       class L {};\n" +
-				"       L @NonNull [] @Nullable [] la = new L[5][];\n" +
-				"       L @Nullable [] @NonNull [] la2 = new L[3][];\n" +
-				"       la = la2;\n" +
-				"   }\n" +
-				"}\n"
-			}, 
-			getCompilerOptions(), 
-			"----------\n" + 
-			"1. WARNING in X.java (at line 13)\n" + 
-			"	L @NonNull [] @Nullable [] la = new L[5][];\n" + 
-			"	                                ^^^^^^^^^^\n" + 
-			"Null type safety (type annotations): The expression of type \'L[][]\' needs unchecked conversion to conform to \'L @NonNull[] @Nullable[]\'\n" + 
-			"----------\n" + 
-			"2. WARNING in X.java (at line 14)\n" + 
-			"	L @Nullable [] @NonNull [] la2 = new L[3][];\n" + 
-			"	                                 ^^^^^^^^^^\n" + 
-			"Null type safety (type annotations): The expression of type \'L[][]\' needs unchecked conversion to conform to \'L @Nullable[] @NonNull[]\'\n" + 
-			"----------\n" + 
-			"3. ERROR in X.java (at line 15)\n" + 
-			"	la = la2;\n" + 
-			"	     ^^^\n" + 
-			"Null type mismatch (type annotations): required \'L @NonNull[] @Nullable[]\' but this expression has type \'L @Nullable[] @NonNull[]\'\n" + 
-			"----------\n");
-		
-		// Without annotations.
-		runConformTestWithLibs(
-				new String[] {
-					"X.java",
-					"public class X {\n" +
-					"	public static void main(String[] args) {\n" +
-					"       class L {};\n" +
-					"       L [] [] la = new L[5][];\n" +
-					"       L []  [] la2 = new L[3][];\n" +
-					"       la = la2;\n" +
-					"       System.out.println(\"Done\");\n" +
-					"   }\n" +
-					"}\n"
-				},
-				getCompilerOptions(),
-				"",
-				"Done");
-	}
-	public void testRawType() {
-		runNegativeTestWithLibs(
-			new String[] {
-				"X.java",
-				"import org.eclipse.jdt.annotation.NonNull;\n" +
-				"public class X<T> {\n" +
-				"	class Y <P> {}\n" +
-				"	public static void main(String[] args) {\n" +
-				"		@NonNull X x = null;\n" +
-				"		X.@NonNull Y xy = null;\n" +
-				"	}\n" +
-				"}\n"
-			}, 
-			getCompilerOptions(), 
-			"----------\n" + 
-			"1. WARNING in X.java (at line 5)\n" + 
-			"	@NonNull X x = null;\n" + 
-			"	         ^\n" + 
-			"X is a raw type. References to generic type X<T> should be parameterized\n" + 
-			"----------\n" + 
-			"2. ERROR in X.java (at line 5)\n" + 
-			"	@NonNull X x = null;\n" + 
-			"	               ^^^^\n" + 
-			"Null type mismatch: required \'@NonNull X\' but the provided value is null\n" + 
-			"----------\n" + 
-			"3. WARNING in X.java (at line 6)\n" + 
-			"	X.@NonNull Y xy = null;\n" + 
-			"	^^^^^^^^^^^^\n" + 
-			"X.Y is a raw type. References to generic type X<T>.Y<P> should be parameterized\n" + 
-			"----------\n" + 
-			"4. ERROR in X.java (at line 6)\n" + 
-			"	X.@NonNull Y xy = null;\n" + 
-			"	                  ^^^^\n" + 
-			"Null type mismatch: required \'X.@NonNull Y\' but the provided value is null\n" + 
-			"----------\n");		
-	}
-	// https://bugs.eclipse.org/bugs/show_bug.cgi?id=420456, [1.8][null] AIOOB in null analysis code.
-	public void test420456() {
-		runConformTestWithLibs(
-			new String[] {
-				"X.java",
-				"import java.util.Arrays;\n" +
-				"public class X {\n" +
-				"	public static void main(String [] args) {\n" +
-				"		Integer [] array = new Integer[] { 1234, 5678, 789 };\n" +
-				"		Arrays.sort(array, Integer::compare);\n" +
-				"       System.out.println(\"\" + array[0] + array[1] + array[2]);\n" +
-				"	}\n" +
-				"}\n"
-			}, 
-			getCompilerOptions(),
-			"",
-			"78912345678");		
-	}
-	// https://bugs.eclipse.org/bugs/show_bug.cgi?id=422134, [1.8] NPE in NullAnnotationMatching with inlined lambda expression used with a raw type
-	public void test422134() {
-		runNegativeTestWithLibs(
-			new String[] {
-				"X.java",
-				"import java.util.ArrayList;\n" +
-				"import java.util.Collections;\n" +
-				"public class X {\n" +
-				"	public static void main(String args[]) {\n" +
-				"		Collections.sort(new ArrayList(), (o1, o2) -> {\n" +
-				"			return o1.compareToIgnoreCase(o1);\n" +
-				"		});\n" +
-				"	}\n" +
-				"}\n"
-			},
-			getCompilerOptions(),
-			"----------\n" + 
-			"1. WARNING in X.java (at line 5)\n" + 
-			"	Collections.sort(new ArrayList(), (o1, o2) -> {\n" + 
-			"			return o1.compareToIgnoreCase(o1);\n" + 
-			"		});\n" + 
-			"	^^^^^^^^^^^^^^^^^^^^^^^^^^^^^^^^^^^^^^^^^^^^^^^^^^^^^^^^^^^^^^^^^^^^^^^^^^^^^^^^^^^^^^^^^^\n" + 
-			"Type safety: Unchecked invocation sort(ArrayList, (<no type> o1, <no type> o2) -> {})" + 
-			" of the generic method sort(List<T>, Comparator<? super T>) of type Collections\n" + 
-			"----------\n" + 
-			"2. WARNING in X.java (at line 5)\n" + 
-			"	Collections.sort(new ArrayList(), (o1, o2) -> {\n" + 
-			"	                 ^^^^^^^^^^^^^^^\n" + 
-			"Type safety: The expression of type ArrayList needs unchecked conversion to conform to List<Object>\n" + 
-			"----------\n" + 
-			"3. WARNING in X.java (at line 5)\n" + 
-			"	Collections.sort(new ArrayList(), (o1, o2) -> {\n" + 
-			"	                     ^^^^^^^^^\n" + 
-			"ArrayList is a raw type. References to generic type ArrayList<E> should be parameterized\n" + 
-			"----------\n" + 
-			"4. ERROR in X.java (at line 6)\n" + 
-			"	return o1.compareToIgnoreCase(o1);\n" + 
-			"	          ^^^^^^^^^^^^^^^^^^^\n" + 
-			"The method compareToIgnoreCase(Object) is undefined for the type Object\n" + 
-			"----------\n");		
-	}
-
-	// should not try to analyze arguments of a polymorphic method call
-	public void testBug424725() {
-		runConformTestWithLibs(
-			new String[] {
-				"AnnotatedRecordMapper.java",
-				"import java.lang.invoke.MethodHandle;\n" + 
-				"\n" + 
-				"public final class AnnotatedRecordMapper<T> {\n" + 
-				"  private MethodHandle afterLoadStore;\n" + 
-				"\n" + 
-				"  public void invokeAfterLoadStore(Object object, Object database) {\n" + 
-				"    if(afterLoadStore != null) {\n" + 
-				"      try {\n" + 
-				"        afterLoadStore.invoke(object, database);\n" + 
-				"      }\n" + 
-				"      catch(Throwable e) {\n" + 
-				"        throw new RuntimeException(e);\n" + 
-				"      }\n" + 
-				"    }\n" + 
-				"  }\n" + 
-				"}"
-			},
-			null,
-			"");
-	}
-
-	public void testBug424727() {
-		runNegativeTestWithLibs(
-			new String[] {
-				"X.java",
-				"@org.eclipse.jdt.annotation.NonNull public class X {\n" +
-				"	static X singleton = new X();\n" +
-				"}\n"
-			},
-			getCompilerOptions(),
-			"----------\n" + 
-			"1. ERROR in X.java (at line 1)\n" + 
-			"	@org.eclipse.jdt.annotation.NonNull public class X {\n" + 
-			"	^^^^^^^^^^^^^^^^^^^^^^^^^^^^^^^^^^^\n" + 
-			"The nullness annotation \'NonNull\' is not applicable at this location\n" + 
-			"----------\n");
-		// note: to be updated with https://bugs.eclipse.org/415918
-	}
-
-public void testBug424637() {
-	runNegativeTestWithLibs(
-		new String[] {
-			"X.java",
-			"import java.io.IOException;\n" + 
-			"import java.nio.file.Files;\n" + 
-			"import java.nio.file.Path;\n" + 
-			"import java.util.function.Function;\n" + 
-			"import java.util.stream.Stream;\n" + 
-			"\n" + 
-			"public class X {\n" + 
-			"  public static void method() {\n" + 
-			"    Function<Path, Stream<Path>> method = Files::walk;\n" + 
-			"  }\n" + 
-			"}"
-		},
-		"----------\n" + 
-		"1. ERROR in X.java (at line 9)\n" + 
-		"	Function<Path, Stream<Path>> method = Files::walk;\n" + 
-		"	                                      ^^^^^^^^^^^\n" + 
-		"Unhandled exception type IOException\n" + 
-		"----------\n");
-}
-
-public void testBug424637a() {
-	runNegativeTestWithLibs(
-		new String[] {
-			"X.java",
-			"import java.nio.file.FileVisitOption;\n" + 
-			"import java.nio.file.Path;\n" + 
-			"import java.util.function.BiFunction;\n" + 
-			"import java.util.stream.Stream;\n" +
-			"import org.eclipse.jdt.annotation.*;\n" + 
-			"\n" +
-			"interface TriFunc<A,B,C,D> { D apply(A a, B b, C c); }\n" + 
-			"public class X {\n" +
-			"  public static Stream<Path> myWalk(Path p, @NonNull FileVisitOption ... options) { return null; }\n" + 
-			"  public static void method() {\n" + 
-			"    BiFunction<Path, @Nullable FileVisitOption, Stream<Path>> method1 = X::myWalk;\n" + // one element varargs - nullity mismatch
-			"    BiFunction<Path, @Nullable FileVisitOption[], Stream<Path>> method2 = X::myWalk;\n" + // pass-through array varargs - nullity mismatch
-			"    BiFunction<Path, FileVisitOption[], Stream<Path>> method3 = X::myWalk;\n" + // pass-through array varargs - unchecked
-			" 	 TriFunc<Path, @NonNull FileVisitOption, @Nullable FileVisitOption, Stream<Path>> method4 = X::myWalk;\n" + // two-element varargs - nullity mismatch on one of them
-			"  }\n" + 
-			"}"
-		},
-		"----------\n" + 
-		"1. ERROR in X.java (at line 11)\n" + 
-		"	BiFunction<Path, @Nullable FileVisitOption, Stream<Path>> method1 = X::myWalk;\n" + 
-		"	                                                                    ^^^^^^^^^\n" + 
-		"Null type mismatch at parameter 2: required \'@NonNull FileVisitOption\' but provided \'@Nullable FileVisitOption\' via method descriptor BiFunction<Path,FileVisitOption,Stream<Path>>.apply(Path, FileVisitOption)\n" + 
-		"----------\n" + 
-		"2. ERROR in X.java (at line 12)\n" + 
-		"	BiFunction<Path, @Nullable FileVisitOption[], Stream<Path>> method2 = X::myWalk;\n" + 
-		"	                                                                      ^^^^^^^^^\n" + 
-		"Null type mismatch at parameter 2: required \'@NonNull FileVisitOption []\' but provided \'@Nullable FileVisitOption []\' via method descriptor BiFunction<Path,FileVisitOption[],Stream<Path>>.apply(Path, FileVisitOption[])\n" + 
-		"----------\n" + 
-		"3. WARNING in X.java (at line 13)\n" + 
-		"	BiFunction<Path, FileVisitOption[], Stream<Path>> method3 = X::myWalk;\n" + 
-		"	                                                            ^^^^^^^^^\n" + 
-		"Null type safety: parameter 2 provided via method descriptor BiFunction<Path,FileVisitOption[],Stream<Path>>.apply(Path, FileVisitOption[]) needs unchecked conversion to conform to \'@NonNull FileVisitOption []\'\n" + 
-		"----------\n" + 
-		"4. ERROR in X.java (at line 14)\n" + 
-		"	TriFunc<Path, @NonNull FileVisitOption, @Nullable FileVisitOption, Stream<Path>> method4 = X::myWalk;\n" + 
-		"	                                                                                           ^^^^^^^^^\n" + 
-		"Null type mismatch at parameter 3: required \'@NonNull FileVisitOption\' but provided \'@Nullable FileVisitOption\' via method descriptor TriFunc<Path,FileVisitOption,FileVisitOption,Stream<Path>>.apply(Path, FileVisitOption, FileVisitOption)\n" + 
-		"----------\n");
-}
-
-public void testBug424637_comment3() {
-	runConformTestWithLibs(
-		new String[] {
-			"VarArgsMethodReferenceTest.java",
-			"import java.util.function.Consumer;\n" + 
-			"public class VarArgsMethodReferenceTest {\n" + 
-			"  public static void main(String[] argv) {\n" + 
-			"    Consumer<String> printffer;\n" + 
-			"    printffer = System.out::printf;\n" + 
-			"  }\n" + 
-			"}"
-		},
-		null,
-		"");
-}
-public void testBug427163() {
-	runConformTestWithLibs(
-		new String[] {
-			"X.java",
-			"import org.eclipse.jdt.annotation.*;\n" +
-			"public class X {\n" +
-			"	void consume(@NonNull String @Nullable... strings) {\n" + 
-			"	}\n" +
-			"}\n"
-		},
-		getCompilerOptions(),
-		""
-	);
-}
-public void testBug427163b() {
-	runNegativeTestWithLibs(
-		new String[] {
-			"X.java",
-			"import org.eclipse.jdt.annotation.*;\n" +
-			"public class X {\n" +
-			"	void consume1(@NonNull @Nullable String @Nullable[] strings) {}\n" + 
-			"	void consume2(@Nullable String @NonNull @Nullable... strings) {}\n" +
-			"	void consume3(@Nullable String[] @NonNull @Nullable[] strings) {}\n" +
-			"}\n"
-		},
-		getCompilerOptions(),
-		"----------\n" + 
-		"1. ERROR in X.java (at line 3)\n" + 
-		"	void consume1(@NonNull @Nullable String @Nullable[] strings) {}\n" + 
-		"	                       ^^^^^^^^^\n" + 
-		"Contradictory null specification; only one of @NonNull and @Nullable can be specified at any location\n" + 
-		"----------\n" + 
-		"2. ERROR in X.java (at line 4)\n" + 
-		"	void consume2(@Nullable String @NonNull @Nullable... strings) {}\n" + 
-		"	                               ^^^^^^^^^^^^^^^^^^\n" + 
-		"Contradictory null specification; only one of @NonNull and @Nullable can be specified at any location\n" + 
-		"----------\n" + 
-		"3. ERROR in X.java (at line 5)\n" + 
-		"	void consume3(@Nullable String[] @NonNull @Nullable[] strings) {}\n" + 
-		"	                                 ^^^^^^^^^^^^^^^^^^\n" + 
-		"Contradictory null specification; only one of @NonNull and @Nullable can be specified at any location\n" + 
-		"----------\n"
-	);
-}
-public void testBug427163c() {
-	runNegativeTestWithLibs(
-		new String[] {
-			"X.java",
-			"import org.eclipse.jdt.annotation.*;\n" +
-			"public class X {\n" +
-			"	String[][] strings0 = new @NonNull String @Nullable[] @Nullable[] {};\n" + 
-			"	String[] strings1 = new String @NonNull @Nullable[] {};\n" + 
-			"	Object[] objects2 = new Object @NonNull @Nullable[1];\n" +
-			"	String[] strings3 = new @NonNull @Nullable String [1];\n" +
-			"	String[] strings4 = new @NonNull String  @Nullable @NonNull[1];\n" +
-			"	String[][] strings5 = new String[] @NonNull @Nullable[] {};\n" +
-			"}\n"
-		},
-		getCompilerOptions(),
-		"----------\n" + 
-		"1. ERROR in X.java (at line 4)\n" + 
-		"	String[] strings1 = new String @NonNull @Nullable[] {};\n" + 
-		"	                               ^^^^^^^^^^^^^^^^^^\n" + 
-		"Contradictory null specification; only one of @NonNull and @Nullable can be specified at any location\n" + 
-		"----------\n" + 
-		"2. ERROR in X.java (at line 5)\n" + 
-		"	Object[] objects2 = new Object @NonNull @Nullable[1];\n" + 
-		"	                               ^^^^^^^^^^^^^^^^^^\n" + 
-		"Contradictory null specification; only one of @NonNull and @Nullable can be specified at any location\n" + 
-		"----------\n" + 
-		"3. ERROR in X.java (at line 6)\n" + 
-		"	String[] strings3 = new @NonNull @Nullable String [1];\n" + 
-		"	                        ^^^^^^^^^^^^^^^^^^\n" + 
-		"Contradictory null specification; only one of @NonNull and @Nullable can be specified at any location\n" + 
-		"----------\n" + 
-		"4. ERROR in X.java (at line 7)\n" + 
-		"	String[] strings4 = new @NonNull String  @Nullable @NonNull[1];\n" + 
-		"	                                         ^^^^^^^^^^^^^^^^^^\n" + 
-		"Contradictory null specification; only one of @NonNull and @Nullable can be specified at any location\n" + 
-		"----------\n" + 
-		"5. ERROR in X.java (at line 8)\n" + 
-		"	String[][] strings5 = new String[] @NonNull @Nullable[] {};\n" + 
-		"	                                   ^^^^^^^^^^^^^^^^^^\n" + 
-		"Contradictory null specification; only one of @NonNull and @Nullable can be specified at any location\n" + 
-		"----------\n"
-	);
-}
-// assorted tests with upper-bounded wildcards with null annotations
-public void testTypeBounds1() {
-	runNegativeTestWithLibs(
-		new String[] {
-			"C.java",
-			"import java.util.List;\n" + 
-			"\n" + 
-			"import org.eclipse.jdt.annotation.NonNull;\n" + 
-			"import org.eclipse.jdt.annotation.Nullable;\n" + 
-			"\n" + 
-			"class A { }\n" + 
-			"class B extends A {}\n" + 
-			"public class C {\n" + 
-			"	\n" + 
-			"	@NonNull A testExtends(List<@NonNull B> lb1, List<@Nullable B> lb2, boolean f) {\n" + 
-			"		List<? extends @NonNull A> la1 = lb1;\n" + 
-			"		la1.add(null); // ERR1\n" + 
-			"		if (la1.size() > 0)\n" + 
-			"			return la1.get(0); // OK\n" +
-			"		la1 = lb2; // ERR2\n" + 
-			"		List<? extends @Nullable A> la2 = lb1; // OK\n" + 
-			"		la2.add(null); // ERR3\n" + 
-			"		if (la2.size() > 0)\n" + 
-			"			return la2.get(0); // ERR4\n" +
-			"		la2 = lb2; // OK\n" + 
-			"		if (f)\n" + 
-			"			return mExtends1(lb1); // OK, since we infer T to @NonNull B\n" + 
-			"		return mExtends2(lb1);\n" + 
-			"	}\n" + 
-			"	<T extends @Nullable A> T mExtends1(List<T> t) { return null; /*ERR5*/ }\n" + 
-			"	<T extends @NonNull A> T mExtends2(List<T> t) { return null; /*ERR6*/ }\n" + 
-			"}\n"
-		},
-		getCompilerOptions(),
-		"----------\n" + 
-		"1. ERROR in C.java (at line 12)\n" + 
-		"	la1.add(null); // ERR1\n" + 
-		"	        ^^^^\n" + 
-		"Null type mismatch: required \'? extends @NonNull A\' but the provided value is null\n" + 
-		"----------\n" + 
-		"2. ERROR in C.java (at line 15)\n" + 
-		"	la1 = lb2; // ERR2\n" + 
-		"	      ^^^\n" + 
-		"Null type mismatch (type annotations): required \'List<? extends @NonNull A>\' but this expression has type \'List<@Nullable B>\'\n" + 
-		"----------\n" + 
-		"3. ERROR in C.java (at line 17)\n" + 
-		"	la2.add(null); // ERR3\n" + 
-		"	        ^^^^\n" + 
-		"Null type mismatch: required \'? extends @Nullable A\' but the provided value is null\n" + 
-		"----------\n" + 
-		"4. ERROR in C.java (at line 19)\n" + 
-		"	return la2.get(0); // ERR4\n" + 
-		"	       ^^^^^^^^^^\n" + 
-		"Null type mismatch (type annotations): required \'@NonNull A\' but this expression has type \'capture#of ? extends @Nullable A\'\n" + 
-		"----------\n" + 
-		"5. ERROR in C.java (at line 25)\n" + 
-		"	<T extends @Nullable A> T mExtends1(List<T> t) { return null; /*ERR5*/ }\n" + 
-		"	                                                        ^^^^\n" + 
-		"Null type mismatch: required \'T extends @Nullable A\' but the provided value is null\n" + 
-		"----------\n" + 
-		"6. ERROR in C.java (at line 26)\n" + 
-		"	<T extends @NonNull A> T mExtends2(List<T> t) { return null; /*ERR6*/ }\n" + 
-		"	                                                       ^^^^\n" + 
-		"Null type mismatch: required \'T extends @NonNull A\' but the provided value is null\n" + 
-		"----------\n"
-	);
-}
-// assorted tests with lower-bounded wildcards with null annotations
-public void testTypeBounds2() {
-	runNegativeTestWithLibs(
-		new String[] {
-			"C.java",
-			"import java.util.List;\n" + 
-			"\n" + 
-			"import org.eclipse.jdt.annotation.NonNull;\n" + 
-			"import org.eclipse.jdt.annotation.Nullable;\n" + 
-			"\n" + 
-			"class A { }\n" + 
-			"class B extends A {}\n" + 
-			"public class C {\n" + 
-			"	\n" + 
-			"	@NonNull Object testSuper(List<@Nullable A> la1, List<@NonNull A> la2, boolean f) {\n" + 
-			"		List<? super @NonNull B> lb1 = la1; // OK\n" + 
-			"		lb1.add(null); // ERR1\n" + 
-			"		if (lb1.size() > 0)\n" + 
-			"			return lb1.get(0); // ERR2\n" +
-			"		lb1 = la2; // OK\n" + 
-			"		List<? super @Nullable B> lb2 = la1;\n" + 
-			"		lb2.add(null);\n" + 
-			"		if (lb2.size() > 0)\n" + 
-			"			return lb2.get(0); // ERR3\n" +
-			"		lb2 = la2; // ERR4\n" + 
-			"		if (f)\n" + 
-			"			return mSuper1(la1); // ERR5\n" + 
-			"		return mSuper2(la1); // ERR6 on arg\n" + 
-			"	}\n" + 
-			"	<T extends @Nullable A> T mSuper1(List<T> t) { return null; /*ERR7*/ }\n" + 
-			"	<T extends @NonNull A> T mSuper2(List<T> t) { return null; /*ERR8*/ }\n" + 
-			"}\n"
-		},
-		getCompilerOptions(),
-		"----------\n" + 
-		"1. ERROR in C.java (at line 12)\n" + 
-		"	lb1.add(null); // ERR1\n" + 
-		"	        ^^^^\n" + 
-		"Null type mismatch: required \'? super @NonNull B\' but the provided value is null\n" + 
-		"----------\n" + 
-		"2. ERROR in C.java (at line 14)\n" + 
-		"	return lb1.get(0); // ERR2\n" + 
-		"	       ^^^^^^^^^^\n" + 
-		"Null type mismatch (type annotations): required \'@NonNull Object\' but this expression has type \'capture#of ? super @NonNull B\'\n" + 
-		"----------\n" + 
-		"3. ERROR in C.java (at line 19)\n" + 
-		"	return lb2.get(0); // ERR3\n" + 
-		"	       ^^^^^^^^^^\n" + 
-		"Null type mismatch (type annotations): required \'@NonNull Object\' but this expression has type \'capture#of ? super @Nullable B\'\n" + 
-		"----------\n" + 
-		"4. ERROR in C.java (at line 20)\n" + 
-		"	lb2 = la2; // ERR4\n" + 
-		"	      ^^^\n" + 
-		"Null type mismatch (type annotations): required \'List<? super @Nullable B>\' but this expression has type \'List<@NonNull A>\'\n" + 
-		"----------\n" + 
-		"5. ERROR in C.java (at line 22)\n" + 
-		"	return mSuper1(la1); // ERR5\n" + 
-		"	       ^^^^^^^^^^^^\n" + 
-		"Null type mismatch (type annotations): required \'@NonNull Object\' but this expression has type \'@Nullable A\'\n" + 
-		"----------\n" + 
-		"6. ERROR in C.java (at line 23)\n" + 
-		"	return mSuper2(la1); // ERR6 on arg\n" + 
-		"	               ^^^\n" + 
-		"Null type mismatch (type annotations): required \'List<@NonNull A>\' but this expression has type \'List<@Nullable A>\'\n" + 
-		"----------\n" + 
-		"7. ERROR in C.java (at line 25)\n" + 
-		"	<T extends @Nullable A> T mSuper1(List<T> t) { return null; /*ERR7*/ }\n" + 
-		"	                                                      ^^^^\n" + 
-		"Null type mismatch: required \'T extends @Nullable A\' but the provided value is null\n" + 
-		"----------\n" + 
-		"8. ERROR in C.java (at line 26)\n" + 
-		"	<T extends @NonNull A> T mSuper2(List<T> t) { return null; /*ERR8*/ }\n" + 
-		"	                                                     ^^^^\n" + 
-		"Null type mismatch: required \'T extends @NonNull A\' but the provided value is null\n" + 
-		"----------\n"
-	);
-}
-// assigning values upper bounded wildcard types carrying null annotations
-public void testTypeBounds3() {
-	runNegativeTestWithLibs(
-		new String[] {
-			"C.java",
-			"import java.util.List;\n" + 
-			"\n" + 
-			"import org.eclipse.jdt.annotation.NonNull;\n" + 
-			"import org.eclipse.jdt.annotation.Nullable;\n" + 
-			"\n" + 
-			"class A { }\n" + 
-			"class B extends A {}\n" + 
-			"public class C {\n" + 
-			"	\n" + 
-			"	void testExtends(List<? extends @NonNull B> lb1, List<? extends @Nullable B> lb2) {\n" + 
-			"		List<? extends @NonNull A> la1 = lb1;\n" + 
-			"		la1 = lb2; // ERR\n" + 
-			"		List<? extends @Nullable A> la2 = lb1;\n" + 
-			"		la2 = lb2;\n" + 
-			"	}\n" + 
-			"}\n"
-		},
-		getCompilerOptions(),
-		"----------\n" + 
-		"1. ERROR in C.java (at line 12)\n" + 
-		"	la1 = lb2; // ERR\n" + 
-		"	      ^^^\n" + 
-		"Null type mismatch (type annotations): required \'List<? extends @NonNull A>\' but this expression has type \'List<capture#of ? extends @Nullable B>\'\n" + 
-		"----------\n"
-	);
-}
-// assigning values lower bounded wildcard types carrying null annotations
-public void testTypeBounds4() {
-	runNegativeTestWithLibs(
-		new String[] {
-			"C.java",
-			"import java.util.List;\n" + 
-			"\n" + 
-			"import org.eclipse.jdt.annotation.NonNull;\n" + 
-			"import org.eclipse.jdt.annotation.Nullable;\n" + 
-			"\n" + 
-			"class A { }\n" + 
-			"class B extends A {}\n" + 
-			"public class C {\n" + 
-			"	\n" + 
-			"	void testSuper(List<? super @Nullable A> la1, List<? super @NonNull A> la2) {\n" + 
-			"		List<? super @NonNull B> lb1 = la1; // OK\n" + 
-			"		lb1 = la2; // OK\n" + 
-			"		List<? super @Nullable B> lb2 = la1;\n" + 
-			"		lb2 = la2; // ERR4\n" + 
-			"	}\n" + 
-			"}\n"
-		},
-		getCompilerOptions(),
-		"----------\n" + 
-		"1. ERROR in C.java (at line 14)\n" + 
-		"	lb2 = la2; // ERR4\n" + 
-		"	      ^^^\n" + 
-		"Null type mismatch (type annotations): required \'List<? super @Nullable B>\' but this expression has type \'List<capture#of ? super @NonNull A>\'\n" + 
-		"----------\n"
-	);
-}
-// https://bugs.eclipse.org/bugs/show_bug.cgi?id=429387, [1.8][compiler] AIOOBE in AbstractMethodDeclaration.createArgumentBindings
-public void test429387() {
-	runNegativeTestWithLibs(
-		new String[] {
-			"X.java",
-			"import java.util.function.BiFunction;\n" +
-			"import java.util.function.Supplier;\n" +
-			"import java.util.function.ToIntFunction;\n" +
-			"import java.util.stream.IntStream;\n" +
-			"import java.util.stream.Stream;\n" +
-			"public interface X {\n" +
-			"static <BT, T extends BT, IS extends IntStream, E extends Exception> IntStreamy<E>\n" +
-			"internalFlatMapToInt(Functionish<BT, IS, E> mapper,\n" +
-			"Class<E> classOfE,\n" +
-			"Supplier<Stream<T>> maker) {\n" +
-			"BiFunction<Stream<T>, ToIntFunction<BT>, IntStream> func = (Stream<T> t, ToIntFunction<BT, IS> m) -> t.flatmmapToInt(m);\n" +
-			"return IntStreamy.fromFlatMap(func, mapper, classOfE, maker);\n" +
-			"}\n" +
-			"}\n"
-		},
-		getCompilerOptions(),
-		"----------\n" + 
-		"1. ERROR in X.java (at line 7)\n" + 
-		"	static <BT, T extends BT, IS extends IntStream, E extends Exception> IntStreamy<E>\n" + 
-		"	                                                                     ^^^^^^^^^^\n" + 
-		"IntStreamy cannot be resolved to a type\n" + 
-		"----------\n" + 
-		"2. ERROR in X.java (at line 8)\n" + 
-		"	internalFlatMapToInt(Functionish<BT, IS, E> mapper,\n" + 
-		"	                     ^^^^^^^^^^^\n" + 
-		"Functionish cannot be resolved to a type\n" + 
-		"----------\n" + 
-		"3. ERROR in X.java (at line 11)\n" + 
-		"	BiFunction<Stream<T>, ToIntFunction<BT>, IntStream> func = (Stream<T> t, ToIntFunction<BT, IS> m) -> t.flatmmapToInt(m);\n" + 
-		"	                                                                         ^^^^^^^^^^^^^\n" + 
-		"Incorrect number of arguments for type ToIntFunction<T>; it cannot be parameterized with arguments <BT, IS>\n" + 
-		"----------\n" + 
-		"4. ERROR in X.java (at line 11)\n" + 
-		"	BiFunction<Stream<T>, ToIntFunction<BT>, IntStream> func = (Stream<T> t, ToIntFunction<BT, IS> m) -> t.flatmmapToInt(m);\n" + 
-		"	                                                                                                                     ^\n" + 
-		"m cannot be resolved to a variable\n" + 
-		"----------\n" + 
-		"5. ERROR in X.java (at line 12)\n" + 
-		"	return IntStreamy.fromFlatMap(func, mapper, classOfE, maker);\n" + 
-		"	       ^^^^^^^^^^\n" + 
-		"IntStreamy cannot be resolved\n" + 
-		"----------\n");
-}
-public void testBug429403() {
-	runNegativeTestWithLibs(
-		new String[] {
-			"X.java",
-			"import java.util.*;\n" +
-			"import org.eclipse.jdt.annotation.*;\n" +
-			"class Person {}\n" +
-			"public class X {\n" +
-			"	List<@NonNull Person> l = new ArrayList<@Nullable Person>();" +
-			"}\n"
-		},
-		"----------\n" + 
-		"1. ERROR in X.java (at line 5)\n" + 
-		"	List<@NonNull Person> l = new ArrayList<@Nullable Person>();}\n" + 
-		"	                          ^^^^^^^^^^^^^^^^^^^^^^^^^^^^^^^^^\n" + 
-		"Null type mismatch (type annotations): required \'List<@NonNull Person>\' but this expression has type \'ArrayList<@Nullable Person>\', corresponding supertype is \'List<@Nullable Person>\'\n" + 
-		"----------\n");
-}
-public void testBug430219() {
-    runNegativeTestWithLibs(
-        new String[] {
-            "X.java",
-            "import org.eclipse.jdt.annotation.NonNullByDefault;\n" +
-            "@NonNullByDefault\n" +
-            "public class X {\n" +
-            "       void foo(int @NonNull [] x) {}\n" +
-            "}\n"
-        },
-        "----------\n" +
-	   "1. ERROR in X.java (at line 4)\n" +
-		"	void foo(int @NonNull [] x) {}\n" +
-        "	              ^^^^^^^\n" +
-	   "NonNull cannot be resolved to a type\n" +
-	   "----------\n");
-}
-public void testBug430219a() {
-    runConformTestWithLibs(
-        new String[] {
-            "X.java",
-            "import org.eclipse.jdt.annotation.NonNullByDefault;\n" +
-            "import java.lang.annotation.*;\n" +
-            "@Target(ElementType.TYPE_USE) @interface Marker{}\n" +
-            "@NonNullByDefault\n" +
-            "public class X {\n" +
-            "       void foo(int @Marker[] x) {}\n" +
-            "}\n"
-        },
-        getCompilerOptions(),
-        "");
-}
-
-// apply null default to type arguments:
-public void testDefault01() {
-	runNegativeTestWithLibs(
-		new String[] {
-			"X.java",
-			"import org.eclipse.jdt.annotation.*;\n" +
-			"import java.util.*;\n" +
-			"@NonNullByDefault(DefaultLocation.TYPE_ARGUMENT)\n" +
-			"public class X {\n" +
-			"	List<Number> test1(List<Number> in) {\n" +
-			"		in.add(null); // ERR\n" +
-			"		return new ArrayList<@Nullable Number>(); // ERR\n" +
-			"	}\n" +
-			"	java.util.List<java.lang.Number> test2(java.util.List<java.lang.Number> in) {\n" +
-			"		in.add(null); // ERR\n" +
-			"		return new ArrayList<java.lang.@Nullable Number>(); // ERR\n" +
-			"	}\n" +
-			"}\n"
-		},
-		getCompilerOptions(),
-		"----------\n" + 
-		"1. ERROR in X.java (at line 6)\n" + 
-		"	in.add(null); // ERR\n" + 
-		"	       ^^^^\n" + 
-		"Null type mismatch: required \'@NonNull Number\' but the provided value is null\n" + 
-		"----------\n" + 
-		"2. ERROR in X.java (at line 7)\n" + 
-		"	return new ArrayList<@Nullable Number>(); // ERR\n" + 
-		"	       ^^^^^^^^^^^^^^^^^^^^^^^^^^^^^^^^^\n" + 
-		"Null type mismatch (type annotations): required \'List<@NonNull Number>\' but this expression has type \'ArrayList<@Nullable Number>\', corresponding supertype is \'List<@Nullable Number>\'\n" + 
-		"----------\n" + 
-		"3. ERROR in X.java (at line 10)\n" + 
-		"	in.add(null); // ERR\n" + 
-		"	       ^^^^\n" + 
-		"Null type mismatch: required \'@NonNull Number\' but the provided value is null\n" + 
-		"----------\n" + 
-		"4. ERROR in X.java (at line 11)\n" + 
-		"	return new ArrayList<java.lang.@Nullable Number>(); // ERR\n" + 
-		"	       ^^^^^^^^^^^^^^^^^^^^^^^^^^^^^^^^^^^^^^^^^^^\n" + 
-		"Null type mismatch (type annotations): required \'List<@NonNull Number>\' but this expression has type \'ArrayList<@Nullable Number>\', corresponding supertype is \'List<@Nullable Number>\'\n" + 
-		"----------\n");
-}
-
-// apply null default to type arguments - no effect on type variable or wildcard, but apply strict checking assuming nothing
-public void testDefault01b() {
-	runNegativeTestWithLibs(
-		new String[] {
-			"X.java",
-			"import org.eclipse.jdt.annotation.*;\n" +
-			"import java.util.*;\n" +
-			"@NonNullByDefault(DefaultLocation.TYPE_ARGUMENT)\n" +
-			"public class X<T> {\n" +
-			"	List<T> test(List<? extends Number> in) {\n" +
-			"		in.add(null); // NOK, cannot assume nullable\n" +
-			"		needNN(in.get(0)); // NOK, cannot assume nonnull\n" +
-			"		return new ArrayList<@Nullable T>(); // NOK, cannot assume nullable for T in List<T>\n" +
-			"	}\n" +
-			"	void needNN(@NonNull Number n) {}\n" +
-			"}\n"
-		},
-		getCompilerOptions(),
-		"----------\n" + 
-		"1. ERROR in X.java (at line 6)\n" + 
-		"	in.add(null); // NOK, cannot assume nullable\n" + 
-		"	       ^^^^\n" + 
-		"Null type mismatch (type annotations): \'null\' is not compatible to the free type variable '? extends Number'\n" + 
-		"----------\n" + 
-		"2. WARNING in X.java (at line 7)\n" + 
-		"	needNN(in.get(0)); // NOK, cannot assume nonnull\n" + 
-		"	       ^^^^^^^^^\n" + 
-		"Null type safety (type annotations): The expression of type \'capture#of ? extends Number\' needs unchecked conversion to conform to \'@NonNull Number\'\n" + 
-		"----------\n" + 
-		"3. ERROR in X.java (at line 8)\n" + 
-		"	return new ArrayList<@Nullable T>(); // NOK, cannot assume nullable for T in List<T>\n" + 
-		"	       ^^^^^^^^^^^^^^^^^^^^^^^^^^^^\n" + 
-		"Null type mismatch (type annotations): required \'List<T>\' but this expression has type \'ArrayList<@Nullable T>\', corresponding supertype is \'List<@Nullable T>\'\n" + 
-		"----------\n");
-}
-
-// apply null default to parameters:
-public void testDefault02() {
-	runNegativeTestWithLibs(
-		new String[] {
-			"X.java",
-			"import org.eclipse.jdt.annotation.*;\n" +
-			"@NonNullByDefault(DefaultLocation.PARAMETER)\n" +
-			"public class X {\n" +
-			"	Number test1(Number in) {\n" +
-			"		System.out.print(in.intValue()); // OK\n" +
-			"		test1(null); // ERR\n" +
-			"		return null; // OK\n" +
-			"	}\n" +
-			"	java.lang.Number test2(java.lang.Number in) {\n" +
-			"		System.out.print(in.intValue()); // OK\n" +
-			"		test2(null); // ERR\n" +
-			"		return null; // OK\n" +
-			"	}\n" +
-			"}\n"
-		},
-		getCompilerOptions(),
-		"----------\n" + 
-		"1. ERROR in X.java (at line 6)\n" + 
-		"	test1(null); // ERR\n" + 
-		"	      ^^^^\n" + 
-		"Null type mismatch: required \'@NonNull Number\' but the provided value is null\n" + 
-		"----------\n" + 
-		"2. ERROR in X.java (at line 11)\n" + 
-		"	test2(null); // ERR\n" + 
-		"	      ^^^^\n" + 
-		"Null type mismatch: required \'@NonNull Number\' but the provided value is null\n" + 
-		"----------\n");
-}
-
-// apply null default to return type - annotation at method:
-public void testDefault03() {
-	runNegativeTestWithLibs(
-		new String[] {
-			"X.java",
-			"import org.eclipse.jdt.annotation.*;\n" +
-			"public class X {\n" +
-			"	@NonNullByDefault(DefaultLocation.RETURN_TYPE)\n" +
-			"	Number test(Number in) {\n" +
-			"		System.out.print(in.intValue());\n" +
-			"		test(null); // OK\n" +
-			"		return null; // ERR\n" +
-			"	}\n" +
-			"}\n"
-		},
-		getCompilerOptions(),
-		"----------\n" + 
-		"1. ERROR in X.java (at line 7)\n" + 
-		"	return null; // ERR\n" + 
-		"	       ^^^^\n" + 
-		"Null type mismatch: required \'@NonNull Number\' but the provided value is null\n" + 
-		"----------\n");
-}
-
-// apply null default to field
-public void testDefault04() {
-	runNegativeTestWithLibs(
-		new String[] {
-			"X.java",
-			"import org.eclipse.jdt.annotation.*;\n" +
-			"@NonNullByDefault(DefaultLocation.FIELD)\n" +
-			"public class X {\n" +
-			"	Number field; // ERR since uninitialized\n" +
-			"}\n"
-		},
-		getCompilerOptions(),
-		"----------\n" + 
-		"1. ERROR in X.java (at line 4)\n" + 
-		"	Number field; // ERR since uninitialized\n" + 
-		"	       ^^^^^\n" + 
-		"The @NonNull field field may not have been initialized\n" + 
-		"----------\n");
-}
-
-// default default
-public void testDefault05() {
-	runNegativeTestWithLibs(
-		new String[] {
-			"X.java",
-			"import org.eclipse.jdt.annotation.*;\n" +
-			"@NonNullByDefault\n" +
-			"public class X {\n" +
-			"	Number field; // ERR since uninitialized\n" +
-			"	void test1(Number[] ns) {\n" +
-			"		ns[0] = null; // OK since not affected by default\n" +
-			"	}\n" +
-			"	void test2(java.lang.Number[] ns) {\n" +
-			"		ns[0] = null; // OK since not affected by default\n" +
-			"	}\n" +
-			"}\n"
-		},
-		getCompilerOptions(),
-		"----------\n" + 
-		"1. ERROR in X.java (at line 4)\n" + 
-		"	Number field; // ERR since uninitialized\n" + 
-		"	       ^^^^^\n" + 
-		"The @NonNull field field may not have been initialized\n" + 
-		"----------\n");
-}
-
-// apply default to type parameter - inner class
-public void testDefault06() {
-	runNegativeTestWithLibs(
-		new String[] {
-			"X.java",
-			"import org.eclipse.jdt.annotation.*;\n" +
-			"@NonNullByDefault(DefaultLocation.TYPE_PARAMETER)\n" +
-			"public class X {\n" +
-			"	class Inner<T> {\n" +
-			"		T process(T t) {\n" +
-			"			@NonNull T t2 = t; // OK\n" +
-			"			return null; // ERR\n" +
-			" 		}\n" +
-			"	}\n" +
-			"	void test(Inner<Number> inum) {\n" +
-			"		@NonNull Number nnn = inum.process(null); // ERR on argument\n" +
-			"	}\n" +
-			"}\n"
-		},
-		getCompilerOptions(),
-		"----------\n" + 
-		"1. ERROR in X.java (at line 7)\n" + 
-		"	return null; // ERR\n" + 
-		"	       ^^^^\n" + 
-		"Null type mismatch: required \'@NonNull T\' but the provided value is null\n" + 
-		"----------\n" + 
-		"2. ERROR in X.java (at line 10)\n" + 
-		"	void test(Inner<Number> inum) {\n" + 
-		"	                ^^^^^^\n" + 
-		"Null constraint mismatch: The type \'Number\' is not a valid substitute for the type parameter \'@NonNull T\'\n" + 
-		"----------\n" + 
-		"3. ERROR in X.java (at line 11)\n" + 
-		"	@NonNull Number nnn = inum.process(null); // ERR on argument\n" + 
-		"	                                   ^^^^\n" + 
-		"Null type mismatch: required \'@NonNull Number\' but the provided value is null\n" + 
-		"----------\n");
-}
-
-//apply default to type parameter - class above
-public void testDefault06_b() {
-	runNegativeTestWithLibs(
-		new String[] {
-			"X.java",
-			"import org.eclipse.jdt.annotation.*;\n" +
-			"@NonNullByDefault({DefaultLocation.TYPE_PARAMETER, DefaultLocation.TYPE_ARGUMENT})\n" +
-			"	class Inner<T> {\n" +
-			"		T process(T t) {\n" +
-			"			@NonNull T t2 = t; // OK\n" +
-			"			return null; // ERR\n" +
-			" 		}\n" +
-			"	}\n" +
-			"@NonNullByDefault({DefaultLocation.TYPE_PARAMETER, DefaultLocation.TYPE_ARGUMENT})\n" +
-			"public class X {\n" +
-			"	void test(Inner<Number> inum) {\n" +
-			"		@NonNull Number nnn = inum.process(null); // ERR on argument\n" +
-			"	}\n" +
-			"}\n"
-		},
-		getCompilerOptions(),
-		"----------\n" + 
-		"1. ERROR in X.java (at line 6)\n" + 
-		"	return null; // ERR\n" + 
-		"	       ^^^^\n" + 
-		"Null type mismatch: required \'@NonNull T\' but the provided value is null\n" + 
-		"----------\n" + 
-		"2. ERROR in X.java (at line 12)\n" + 
-		"	@NonNull Number nnn = inum.process(null); // ERR on argument\n" + 
-		"	                                   ^^^^\n" + 
-		"Null type mismatch: required \'@NonNull Number\' but the provided value is null\n" + 
-		"----------\n");
-}
-
-// apply default to type bound - method in inner class
-public void testDefault07() {
-	runNegativeTestWithLibs(
-		new String[] {
-			"X.java",
-			"import org.eclipse.jdt.annotation.*;\n" +
-			"import java.util.*;\n" +
-			"@NonNullByDefault(DefaultLocation.TYPE_BOUND)\n" +
-			"public class X {\n" +
-			"	class Inner {\n" +
-			"		<T extends Number> T process(T t, List<? extends Number> l) {\n" +
-			"			@NonNull T t2 = t; // OK\n" +
-			"			@NonNull Number n = l.get(0); // OK\n" +
-			"			return null; // ERR\n" +
-			" 		}\n" +
-			"	}\n" +
-			"	void test(Inner inner) {\n" +
-			"		@NonNull Number nnn = inner.process(Integer.valueOf(3), new ArrayList<@Nullable Integer>()); // WARN on 1. arg; ERR on 2. arg\n" +
-			"	}\n" +
-			"}\n"
-		},
-		getCompilerOptions(),
-		"----------\n" + 
-		"1. ERROR in X.java (at line 9)\n" + 
-		"	return null; // ERR\n" + 
-		"	       ^^^^\n" + 
-		"Null type mismatch: required \'T extends @NonNull Number\' but the provided value is null\n" + 
-		"----------\n" + 
-		"2. WARNING in X.java (at line 13)\n" + 
-		"	@NonNull Number nnn = inner.process(Integer.valueOf(3), new ArrayList<@Nullable Integer>()); // WARN on 1. arg; ERR on 2. arg\n" + 
-		"	                                    ^^^^^^^^^^^^^^^^^^\n" + 
-		"Null type safety (type annotations): The expression of type \'Integer\' needs unchecked conversion to conform to \'@NonNull Integer\'\n" + 
-		"----------\n" + 
-		"3. ERROR in X.java (at line 13)\n" + 
-		"	@NonNull Number nnn = inner.process(Integer.valueOf(3), new ArrayList<@Nullable Integer>()); // WARN on 1. arg; ERR on 2. arg\n" + 
-		"	                                                        ^^^^^^^^^^^^^^^^^^^^^^^^^^^^^^^^^^\n" + 
-		"Null type mismatch (type annotations): required \'List<? extends @NonNull Number>\' but this expression has type \'ArrayList<@Nullable Integer>\', corresponding supertype is \'List<@Nullable Integer>\'\n" + 
-		"----------\n");
-}
-
-//apply null default to type arguments:
-public void testDefault01_bin() {
-	runConformTestWithLibs(
-			new String[] {
-				"X.java",
-				"import org.eclipse.jdt.annotation.*;\n" +
-				"import java.util.*;\n" +
-				"import java.lang.annotation.*;\n" +
-				"\n" +
-				"@Target(ElementType.TYPE_USE) @Retention(RetentionPolicy.CLASS) @interface Important {}\n" +
-				"\n" +
-				"@NonNullByDefault(DefaultLocation.TYPE_ARGUMENT)\n" +
-				"public class X {\n" +
-				"	List<Number> test1(List<@Important Number> in) {\n" +
-				"		return new ArrayList<@NonNull Number>();\n" +
-				"	}\n" +
-				"}\n"
-			},
-			getCompilerOptions(),
-			"");
-	runNegativeTestWithLibs(
-		new String[] {
-			"Y.java",
-			"import org.eclipse.jdt.annotation.*;\n" +
-			"import java.util.*;\n" +
-			"public class Y {\n" +
-			"	void test(List<Number> in, X x) {\n" +
-			"		x.test1(new ArrayList<@Nullable Number>()) // ERR at arg\n" +
-			"			.add(null); // ERR\n" +
-			"	}\n" +
-			"}\n"
-		},
-		getCompilerOptions(),
-		"----------\n" + 
-		"1. ERROR in Y.java (at line 5)\n" + 
-		"	x.test1(new ArrayList<@Nullable Number>()) // ERR at arg\n" + 
-		"	        ^^^^^^^^^^^^^^^^^^^^^^^^^^^^^^^^^\n" + 
-		"Null type mismatch (type annotations): required \'List<@NonNull Number>\' but this expression has type \'ArrayList<@Nullable Number>\', corresponding supertype is \'List<@Nullable Number>\'\n" + 
-		"----------\n" + 
-		"2. ERROR in Y.java (at line 6)\n" + 
-		"	.add(null); // ERR\n" + 
-		"	     ^^^^\n" + 
-		"Null type mismatch: required \'@NonNull Number\' but the provided value is null\n" + 
-		"----------\n");
-}
-
-//apply null default to parameters:
-public void testDefault02_bin() {
-	runConformTestWithLibs(
-		new String[] {
-			"X.java",
-			"import org.eclipse.jdt.annotation.*;\n" +
-			"@NonNullByDefault(DefaultLocation.PARAMETER)\n" +
-			"public class X {\n" +
-			"	Number test1(Number in) {\n" +
-			"		return null; // OK\n" +
-			"	}\n" +
-			"}\n"
-		},
-		getCompilerOptions(),
-		"");
-	runNegativeTestWithLibs(
-		new String[] {
-			"Y.java",
-			"import org.eclipse.jdt.annotation.*;\n" +
-			"public class Y {\n" +
-			"	@NonNull Number test(X x) {\n" +
-			"		return x.test1(null); // error at arg, unchecked at return\n" +
-			"	}\n" +
-			"}\n"
-		},
-		getCompilerOptions(),
-		"----------\n" + 
-		"1. WARNING in Y.java (at line 4)\n" + 
-		"	return x.test1(null); // error at arg, unchecked at return\n" + 
-		"	       ^^^^^^^^^^^^^\n" + 
-		"Null type safety (type annotations): The expression of type \'Number\' needs unchecked conversion to conform to \'@NonNull Number\'\n" + 
-		"----------\n" + 
-		"2. ERROR in Y.java (at line 4)\n" + 
-		"	return x.test1(null); // error at arg, unchecked at return\n" + 
-		"	               ^^^^\n" + 
-		"Null type mismatch: required \'@NonNull Number\' but the provided value is null\n" + 
-		"----------\n");
-}
-
-//apply null default to return type - annotation at method:
-public void testDefault03_bin() {
-	runConformTestWithLibs(
-		new String[] {
-			"X.java",
-			"import org.eclipse.jdt.annotation.*;\n" +
-			"public class X {\n" +
-			"	@NonNullByDefault(DefaultLocation.RETURN_TYPE)\n" +
-			"	Number test(Number in) {\n" +
-			"		return new Integer(13);\n" +
-			"	}\n" +
-			"}\n"
-		},
-		getCompilerOptions(),
-		"");
-	runConformTestWithLibs(
-		new String[] {
-			"Y.java",
-			"import org.eclipse.jdt.annotation.*;\n" +
-			"public class Y {\n" +
-			"	@NonNull Number test(X x) {\n" +
-			"		return x.test(null); // both OK\n" +
-			"	}\n" +
-			"}\n"
-		},
-		getCompilerOptions(),
-		"");
-}
-
-// apply null default to field - also test mixing of explicit annotation with default @NonNull (other annot is not rendered in error)
-public void testDefault04_bin() {
-	runConformTestWithLibs(
-		new String[] {
-			"X.java",
-			"import org.eclipse.jdt.annotation.*;\n" +
-			"import java.lang.annotation.*;\n" +
-			"@Target(ElementType.TYPE_USE) @Retention(RetentionPolicy.CLASS) @interface Important {}\n" +
-			"@NonNullByDefault(DefaultLocation.FIELD)\n" +
-			"public class X {\n" +
-			"	@Important Number field = new Double(1.1d);\n" +
-			"}\n"
-		},
-		getCompilerOptions(),
-		"");
-	runNegativeTestWithLibs(
-		new String[] {
-			"Y.java",
-			"public class Y {\n" +
-			"	void test(X x) {\n" +
-			"		x.field = null; // ERR\n" +
-			"	}\n" +
-			"}\n"
-		},
-		getCompilerOptions(),
-		"----------\n" + 
-		"1. ERROR in Y.java (at line 3)\n" + 
-		"	x.field = null; // ERR\n" + 
-		"	          ^^^^\n" + 
-		"Null type mismatch: required \'@NonNull Number\' but the provided value is null\n" + 
-		"----------\n");}
-
-// default default
-public void testDefault05_bin() {
-	runConformTestWithLibs(
-		new String[] {
-			"X.java",
-			"import org.eclipse.jdt.annotation.*;\n" +
-			"@NonNullByDefault\n" +
-			"public class X {\n" +
-			"	Number field = new Long(13);\n" +
-			"	void test1(Number[] ns) {\n" +
-			"		ns[0] = null; // OK since not affected by default\n" +
-			"	}\n" +
-			"}\n"
-		},
-		getCompilerOptions(),
-		"");
-	runNegativeTestWithLibs(
-		new String[] {
-			"Y.java",
-			"import org.eclipse.jdt.annotation.*;\n" +
-			"public class Y {\n" +
-			"	void test(X x, @Nullable Number @NonNull[] ns) {\n" +
-			"		x.test1(ns); // OK since not affected by default\n" +
-			"		x.field = null; // ERR\n" +
-			"	}\n" +
-			"}\n"
-		},
-		getCompilerOptions(),
-		"----------\n" + 
-		"1. ERROR in Y.java (at line 5)\n" + 
-		"	x.field = null; // ERR\n" + 
-		"	          ^^^^\n" + 
-		"Null type mismatch: required \'@NonNull Number\' but the provided value is null\n" + 
-		"----------\n");}
-
-// apply default to type parameter - inner class
-public void testDefault06_bin() {
-	runConformTestWithLibs(
-		new String[] {
-			"X.java",
-			"import org.eclipse.jdt.annotation.*;\n" +
-			"@NonNullByDefault(DefaultLocation.TYPE_PARAMETER)\n" +
-			"public class X {\n" +
-			"	static class Inner<T> {\n" +
-			"		T process(T t) {\n" +
-			"			return t;\n" +
-			" 		}\n" +
-			"	}\n" +
-			"}\n"
-		},
-		getCompilerOptions(),
-		"");
-	runNegativeTestWithLibs(
-		new String[] {
-			"Y.java",
-			"import org.eclipse.jdt.annotation.*;\n" +
-			"public class Y {\n" +
-			"	void test(X.Inner<Number> inum) { // illegal substitution\n" +
-			"		@NonNull Number nnn = inum.process(null); // ERR on argument\n" +
-			"	}\n" +
-			"}\n"
-		},
-		getCompilerOptions(),
-		"----------\n" + 
-		"1. ERROR in Y.java (at line 3)\n" + 
-		"	void test(X.Inner<Number> inum) { // illegal substitution\n" + 
-		"	                  ^^^^^^\n" + 
-		"Null constraint mismatch: The type \'Number\' is not a valid substitute for the type parameter \'@NonNull T extends Object\'\n" + 
-		"----------\n" + 
-		"2. ERROR in Y.java (at line 4)\n" + 
-		"	@NonNull Number nnn = inum.process(null); // ERR on argument\n" + 
-		"	                                   ^^^^\n" + 
-		"Null type mismatch: required \'@NonNull Number\' but the provided value is null\n" + 
-		"----------\n");}
-
-// apply default to type bound - method in inner class
-public void testDefault07_bin() {
-	runNegativeTestWithLibs(
-		new String[] {
-			"X.java",
-			"import org.eclipse.jdt.annotation.*;\n" +
-			"import java.util.*;\n" +
-			"@NonNullByDefault(DefaultLocation.TYPE_BOUND)\n" +
-			"public class X {\n" +
-			"	static class Inner {\n" +
-			"		<T extends Number> T process(T t, List<? extends Number> l) {\n" +
-			"			return t;\n" +
-			" 		}\n" +
-			"	}\n" +
-			"}\n"
-		},
-		getCompilerOptions(),
-		"");
-	runNegativeTestWithLibs(
-		new String[] {
-			"Y.java",
-			"import org.eclipse.jdt.annotation.*;\n" +
-			"import java.util.*;\n" +
-			"public class Y {\n" +
-			"	void test(X.Inner inner) {\n" +
-			"		@NonNull Number nnn = inner.process(Integer.valueOf(3), new ArrayList<@Nullable Integer>()); // WARN on 1. arg; ERR on 2. arg\n" +
-			"	}\n" +
-			"}\n"
-		},
-		getCompilerOptions(),
-		"----------\n" +  // FIXME: this should not be a warning, a case of unrecognized boxing
-		"1. WARNING in Y.java (at line 5)\n" + 
-		"	@NonNull Number nnn = inner.process(Integer.valueOf(3), new ArrayList<@Nullable Integer>()); // WARN on 1. arg; ERR on 2. arg\n" + 
-		"	                                    ^^^^^^^^^^^^^^^^^^\n" + 
-		"Null type safety (type annotations): The expression of type \'Integer\' needs unchecked conversion to conform to \'@NonNull Integer\'\n" + 
-		"----------\n");
-}
-public void testBug431269() {
-	runNegativeTestWithLibs(
-		new String[] {
-			"p/QField.java",
-			"package p;\n" + 
-			"\n" + 
-			"import org.eclipse.jdt.annotation.*;\n" + 
-			"\n" + 
-			"public class QField<R extends QField<R, ? >, T> {\n" + 
-			"	@NonNull\n" + 
-			"	protected R m_root;\n" + 
-			"\n" + 
-			"	public QField(@Nullable R root, @Nullable QField<R, ? > parent, @Nullable String propertyNameInParent) {\n" + 
-			"		m_root = root;\n" + 
-			"	}\n" + 
-			"}\n",
-			"p/PLogLine.java",
-			"package p;\n" + 
-			"\n" + 
-			"import org.eclipse.jdt.annotation.*;\n" + 
-			"\n" + 
-			"public class PLogLine<R extends QField<R, ? >> extends QField<R, LogLine> {\n" + 
-			"	public PLogLine(@Nullable R root, @Nullable QField<R, ? > parent, @Nullable String name) {\n" + 
-			"		super(root, parent, name);\n" + 
-			"	}\n" + 
-			"\n" + 
-			"	@NonNull\n" + 
-			"	public final QField<R, java.lang.String> lastName() {\n" + 
-			"		return new QField<R, java.lang.Long>(m_root, this, \"lastName\");\n" + 
-			"	}\n" + 
-			"\n" + 
-			"}\n",
-			"p/LogLine.java",
-			"package p;\n" + 
-			"\n" + 
-			"public class LogLine {\n" + 
-			"	private String m_lastName;\n" + 
-			"\n" + 
-			"	public String getLastName() {\n" + 
-			"		return m_lastName;\n" + 
-			"	}\n" + 
-			"\n" + 
-			"	public void setLastName(String property) {\n" + 
-			"		m_lastName = property;\n" + 
-			"	}\n" + 
-			"}\n"
-		},
-		"----------\n" + 
-		"1. ERROR in p\\QField.java (at line 10)\n" + 
-		"	m_root = root;\n" + 
-		"	         ^^^^\n" + 
-		"Null type mismatch (type annotations): required \'@NonNull R extends QField<R extends QField<R,?>,?>\' but this expression has type \'@Nullable R extends QField<R extends QField<R,?>,?>\'\n" + 
-		"----------\n" + 
-		"----------\n" + 
-		"1. ERROR in p\\PLogLine.java (at line 12)\n" + 
-		"	return new QField<R, java.lang.Long>(m_root, this, \"lastName\");\n" + 
-		"	       ^^^^^^^^^^^^^^^^^^^^^^^^^^^^^^^^^^^^^^^^^^^^^^^^^^^^^^^\n" + 
-		"Type mismatch: cannot convert from QField<R,Long> to QField<R,String>\n" + 
-		"----------\n");
-}
-// was inferring null type annotations too aggressively
-public void testBug432223() {
-	runConformTestWithLibs(
-		new String[] {
-			"X.java",
-			"import org.eclipse.jdt.annotation.*;\n" +
-			"public class X {\n" +
-			"	String val;\n" +
-			"	public static @NonNull <T> T assertNotNull(@Nullable T object) {\n" + 
-			"		return assertNotNull(null, object);\n" + 
-			"	}\n" + 
-			"\n" + 
-			"	public static @NonNull <T> T assertNotNull(@Nullable String message, @Nullable T object) {\n" + 
-			"		if (object == null) {\n" + 
-			"			throw new NullPointerException(message);\n" + 
-			"		}\n" + 
-			"		return object;\n" + 
-			"	}\n" +
-			"	void test(@Nullable X x) {\n" +
-			"		@NonNull X safe = assertNotNull(x);\n" +
-			"		System.out.println(safe.val);\n" +
-			"	}\n" +
-			"}\n"
-		},
-		getCompilerOptions(),
-		"");
-}
-public void testBug432977() {
-	runConformTestWithLibs(
-		new String[] {
-			"Bar.java",
-			"import org.eclipse.jdt.annotation.*;\n" +
-			"@NonNullByDefault\n" + 
-			"public class Bar {\n" + 
-			"	private String prop = \"\";\n" + 
-			"\n" + 
-			"	public String getProp() {\n" + 
-			"		return prop;\n" + 
-			"	}\n" + 
-			"}\n"
-		},
-		getCompilerOptions(),
-		"");
-	runConformTestWithLibs(
-		new String[] {
-			"Fu.java",
-			"public class Fu {\n" + 
-			"	private Bar fubar = new Bar();\n" + 
-			"	\n" + 
-			"	public void method() {\n" + 
-			"		fubar.getProp().equals(\"\");\n" + 
-			"	}	\n" + 
-			"}\n"
-		},
-		getCompilerOptions(),
-		"");
-}
-public void testBug433586() {
-	runConformTestWithLibs(
-		new String[] {
-			"NullConversionWarning.java",
-			"import java.util.function.Consumer;\n" + 
-			"public class NullConversionWarning<T> {\n" + 
-			"\n" + 
-			"	public Consumer<T> peek2(Consumer<? super T> action) {\n" + 
-			"		// Null type safety: parameter 1 provided via\n" + 
-			"		// method descriptor Consumer<T>.accept(T) needs\n" + 
-			"		// unchecked conversion to conform to 'capture#of ? super T'\n" + 
-			"		Consumer<T> action2 = action::accept;\n" + 
-			"		return action2;\n" + 
-			"	}\n" +
-			"	void foo(Consumer<? super T> action, T t) {\n" + 
-			"	  Consumer<T> action2 = t2 -> action.accept(t2);\n" + 
-			"	  action.accept(t);\n" + 
-			"	  action2.accept(t);\n" + 
-			"	}\n" + 
-			"}\n"
-		},
-		getCompilerOptions(),
-		"");
-}
-// NPE without the fix.
-public void testBug433478() {
-	runNegativeTestWithLibs(
-            new String[] {
-                "X.java",
-                "import org.eclipse.jdt.annotation.NonNullByDefault;\n" +
-                "import org.eclipse.jdt.annotation.Nullable;\n" +
-                "\n" +
-                "@NonNullByDefault class Y { }\n" +
-                "\n" +
-                "interface I<T> {\n" +
-                "       @Nullable T foo();\n" +
-                "}\n" +
-                "\n" +
-                "@NonNullByDefault \n" +
-                "class X implements I<Y> {\n" +
-                "       @Override\n" +
-                "       public Y foo() {\n" +
-                "               return null;\n" +
-                "       }\n" +
-                "}\n"
-            },
-            "----------\n" + 
-    		"1. ERROR in X.java (at line 14)\n" + 
-    		"	return null;\n" + 
-    		"	       ^^^^\n" + 
-    		"Null type mismatch: required \'@NonNull Y\' but the provided value is null\n" + 
-    		"----------\n");
-}
-// https://bugs.eclipse.org/434899
-public void testTypeVariable6() {
-	runNegativeTestWithLibs(
-		new String[] {
-			"Assert.java",
-			"import org.eclipse.jdt.annotation.*;\n" +
-			"public class Assert {\n" + 
-			"	public static void caller() {\n" + 
-			"		assertNotNull(\"not null\");	// Compiler error\n" + 
-			"		assertNotNull(null);		// Compiler error\n" + 
-			"	}\n" + 
-			"	private static @NonNull <T> T assertNotNull(@Nullable T object) {\n" + 
-			"		return object; // this IS bogus\n" + 
-			"	}\n" + 
-			"}\n"
-		},
-		getCompilerOptions(),
-		"----------\n" + 
-		"1. ERROR in Assert.java (at line 8)\n" + 
-		"	return object; // this IS bogus\n" + 
-		"	       ^^^^^^\n" + 
-		"Null type mismatch (type annotations): required \'@NonNull T\' but this expression has type \'@Nullable T\'\n" + 
-		"----------\n");
-}
-// https://bugs.eclipse.org/434899 - variant which has always worked
-public void testTypeVariable6a() {
-	runConformTestWithLibs(
-		new String[] {
-			"Assert.java",
-			"import org.eclipse.jdt.annotation.*;\n" +
-			"public class Assert {\n" + 
-			"	public static Object caller() {\n" + 
-			"		@NonNull Object result = assertNotNull(\"not null\");\n" + 
-			"		result = assertNotNull(null);\n" +
-			"		return result;\n" + 
-			"	}\n" + 
-			"	private static @NonNull <T> T assertNotNull(@Nullable T object) {\n" +
-			"		if (object == null) throw new NullPointerException();\n" + 
-			"		return object;\n" + 
-			"	}\n" + 
-			"}\n"
-		},
-		getCompilerOptions(),
-		"");
-}
-// Bug 438458 - [1.8][null] clean up handling of null type annotations wrt type variables 
-// - type parameter with explicit nullness, cannot infer otherwise
-public void testTypeVariable7() {
-	runNegativeTestWithLibs(
-		new String[] {
-			"X.java",
-			"import org.eclipse.jdt.annotation.*;\n" +
-			"interface I1 <@NonNull T> { T get(); }\n" +
-			"public class X {\n" +
-			"	<U> U m(I1<U> in) { return in.get(); }\n" +
-			"	public void test(I1<@NonNull String> in) {\n" +
-			"		@NonNull String s = m(in);\n" +
-			"	}\n" +
-			"}\n"
-		},
-		getCompilerOptions(),
-		"----------\n" + 
-		"1. ERROR in X.java (at line 4)\n" + 
-		"	<U> U m(I1<U> in) { return in.get(); }\n" + 
-		"	           ^\n" + 
-		"Null constraint mismatch: The type \'U\' is not a valid substitute for the type parameter \'@NonNull T\'\n" + 
-		"----------\n");
-}
-// Bug 438458 - [1.8][null] clean up handling of null type annotations wrt type variables 
-// - type parameter with explicit nullness, nullness must not spoil inference
-public void testTypeVariable7a() {
-	Map compilerOptions = getCompilerOptions();
-	compilerOptions.put(JavaCore.COMPILER_PB_NULL_SPECIFICATION_VIOLATION, JavaCore.WARNING); // allow ignoring bad substitution
-	runConformTestWithLibs(
-		new String[] {
-			"X.java",
-			"import org.eclipse.jdt.annotation.*;\n" +
-			"interface I1 <@NonNull T> { T get(); }\n" +
-			"public class X {\n" +
-			"	<U> U m(I1<U> in) { return in.get(); }\n" +
-			"	public void test1() {\n" +
-			"		@Nullable String s = m(() -> \"OK\");\n" +
-			"		System.out.println(s);\n" +
-			"	}\n" +
-			"	public static void main(String[] args) {\n" +
-			"		new X().test1();\n" +
-			"	}\n" +
-			"}\n"
-		},
-		compilerOptions,
-		"----------\n" + 
-		"1. WARNING in X.java (at line 4)\n" + 
-		"	<U> U m(I1<U> in) { return in.get(); }\n" + 
-		"	           ^\n" + 
-		"Null constraint mismatch: The type \'U\' is not a valid substitute for the type parameter \'@NonNull T\'\n" + 
-		"----------\n",
-		"OK");
-}
-// Bug 438458 - [1.8][null] clean up handling of null type annotations wrt type variables 
-// - type parameter with explicit nullness, nullness must not spoil inference
-public void testTypeVariable7err() {
-	runNegativeTestWithLibs(
-		new String[] {
-			"X.java",
-			"import org.eclipse.jdt.annotation.*;\n" +
-			"interface I1 <@Nullable T> { T get(); }\n" +
-			"public class X {\n" +
-			"	<U> U m(I1<U> in) { return in.get(); }\n" +
-			"	public void test1() {\n" +
-			"		@NonNull String s = m(() -> \"\");\n" +
-			"	}\n" +
-			"}\n"
-		},
-		getCompilerOptions(),
-		"----------\n" + 
-		"1. ERROR in X.java (at line 4)\n" + 
-		"	<U> U m(I1<U> in) { return in.get(); }\n" + 
-		"	           ^\n" + 
-		"Null constraint mismatch: The type \'U\' is not a valid substitute for the type parameter \'@Nullable T\'\n" + 
-		"----------\n" + 
-		"2. ERROR in X.java (at line 4)\n" + 
-		"	<U> U m(I1<U> in) { return in.get(); }\n" + 
-		"	                           ^^^^^^^^\n" + 
-		"Null type mismatch (type annotations): required \'U\' but this expression has type \'@Nullable U\', where \'U\' is a free type variable\n" + 
-		"----------\n" + 
-		"3. WARNING in X.java (at line 6)\n" + 
-		"	@NonNull String s = m(() -> \"\");\n" + 
-		"	                    ^^^^^^^^^^^\n" + 
-		"Null type safety (type annotations): The expression of type \'String\' needs unchecked conversion to conform to \'@NonNull String\'\n" + 
-		"----------\n");
-}
-//Bug 435570 - [1.8][null] @NonNullByDefault illegally tries to affect "throws E"
-public void testTypeVariable8() {
-	runConformTestWithLibs(
-		new String[] {
-			"Test.java",
-			"@org.eclipse.jdt.annotation.NonNullByDefault\n" + 
-			"public class Test<E extends Exception> {\n" + 
-			"	void test() throws E {}\n" + // was: Nullness annotations are not applicable at this location
-			"}\n"
-		},
-		getCompilerOptions(),
-		"");
-}
-// Bug 438012 - Bogus Warning: The nullness annotation is redundant with a default that applies to this location
-public void testTypeVariable9() {
-	runConformTestWithLibs(
-		new String[] {
-			"Bar.java",
-			"import org.eclipse.jdt.annotation.NonNullByDefault;\n" + 
-			"import static org.eclipse.jdt.annotation.DefaultLocation.*;\n" + 
-			"\n" + 
-			"@NonNullByDefault({ PARAMETER, RETURN_TYPE, FIELD, TYPE_BOUND, TYPE_ARGUMENT, TYPE_PARAMETER })\n" + 
-			"interface Bar<V> {\n" + 
-			"    V getV(V in);\n" + 
-			"    void setV(V v);\n" + 
-			"}"
-		},
-		getCompilerOptions(),
-		"");
-}
-// Bug 439516 - [1.8][null] NonNullByDefault wrongly applied to implicit type bound of binary type
-public void testTypeVariable10() {
-	runConformTestWithLibs(
-		new String[] {
-			"X.java",
-			"@org.eclipse.jdt.annotation.NonNullByDefault\n" +
-			"public class X<T> {\n" +
-			"	void test(T t) {}\n" +
-			"}\n"
-		},
-		getCompilerOptions(),
-		"");
-	runConformTestWithLibs(
-		false, 
-		new String[] {
-			"Y.java",
-			"public class Y {\n" +
-			"	void foo(X<@org.eclipse.jdt.annotation.Nullable String> xs) {\n" +
-			"		xs.test(null);\n" +
-			"	}\n" +
-			"}\n"
-		}, 
-		getCompilerOptions(), 
-		"");
-}
-// Bug 439516 - [1.8][null] NonNullByDefault wrongly applied to implicit type bound of binary type
-// Problem 1 from: Bug 438971 - [1.8][null] @NonNullByDefault/@Nullable on parameter of generic interface
-public void testTypeVariable10a() {
-	runConformTestWithLibs(
-		new String[] {
-			"X.java",
-			"import org.eclipse.jdt.annotation.*;\n" +
-			"@NonNullByDefault\n" +
-			"public class X<T> {\n" +
-			"	void test(@Nullable T t) {}\n" +
-			"}\n"
-		},
-		getCompilerOptions(),
-		"");
-	runConformTestWithLibs(
-		false, 
-		new String[] {
-			"Y.java",
-			"public class Y {\n" +
-			"	void foo(X<String> xs) {\n" +
-			"		xs.test(\"OK\");\n" + // was: Contradictory null annotations: method was inferred as  ...
-			"		xs.test(null);\n" + // was: Contradictory null annotations: method was inferred as  ...
-			"	}\n" +
-			"}\n"
-		}, 
-		getCompilerOptions(), 
-		"");
-}
-// Bug 439516 - [1.8][null] NonNullByDefault wrongly applied to implicit type bound of binary type
-// warning for explicit "<T extends Object>"
-public void testTypeVariable11() {
-	runNegativeTestWithLibs(
-		new String[] {
-			"X.java",
-			"import org.eclipse.jdt.annotation.DefaultLocation;\n" +
-			"@org.eclipse.jdt.annotation.NonNullByDefault({DefaultLocation.TYPE_BOUND})\n" + // not: PARAMETER
-			"public class X<T extends Object> {\n" +
-			"	void test(T t) {}\n" +
-			"}\n",
-			"Y.java",
-			"public class Y {\n" +
-			"	void foo(X<@org.eclipse.jdt.annotation.Nullable String> xs) {\n" +
-			"		xs.test(null);\n" +
-			"	}\n" +
-			"}\n"
-		}, 
-		getCompilerOptions(), 
-		"----------\n" + 
-		"1. WARNING in X.java (at line 3)\n" + 
-		"	public class X<T extends Object> {\n" + 
-		"	                         ^^^^^^\n" + 
-		"The explicit type bound \'Object\' is not affected by the nullness default for DefaultLocation.TYPE_BOUND.\n" + 
-		"----------\n");
-}
-// Bug 438179 - [1.8][null] 'Contradictory null annotations' error on type variable with explicit null-annotation.
-public void testTypeVariable12() {
-	runConformTestWithLibs(
-		new String[] {
-			"Test.java",
-			"import org.eclipse.jdt.annotation.*;\n" +
-			"@NonNullByDefault\n" + 
-			"public class Test {\n" + 
-			"	private Fu<String> fu = new Fu<>();\n" + 
-			"	public void foo() {\n" + 
-			"		fu.method();   // 'Contradictory null annotations' error\n" + 
-			"	}\n" + 
-			"}\n" + 
-			"class Fu<T> {\n" + 
-			"	@Nullable T method() {\n" + 
-			"		return null;\n" + 
-			"	}\n" + 
-			"}\n"
-		},
-		getCompilerOptions(),
-		"");
-}
-// Bug 438250 - [1.8][null] NPE trying to report bogus null annotation conflict
-public void testTypeVariable13() {
-	runConformTestWithLibs(
-		new String[] {
-			"FooBar.java",
-			"@org.eclipse.jdt.annotation.NonNullByDefault(org.eclipse.jdt.annotation.DefaultLocation.TYPE_BOUND)\n" + 
-			"public interface FooBar {\n" + 
-			"    <@org.eclipse.jdt.annotation.Nullable R extends Runnable> R foobar(R r);\n" + 
-			"}\n"
-		},
-		getCompilerOptions(),
-		"");
-}
-// Bug 438469 - [null] How-to use null type annotations with generic methods from interfaces in some library you only have as binary JAR?
-public void testTypeVariable14() {
-	runConformTestWithLibs(
-		new String[] {
-			"ITest.java",
-			"interface ITest {\n" + 
-			"	<T> T foo(T arg); // or arg Class<T> or TypeToken<T> + return TypeAdapter<T>, etc.\n" + 
-			"}"
-		},
-		getCompilerOptions(),
-		"");
-	Map options = getCompilerOptions();
-	options.put(JavaCore.COMPILER_PB_SUPPRESS_OPTIONAL_ERRORS, JavaCore.ENABLED);
-	runConformTestWithLibs(
-		false,
-		new String[] {
-			"Test.java",
-			"class Test implements ITest {\n" + 
-			"	@Override\n" + 
-			"	@SuppressWarnings(\"null\")\n" +
-			"	public <T> @org.eclipse.jdt.annotation.Nullable T foo(T arg) {\n" + 
-			"		return null;\n" + 
-			"	}\n" + 
-			"}\n"
-		},
-		options,
-		"");
-}
-// Bug 438467 - [compiler][null] Better error position for "The method _ cannot implement the corresponding method _ due to incompatible nullness constraints"
-public void testTypeVariable15() {
-	runNegativeTestWithLibs(
-		new String[] {
-			"ITest.java",
-			"interface ITest {\n" + 
-			"	<T> T foo(T arg); // or arg Class<T> or TypeToken<T> + return TypeAdapter<T>, etc.\n" + 
-			"}",
-			"Test.java",
-			"class Test implements ITest {\n" + 
-			"	@Override\n" + 
-			"	public <T> @org.eclipse.jdt.annotation.Nullable T foo(T arg) {\n" + 
-			"		return null;\n" + 
-			"	}\n" + 
-			"}\n",
-			"Test2.java",
-			"class Test2 implements ITest {\n" + 
-			"	@Override\n" + 
-			"	public <T> T foo(@org.eclipse.jdt.annotation.NonNull T arg) {\n" + 
-			"		return arg;\n" + 
-			"	}\n" + 
-			"}\n",
-		},
-		getCompilerOptions(),
-		"----------\n" + 
-		"1. ERROR in Test.java (at line 3)\n" + 
-		"	public <T> @org.eclipse.jdt.annotation.Nullable T foo(T arg) {\n" + 
-		"	           ^^^^^^^^^^^^^^^^^^^^^^^^^^^^^^^^^^^^^^\n" + 
-		"The return type is incompatible with the free type variable 'T' returned from ITest.foo(T) (mismatching null constraints)\n" + 
-		"----------\n" +
-		"----------\n" + 
-		"1. ERROR in Test2.java (at line 3)\n" + 
-		"	public <T> T foo(@org.eclipse.jdt.annotation.NonNull T arg) {\n" + 
-		"	                 ^^^^^^^^^^^^^^^^^^^^^^^^^^^^^^^^^^^^^\n" + 
-		"Illegal redefinition of parameter arg, inherited method from ITest does not constrain this parameter\n" + 
-		"----------\n");
-}
-// Bug 438467 - [compiler][null] Better error position for "The method _ cannot implement the corresponding method _ due to incompatible nullness constraints"
-public void testTypeVariable15a() {
-	runNegativeTestWithLibs(
-		new String[] {
-			"ITest.java",
-			"import java.util.List;\n" +
-			"interface ITest {\n" + 
-			"	<T> T foo(List<T> arg); // or arg Class<T> or TypeToken<T> + return TypeAdapter<T>, etc.\n" + 
-			"}",
-			"Test.java",
-			"import java.util.List;\n" +
-			"class Test implements ITest {\n" + 
-			"	@Override\n" + 
-			"	public <T> T foo(List<@org.eclipse.jdt.annotation.NonNull T> arg) {\n" + 
-			"		return arg.get(0);\n" + 
-			"	}\n" + 
-			"}\n",
-		},
-		getCompilerOptions(),
-		"----------\n" + 
-		"1. ERROR in Test.java (at line 4)\n" + 
-		"	public <T> T foo(List<@org.eclipse.jdt.annotation.NonNull T> arg) {\n" + 
-		"	                 ^^^^\n" + 
-		"Illegal redefinition of parameter arg, inherited method from ITest declares this parameter as \'List<T>\' (mismatching null constraints)\n" + 
-		"----------\n");
-}
-// https://bugs.eclipse.org/bugs/show_bug.cgi?id=434602
-// Possible error with inferred null annotations leading to contradictory null annotations
-public void testTypeVariable16() {
-	runNegativeTestWithLibs(
-			new String[] {
-				"X.java",
-				"import org.eclipse.jdt.annotation.NonNullByDefault;\n" +
-				"import org.eclipse.jdt.annotation.Nullable;\n" +
-				"\n" +
-				"class Y { void doit() {} }\n" +
-				"@NonNullByDefault\n" +
-				"class X {\n" +
-				"	void foo() {\n" +
-				"		X x = new X();\n" +
-				"		Y y = x.bar(); // Error: Contradictory null annotations before the fix\n" +
-				"		y.doit(); // check that @Nullable from bar's declaration has effect on 'y'\n" +
-				"	}\n" +
-				"\n" +
-				"	public <T extends Y> @Nullable T bar() {\n" +
-				"		return null;\n" +
-				"	}\n" +
-				"}\n"
-			},
-			getCompilerOptions(),
-			"----------\n" + 
-			"1. ERROR in X.java (at line 10)\n" + 
-			"	y.doit(); // check that @Nullable from bar's declaration has effect on 'y'\n" + 
-			"	^\n" + 
-			"Potential null pointer access: The variable y may be null at this location\n" + 
-			"----------\n");
-}
-// https://bugs.eclipse.org/bugs/show_bug.cgi?id=434602
-// Possible error with inferred null annotations leading to contradictory null annotations
-// Method part of parameterized class.
-public void testTypeVariable16a() {
-	runConformTestWithLibs(
-			new String[] {
-				"X.java",
-				"import org.eclipse.jdt.annotation.NonNullByDefault;\n" +
-				"import org.eclipse.jdt.annotation.Nullable;\n" +
-				"\n" +
-				"class Y {}\n" +
-				"@NonNullByDefault\n" +
-				"public class X <T> {\n" +
-				"	void foo() {\n" +
-				"		X<Y> x = new X<Y>();\n" +
-				"		x.bar(); // Error: Contradictory null annotations before the fix\n" +
-				"	}\n" +
-				"\n" +
-				"	public @Nullable T bar() {\n" +
-				"		return null;\n" +
-				"	}\n" +
-				"}\n"
-			},
-			getCompilerOptions(),
-			"");
-}
-public void testTypeVariable16b() {
-	runNegativeTestWithLibs(
-			new String[] {
-				"X.java",
-				"import org.eclipse.jdt.annotation.Nullable;\n" +
-				"import org.eclipse.jdt.annotation.NonNull;\n" +
-				"\n" +
-				"class Y {}\n" +
-				"class Y2 extends Y {}\n" +
-				"\n" +
-				"class X {\n" +
-				"	void foo() {\n" +
-				"		X x = new X();\n" +
-				"		x.bar(null); // null arg is illegal\n" +
-				"	}\n" +
-				"	public <T extends @NonNull Y> @Nullable T bar(T t) {\n" +
-				"		return null; // OK\n" +
-				"	}\n" +
-				"}\n"
-			},
-			getCompilerOptions(),
-			"----------\n" + 
-			"1. ERROR in X.java (at line 10)\n" + 
-			"	x.bar(null); // null arg is illegal\n" + 
-			"	      ^^^^\n" + 
-			"Null type mismatch: required \'@NonNull Y\' but the provided value is null\n" + 
-			"----------\n");
-}
-// Bug 440143 - [1.8][null] one more case of contradictory null annotations regarding type variables
-public void testTypeVariable17() {
-	runNegativeTestWithLibs(
-		new String[] {
-			"Test7.java",
-			"import org.eclipse.jdt.annotation.*;\n" + 
-			"\n" + 
-			"public class Test7<@Nullable E> {\n" + 
-			"	E e;\n" + 
-			"\n" + 
-			"	@Nullable\n" + 
-			"	E test() {\n" + 
-			"		return null;\n" + 
-			"	}\n" + 
-			"\n" + 
-			"	@NonNull\n" + 
-			"	E getNotNull() {\n" + 
-			"		if (e == null)\n" + 
-			"			throw new NullPointerException();\n" + 
-			"		return e;\n" + 
-			"	}\n" + 
-			"}\n"
-		},
-		getCompilerOptions(),
-		"----------\n" + 
-		"1. ERROR in Test7.java (at line 15)\n" + 
-		"	return e;\n" + 
-		"	       ^\n" + 
-		"Null type mismatch (type annotations): required \'@NonNull E\' but this expression has type \'@Nullable E\'\n" + 
-		"----------\n");
-}
-// Bug 440143 - [1.8][null] one more case of contradictory null annotations regarding type variables
-// use local variable to avoid the null type mismatch
-public void testTypeVariable17a() {
-	runConformTestWithLibs(
-		new String[] {
-			"Test7.java",
-			"import org.eclipse.jdt.annotation.*;\n" + 
-			"\n" + 
-			"public class Test7<@Nullable E> {\n" + 
-			"	E e;\n" + 
-			"\n" + 
-			"	@Nullable\n" + 
-			"	E test() {\n" + 
-			"		return null;\n" + 
-			"	}\n" + 
-			"\n" + 
-			"	@NonNull\n" + 
-			"	E getNotNull() {\n" +
-			"		E el = e;\n" + 
-			"		if (el == null)\n" + 
-			"			throw new NullPointerException();\n" + 
-			"		return el;\n" + 
-			"	}\n" + 
-			"}\n"
-		},
-		getCompilerOptions(),
-		"");
-}
-// NPE reported in https://bugs.eclipse.org/bugs/show_bug.cgi?id=438458#c5
-public void testTypeVariable18() {
-	runNegativeTestWithLibs(
-		new String[] {
-			"Test.java",
-			"import java.util.*;\n" + 
-			"import org.eclipse.jdt.annotation.*;\n" + 
-			"\n" + 
-			"interface Lib1 {\n" + 
-			"    <T extends Collection<?>> T constrainedTypeParameter(@NonNull T in);\n" + 
-			"}\n" + 
-			"\n" + 
-			"public class Test {\n" + 
-			"  @NonNull Collection<?> test4(Lib1 lib, @Nullable Collection<String> in) {\n" + 
-			"    return lib.constrainedTypeParameter(in);\n" + 
-			"  }\n" + 
-			"}\n"
-		},
-		getCompilerOptions(),
-		"----------\n" + 
-		"1. WARNING in Test.java (at line 10)\n" + 
-		"	return lib.constrainedTypeParameter(in);\n" + 
-		"	       ^^^^^^^^^^^^^^^^^^^^^^^^^^^^^^^^\n" + 
-		"Null type safety (type annotations): The expression of type \'Collection<String>\' needs unchecked conversion to conform to \'@NonNull Collection<?>\'\n" + 
-		"----------\n" + 
-		"2. ERROR in Test.java (at line 10)\n" + 
-		"	return lib.constrainedTypeParameter(in);\n" + 
-		"	                                    ^^\n" + 
-		"Null type mismatch (type annotations): required \'@NonNull Collection<String>\' but this expression has type \'@Nullable Collection<String>\'\n" + 
-		"----------\n");
-}
-public void testTypeVariable18raw() {
-	runNegativeTestWithLibs(
-		new String[] {
-			"Test.java",
-			"import java.util.*;\n" + 
-			"import org.eclipse.jdt.annotation.*;\n" + 
-			"\n" + 
-			"interface Lib1 {\n" + 
-			"    <T extends Collection<?>> T constrainedTypeParameter(@NonNull T in);\n" + 
-			"}\n" + 
-			"\n" + 
-			"public class Test {\n" +
-			"  @SuppressWarnings(\"rawtypes\")\n" + 
-			"  @NonNull Collection test4(Lib1 lib, @Nullable Collection in) {\n" + 
-			"    return lib.constrainedTypeParameter(in);\n" + 
-			"  }\n" + 
-			"}\n"
-		},
-		getCompilerOptions(),
-		"----------\n" + 
-		"1. WARNING in Test.java (at line 11)\n" + 
-		"	return lib.constrainedTypeParameter(in);\n" + 
-		"	       ^^^^^^^^^^^^^^^^^^^^^^^^^^^^^^^^\n" + 
-		"Null type safety (type annotations): The expression of type \'Collection\' needs unchecked conversion to conform to \'@NonNull Collection\'\n" + 
-		"----------\n" + 
-		"2. ERROR in Test.java (at line 11)\n" + 
-		"	return lib.constrainedTypeParameter(in);\n" + 
-		"	                                    ^^\n" + 
-		"Null type mismatch (type annotations): required \'@NonNull Collection\' but this expression has type \'@Nullable Collection\'\n" + 
-		"----------\n");
-}
-// top-level annotation is overridden at use-site, details remain - parameterized type
-public void testTypeVariable19() {
-	runNegativeTestWithLibs(
-		new String[] {
-			"X.java",
-			"import java.util.ArrayList;\n" + 
-			"import java.util.List;\n" + 
-			"\n" + 
-			"import org.eclipse.jdt.annotation.NonNull;\n" + 
-			"import org.eclipse.jdt.annotation.Nullable;\n" +
-			"interface I<T,U extends List<T>> {\n" +
-			"	U get0();\n" +
-			"	@Nullable U get1();\n" + 
-			"	@NonNull U get2();\n" + 
-			"}\n" + 
-			"class X {\n" + 
-			"	static String test (I<@Nullable String, @NonNull ArrayList<@Nullable String>> i1,\n" +
-			"						I<@NonNull String, @Nullable ArrayList<@NonNull String>> i2, int s) {\n" +
-			"		switch(s) {\n" +
-			"			case 0 : return i1.get0().get(0).toUpperCase(); // problem at detail\n" + 
-			"			case 1 : return i1.get1().get(0).toUpperCase(); // 2 problems\n" + 
-			"			case 2 : return i1.get2().get(0).toUpperCase(); // problem at detail\n" + 
-			"			case 3 : return i2.get0().get(0).toUpperCase(); // problem at top\n" + 
-			"			case 4 : return i2.get1().get(0).toUpperCase(); // problem at top\n" + 
-			"			case 5 : return i2.get2().get(0).toUpperCase(); // OK\n" +
-			"			default : return \"\";" +
-			"		}\n" + 
-			"	}\n" + 
-			"}\n"
-		},
-		getCompilerOptions(),
-		"----------\n" + 
-		"1. ERROR in X.java (at line 15)\n" + 
-		"	case 0 : return i1.get0().get(0).toUpperCase(); // problem at detail\n" + 
-		"	                ^^^^^^^^^^^^^^^^\n" + 
-		"Potential null pointer access: The method get(int) may return null\n" + 
-		"----------\n" + 
-		"2. ERROR in X.java (at line 16)\n" + 
-		"	case 1 : return i1.get1().get(0).toUpperCase(); // 2 problems\n" + 
-		"	                ^^^^^^^^^\n" + 
-		"Potential null pointer access: The method get1() may return null\n" + 
-		"----------\n" + 
-		"3. ERROR in X.java (at line 16)\n" + 
-		"	case 1 : return i1.get1().get(0).toUpperCase(); // 2 problems\n" + 
-		"	                ^^^^^^^^^^^^^^^^\n" + 
-		"Potential null pointer access: The method get(int) may return null\n" + 
-		"----------\n" + 
-		"4. ERROR in X.java (at line 17)\n" + 
-		"	case 2 : return i1.get2().get(0).toUpperCase(); // problem at detail\n" + 
-		"	                ^^^^^^^^^^^^^^^^\n" + 
-		"Potential null pointer access: The method get(int) may return null\n" + 
-		"----------\n" + 
-		"5. ERROR in X.java (at line 18)\n" + 
-		"	case 3 : return i2.get0().get(0).toUpperCase(); // problem at top\n" + 
-		"	                ^^^^^^^^^\n" + 
-		"Potential null pointer access: The method get0() may return null\n" + 
-		"----------\n" + 
-		"6. ERROR in X.java (at line 19)\n" + 
-		"	case 4 : return i2.get1().get(0).toUpperCase(); // problem at top\n" + 
-		"	                ^^^^^^^^^\n" + 
-		"Potential null pointer access: The method get1() may return null\n" + 
-		"----------\n");
-}
-// top-level annotation is overridden at use-site, array with anotations on dimensions
-public void testTypeVariable19a() {
-	runNegativeTestWithLibs(
-		new String[] {
-			"X.java",
-			"import org.eclipse.jdt.annotation.NonNull;\n" + 
-			"import org.eclipse.jdt.annotation.Nullable;\n" +
-			"interface I1<T> {\n" + 
-			"	T @Nullable[] get0();\n" + 
-			"	@Nullable T @NonNull[] get1();\n" + 
-			"	@Nullable T @Nullable[] get2();\n" + 
-			"}\n" + 
-			"interface I2<T> {\n" + 
-			"	T @NonNull[] get0();\n" + 
-			"	@NonNull T @NonNull[] get1();\n" + 
-			"	@NonNull T @Nullable[] get2();\n" + 
-			"}\n" + 
-			"class X {\n" + 
-			"	static String test (I1<@NonNull String> i1, I2<@Nullable String> i2, int s) {\n" +
-			"		switch (s) {\n" + 
-			"			case 0: return i1.get0()[0].toUpperCase(); // problem on array\n" + 
-			"			case 1: return i1.get1()[0].toUpperCase(); // problem on element\n" + 
-			"			case 2: return i1.get2()[0].toUpperCase(); // 2 problems\n" +
-			"			case 3: return i2.get0()[0].toUpperCase(); // problem on element\n" + 
-			"			case 4: return i2.get1()[0].toUpperCase(); // OK\n" + 
-			"			case 5: return i2.get2()[0].toUpperCase(); // problem on array\n" +
-			"			default: return \"\";\n" +
-			"		}\n" + 
-			"	}\n" + 
-			"}\n"
-		},
-		getCompilerOptions(),
-		"----------\n" + 
-		"1. ERROR in X.java (at line 16)\n" + 
-		"	case 0: return i1.get0()[0].toUpperCase(); // problem on array\n" + 
-		"	               ^^^^^^^^^\n" + 
-		"Potential null pointer access: The method get0() may return null\n" + 
-		"----------\n" + 
-		"2. ERROR in X.java (at line 17)\n" + 
-		"	case 1: return i1.get1()[0].toUpperCase(); // problem on element\n" + 
-		"	               ^^^^^^^^^^^^\n" + 
-		"Potential null pointer access: array element may be null\n" + 
-		"----------\n" + 
-		"3. ERROR in X.java (at line 18)\n" + 
-		"	case 2: return i1.get2()[0].toUpperCase(); // 2 problems\n" + 
-		"	               ^^^^^^^^^\n" + 
-		"Potential null pointer access: The method get2() may return null\n" + 
-		"----------\n" + 
-		"4. ERROR in X.java (at line 18)\n" + 
-		"	case 2: return i1.get2()[0].toUpperCase(); // 2 problems\n" + 
-		"	               ^^^^^^^^^^^^\n" + 
-		"Potential null pointer access: array element may be null\n" + 
-		"----------\n" + 
-		"5. ERROR in X.java (at line 19)\n" + 
-		"	case 3: return i2.get0()[0].toUpperCase(); // problem on element\n" + 
-		"	               ^^^^^^^^^^^^\n" + 
-		"Potential null pointer access: array element may be null\n" + 
-		"----------\n" + 
-		"6. ERROR in X.java (at line 21)\n" + 
-		"	case 5: return i2.get2()[0].toUpperCase(); // problem on array\n" + 
-		"	               ^^^^^^^^^\n" + 
-		"Potential null pointer access: The method get2() may return null\n" + 
-		"----------\n");
-}
-public void testBug434600() {
-	runConformTestWithLibs(
-		new String[] {
-			"bug/Main.java",
-			"package bug;\n" +
-			"public class Main {\n" + 
-			"	public static void main(final String[] args) {\n" + 
-			"		System.out.println(\"Hello World\");\n" + 
-			"	}\n" + 
-			"}\n",
-			"bug/package-info.java",
-			"@org.eclipse.jdt.annotation.NonNullByDefault\n" + 
-			"package bug;\n",
-			"bug/ExpressionNode.java",
-			"package bug;\n" + 
-			"\n" + 
-			"public interface ExpressionNode extends CopyableNode<ExpressionNode> {\n" + 
-			"	\n" + 
-			"}\n",
-			"bug/ExtendedNode.java",
-			"package bug;\n" + 
-			"\n" + 
-			"public interface ExtendedNode {\n" + 
-			"	\n" + 
-			"}\n",
-			"bug/CopyableNode.java",
-			"package bug;\n" + 
-			"\n" + 
-			"public interface CopyableNode<T extends ExtendedNode> extends ExtendedNode {\n" + 
-			"	\n" + 
-			"}\n"
-		},
-		getCompilerOptions(),
-		"",
-		"Hello World");
-}
-public void testBug434600a() {
-	runConformTestWithLibs(
-		new String[] {
-			"I.java",
-			"import java.util.*;\n" +
-			"import org.eclipse.jdt.annotation.*;\n" +
-			"interface I<S, T extends @Nullable List<@NonNull List<S>>> {\n" +
-			"}\n",
-			"C.java",
-			"import java.util.*;\n" +
-			"import org.eclipse.jdt.annotation.*;\n" +
-			"public class C implements I<@Nullable String, @Nullable ArrayList<@NonNull List<@Nullable String>>> {}\n"
-		},
-		getCompilerOptions(),
-		"");
-}
-public void testBug434600a_qualified() {
-	runConformTestWithLibs(
-		new String[] {
-			"p/I.java",
-			"package p;\n" +
-			"import java.util.*;\n" +
-			"import org.eclipse.jdt.annotation.*;\n" +
-			"public interface I<S, T extends @Nullable List<@NonNull List<S>>> {\n" +
-			"}\n",
-			"C.java",
-			"import org.eclipse.jdt.annotation.*;\n" +
-			"public class C implements p.I<java.lang.@Nullable String, java.util.@Nullable ArrayList<java.util.@NonNull List<java.lang.@Nullable String>>> {}\n"
-		},
-		getCompilerOptions(),
-		"");
-}
-public void testBug434600b() {
-	runNegativeTestWithLibs(
-		new String[] {
-			"I.java",
-			"import java.util.*;\n" +
-			"import org.eclipse.jdt.annotation.*;\n" +
-			"interface I<S, T extends @Nullable List<@NonNull List<S>>> {\n" +
-			"}\n",
-			"C.java",
-			"import java.util.*;\n" +
-			"import org.eclipse.jdt.annotation.*;\n" +
-			"public class C implements I<@Nullable String, ArrayList<@NonNull List<@Nullable String>>> {}\n" +
-			"class C1 {\n" +
-			"	I<String, @Nullable ArrayList<@Nullable List<String>>> field;\n" +
-			"}\n" +
-			"class C2 implements I<@NonNull String, @Nullable ArrayList<@NonNull List<@Nullable String>>> {}\n" // FIXME: cross checking for contradictory substitution for 'S' NYI
-		},
-		getCompilerOptions(),
-		"----------\n" + 
-		"1. ERROR in C.java (at line 3)\n" + 
-		"	public class C implements I<@Nullable String, ArrayList<@NonNull List<@Nullable String>>> {}\n" + 
-		"	                                              ^^^^^^^^^\n" + 
-		"Null constraint mismatch: The type \'ArrayList<@NonNull List<@Nullable String>>\' is not a valid substitute for the type parameter \'T extends @Nullable List<@NonNull List<S>>\'\n" + 
-		"----------\n" + 
-		"2. ERROR in C.java (at line 5)\n" + 
-		"	I<String, @Nullable ArrayList<@Nullable List<String>>> field;\n" + 
-		"	          ^^^^^^^^^^^^^^^^^^^\n" + 
-		"Null constraint mismatch: The type \'@Nullable ArrayList<@Nullable List<String>>\' is not a valid substitute for the type parameter \'T extends @Nullable List<@NonNull List<S>>\'\n" + 
-		"----------\n");
-}
-public void testBug434600b_qualified() {
-	runNegativeTestWithLibs(
-		new String[] {
-			"p/I.java",
-			"package p;\n" +
-			"import java.util.*;\n" +
-			"import org.eclipse.jdt.annotation.*;\n" +
-			"public interface I<S, T extends @Nullable List<@NonNull List<S>>> {\n" +
-			"}\n",
-			"C.java",
-			"import java.util.*;\n" +
-			"import org.eclipse.jdt.annotation.*;\n" +
-			"public class C implements p.I<@Nullable String, ArrayList<@NonNull List<@Nullable String>>> {}\n" +
-			"class C1 {\n" +
-			"	p.I<String, @Nullable ArrayList<@Nullable List<String>>> field;\n" +
-			"}\n" +
-			"class C2 implements p.I<@NonNull String, @Nullable ArrayList<@NonNull List<@Nullable String>>> {}\n" // FIXME: cross checking for contradictory substitution for 'S' NYI
-		},
-		getCompilerOptions(),
-		"----------\n" + 
-		"1. ERROR in C.java (at line 3)\n" + 
-		"	public class C implements p.I<@Nullable String, ArrayList<@NonNull List<@Nullable String>>> {}\n" + 
-		"	                                                ^^^^^^^^^\n" + 
-		"Null constraint mismatch: The type \'ArrayList<@NonNull List<@Nullable String>>\' is not a valid substitute for the type parameter \'T extends @Nullable List<@NonNull List<S>>\'\n" + 
-		"----------\n" + 
-		"2. ERROR in C.java (at line 5)\n" + 
-		"	p.I<String, @Nullable ArrayList<@Nullable List<String>>> field;\n" + 
-		"	            ^^^^^^^^^^^^^^^^^^^\n" + 
-		"Null constraint mismatch: The type \'@Nullable ArrayList<@Nullable List<String>>\' is not a valid substitute for the type parameter \'T extends @Nullable List<@NonNull List<S>>\'\n" + 
-		"----------\n");
-}
-public void testBug435399() {
-	runConformTestWithLibs(
-		new String[] {
-			"bug/Bug1.java",
-			"package bug;\n" + 
-			"\n" + 
-			"import org.eclipse.jdt.annotation.Nullable;\n" + 
-			"\n" + 
-			"public class Bug1 {\n" + 
-			"    public static <T> void method(@Nullable T value, T defaultValue) {\n" + 
-			"    }\n" + 
-			"    public void invoke() {\n" + 
-			"        method(Integer.valueOf(1), Boolean.TRUE);\n" + 
-			"    }\n" + 
-			"}\n"
-		},
-		getCompilerOptions(),
-		"");
-}
-public void testBug435962() {
-	runConformTestWithLibs(
-		new String[] {
-			"interfaces/CopyableNode.java",
-			"package interfaces;\n" + 
-			"public interface CopyableNode<T extends ExtendedNode> extends ExtendedNode {\n" + 
-			"	public T deepCopy();\n" + 
-			"}\n",
-			"interfaces/package-info.java",
-			"@org.eclipse.jdt.annotation.NonNullByDefault\n" + 
-			"package interfaces;\n",
-			"interfaces/ExtendedNode.java",
-			"package interfaces;\n" + 
-			"import java.util.ArrayList;\n" + 
-			"import org.eclipse.jdt.annotation.Nullable;\n" + 
-			"public interface ExtendedNode {\n" + 
-			"	ExtendedNode getParent();\n" + 
-			"	void setParent(ExtendedNode newParent);\n" + 
-			"	int numChildren();\n" + 
-			"	void mutateNode(ExtendedNode root);\n" + 
-			"	void getAllNodes(ArrayList<ExtendedNode> array);\n" + 
-			"	ExtendedNode getNode(int nodeIndex);\n" + 
-			"	<N extends ExtendedNode> void getNodesOfType(Class<N> desiredType,\n" + 
-			"			ArrayList<N> array);\n" + 
-			"	<N extends ExtendedNode> @Nullable N getRandomNodeOfType(\n" + 
-			"			Class<N> desiredType, ExtendedNode root, ExtendedNode caller);\n" + 
-			"}\n",
-			"interfaces/ValueNode.java",
-			"package interfaces;\n" + 
-			"public interface ValueNode extends ExtendedNode {\n" + 
-			"}\n",
-			"framework/package-info.java",
-			"@org.eclipse.jdt.annotation.NonNullByDefault\n" + 
-			"package framework;\n",
-			"framework/BinaryOpNode.java",
-			"package framework;\n" + 
-			"\n" + 
-			"import interfaces.CopyableNode;\n" + 
-			"import interfaces.ValueNode;\n" + 
-			"public abstract class BinaryOpNode<T extends ValueNode & CopyableNode<T>, O>\n" + 
-			"		extends EqualBinaryNode<T> implements ValueNode {\n" + 
-			"	@SuppressWarnings(\"unused\") private O op;\n" + 
-			"	\n" + 
-			"	protected BinaryOpNode(final T left, @org.eclipse.jdt.annotation.NonNull final O op, final T right) {\n" + 
-			"		super(left, right);\n" + 
-			"		this.op = op;\n" + 
-			"	}\n" + 
-			"}\n",
-			"framework/EqualBinaryNode.java",
-			"package framework;\n" + 
-			"\n" + 
-			"import interfaces.CopyableNode;\n" + 
-			"import interfaces.ExtendedNode;\n" + 
-			"public abstract class EqualBinaryNode<T extends ExtendedNode & CopyableNode<T>>\n" + 
-			"		implements ExtendedNode {\n" + 
-			"	protected T left;\n" + 
-			"	protected T right;\n" + 
-			"	\n" + 
-			"	protected EqualBinaryNode(final T left, final T right) {\n" + 
-			"		this.left = left;\n" + 
-			"		this.right = right;\n" + 
-			"	}\n" + 
-			"}\n"
-		},
-		getCompilerOptions(),
-		"");
-}
-public void testBug440462() {
-	runConformTestWithLibs(
-		new String[]{
-			"CompilerError.java",
-			"import org.eclipse.jdt.annotation.NonNullByDefault;\n" + 
-			"import org.eclipse.jdt.annotation.Nullable;\n" + 
-			"import java.util.*;\n" + 
-			"@NonNullByDefault\n" + 
-			"public class CompilerError {\n" + 
-			"\n" + 
-			"    List<@Nullable ? extends Integer> list = new ArrayList<@Nullable Integer>();\n" + // FIXME: should be able to use diamond!
-			"\n" + 
-			"}\n"
-		},
-		getCompilerOptions(),
-		"");
-}
-public void testBug440773() {
-	runConformTestWithLibs(
-		new String[] {
-			"CountingComparator.java",
-			"import java.util.Comparator;\n" + 
-			"\n" + 
-			"import org.eclipse.jdt.annotation.*;\n" + 
-			"\n" + 
-			"\n" + 
-			"@NonNullByDefault\n" + 
-			"public class CountingComparator<T> implements Comparator<T> {\n" + 
-			"\n" + 
-			"    private int m_accessCount = 0;\n" + 
-			"\n" + 
-			"    private final Comparator<T> m_wrapped;\n" + 
-			"\n" + 
-			"    public CountingComparator(final Comparator<T> wrapped) {\n" + 
-			"        m_wrapped = wrapped;\n" + 
-			"    }\n" + 
-			"\n" + 
-			"    @Override\n" + 
-			"    @NonNullByDefault(DefaultLocation.RETURN_TYPE)\n" + 
-			"    public int compare(final T element1, final T element2) {\n" + 
-			"        m_accessCount++;\n" + 
-			"        return m_wrapped.compare(element1, element2);\n" + 
-			"    }\n" + 
-			"}\n"
-		},
-		getCompilerOptions(),
-		"");
-}
-public void testBug439298_comment2() {
-	runConformTestWithLibs(
-		new String[] {
-			"Extract.java",
-			"import org.eclipse.jdt.annotation.*;\n" + 
-			"\n" + 
-			"class R<T> {\n" + 
-			"	R(@Nullable T t) {}\n" + 
-			"}\n" + 
-			"class A {}\n" + 
-			"@NonNullByDefault\n" + 
-			"public class Extract {\n" + 
-			"	R<A> test() {\n" + 
-			"		return new R<A>(null);\n" + 
-			"	}\n" + 
-			"}\n"
-		},
-		getCompilerOptions(),
-		"");
-}
-public void testBug439298_comment3() {
-	runConformTestWithLibs(
-		new String[] {
-			"Extract.java",
-			"import org.eclipse.jdt.annotation.*;\n" + 
-			"\n" + 
-			"class R<T> {\n" + 
-			"	R(@Nullable T t) {}\n" + 
-			"}\n" + 
-			"class A {}\n" + 
-			"public class Extract {\n" + 
-			"	R<A> test() {\n" + 
-			"		return new R<@NonNull A>(null);\n" + 
-			"	}\n" + 
-			"}\n"
-		},
-		getCompilerOptions(),
-		"");
-}
-public void testBug439298_comment4() {
-	runConformTestWithLibs(
-		new String[] {
-			"Extract.java",
-			"import org.eclipse.jdt.annotation.*;\n" + 
-			"\n" + 
-			"class R<T> {\n" + 
-			"    R(@Nullable T t) {}\n" + 
-			"}\n" + 
-			"class A {}\n" + 
-			"public class Extract {\n" + 
-			"    R<@NonNull A> test() {\n" + 
-			"        return new R<>(null);\n" + 
-			"    }\n" + 
-			"}\n"
-		},
-		getCompilerOptions(),
-		"");
-}
-// this code raised: java.lang.IllegalArgumentException: Type doesn't have its own method?
-// at org.eclipse.jdt.internal.compiler.lookup.SyntheticFactoryMethodBinding.applyTypeArgumentsOnConstructor(SyntheticFactoryMethodBinding.java:40)
-public void testBug440764() {
-	runNegativeTestWithLibs(
-		new String[] {
-			"Extract.java",
-			"import java.util.Comparator;\n" + 
-			"\n" + 
-			"import org.eclipse.jdt.annotation.*;\n" + 
-			"\n" + 
-			"@NonNullByDefault({ DefaultLocation.TYPE_PARAMETER })\n" + 
-			"public class Extract<T> implements Comparator<@NonNull T>  {\n" + // FIXME: annot on 'T' shouldn't be needed
-			"	public Extract(Comparator<T> wrapped) {\n" + 
-			"	}\n" + 
-			"\n" + 
-			"	@Override\n" + 
-			"	public int compare(T o1, T o2) {\n" + 
-			"		return 0;\n" + 
-			"	}\n" + 
-			"	\n" + 
-			"	void test(final Comparator<@Nullable Integer> c) {\n" + 
-			"		new Extract<>(c).compare(1, null);\n" + 
-			"	}\n" + 
-			"}\n"
-		},
-		getCompilerOptions(),
-		"----------\n" + 
-		"1. ERROR in Extract.java (at line 16)\n" + 
-		"	new Extract<>(c).compare(1, null);\n" + 
-		"	              ^\n" + 
-		"Null type mismatch (type annotations): required \'Comparator<@NonNull Integer>\' but this expression has type \'Comparator<@Nullable Integer>\'\n" + 
-		"----------\n" + 
-		"2. ERROR in Extract.java (at line 16)\n" + 
-		"	new Extract<>(c).compare(1, null);\n" + 
-		"	                            ^^^^\n" + 
-		"Null type mismatch: required \'@NonNull Integer\' but the provided value is null\n" + 
-		"----------\n");
-}
-public void testBug440759a() {
-	runNegativeTestWithLibs(
-		new String[] {
-			"X.java",
-			"import org.eclipse.jdt.annotation.*;\n" +
-			"@NonNullByDefault\n" +
-			"public class X<T> {\n" +
-			"	T test(T t) {\n" +
-			"		@NonNull T localT = t; // err#1\n" +
-			"		return null; // err must mention free type variable, not @NonNull\n" +
-			"	}\n" +
-			"}\n"
-		},
-		getCompilerOptions(),
-		"----------\n" + 
-		"1. WARNING in X.java (at line 5)\n" + 
-		"	@NonNull T localT = t; // err#1\n" + 
-		"	                    ^\n" + 
-		"Null type safety (type annotations): The expression of type \'T\' needs unchecked conversion to conform to \'@NonNull T\'\n" + 
-		"----------\n" + 
-		"2. ERROR in X.java (at line 6)\n" + 
-		"	return null; // err must mention free type variable, not @NonNull\n" + 
-		"	       ^^^^\n" + 
-		"Null type mismatch (type annotations): \'null\' is not compatible to the free type variable \'T\'\n" + 
-		"----------\n");
-}
-// involves overriding, work done in ImplicitNullAnnotationVerifier.checkNullSpecInheritance()
-public void testBug440759b() {
-	runNegativeTestWithLibs(
-		new String[] {
-			"X.java",
-			"import org.eclipse.jdt.annotation.*;\n" +
-			"interface Y<T> {\n" +
-			"	T test(T t);\n" +
-			"}\n" +
-			"@NonNullByDefault\n" +
-			"public class X<T> implements Y<T> {\n" +
-			"	public T test(T t) {\n" +
-			"		@NonNull T localT = t; // err#1\n" +
-			"		return null; // err must mention free type variable, not @NonNull\n" +
-			"	}\n" +
-			"}\n"
-		},
-		getCompilerOptions(),
-		"----------\n" + 
-		"1. WARNING in X.java (at line 8)\n" + 
-		"	@NonNull T localT = t; // err#1\n" + 
-		"	                    ^\n" + 
-		"Null type safety (type annotations): The expression of type \'T\' needs unchecked conversion to conform to \'@NonNull T\'\n" + 
-		"----------\n" + 
-		"2. ERROR in X.java (at line 9)\n" + 
-		"	return null; // err must mention free type variable, not @NonNull\n" + 
-		"	       ^^^^\n" + 
-		"Null type mismatch (type annotations): \'null\' is not compatible to the free type variable \'T\'\n" + 
-		"----------\n");
-}
-public void testBug438383() {
-	runConformTestWithLibs(
-		new String[] {
-			"Foo.java",
-			"import java.util.*;\n" + 
-			"import java.util.function.Supplier;\n" + 
-			"import org.eclipse.jdt.annotation.NonNullByDefault;\n" + 
-			"\n" + 
-			"@NonNullByDefault public class Foo {\n" + 
-			"    static void foo(Supplier<List<?>> f) { }\n" + 
-			"    \n" + 
-			"    static void test() {\n" + 
-			"        foo(ArrayList::new);\n" + 
-			"    }\n" + 
-			"}\n"
-		},
-		getCompilerOptions(),
-		"");
-}
-public void testBug437270() {
-	runConformTestWithLibs(
-		new String[] {
-			"Foo.java",
-			"import org.eclipse.jdt.annotation.*;\n" +
-			"public class Foo {\n" +
-			"	void test(String[] arguments) {\n" + 
-			"		if (arguments != null) {\n" + 
-			"			String @NonNull [] temp = arguments;\n" + 
-			"		}\n" +
-			"	}\n" +
-			"}\n"
-		},
-		getCompilerOptions(),
-		"");
-}
-public void testBug437270_comment3() {
-	runConformTestWithLibs(
-		new String[] {
-			"Foo.java",
-			"import org.eclipse.jdt.annotation.*;\n" +
-			"public class Foo {\n" +
-			"    void test()  {\n" + 
-			"        @NonNull Object b = new Object();\n" + 
-			"        Object @NonNull[] c = { new Object() };\n" + 
-			"        \n" + 
-			"        test2( b );\n" + 
-			"        test3( c );\n" + 
-			"    }\n" + 
-			"    \n" + 
-			"    void test2(@Nullable Object z)  {  }\n" + 
-			"    \n" + 
-			"    void test3(Object @Nullable[] z)  {  }\n" +
-			"}\n"
-		},
-		getCompilerOptions(),
-		"");
-}
-public void testBug435841() {
-	runConformTestWithLibs(
-		new String[] {
-			"ArrayProblem.java",
-			"import org.eclipse.jdt.annotation.*;\n" +
-			"@NonNullByDefault\n" + 
-			"public class ArrayProblem {\n" + 
-			"	private String[] data = new String[0];\n" + 
-			"	\n" + 
-			"	void error1() {\n" + 
-			"		foo(data);  // Compiler error: required 'String @Nullable[]', but this expression has type 'String @NonNull[]'\n" + 
-			"	}\n" + 
-			"	\n" + 
-			"	private String[] foo(String @Nullable[] input) {\n" + 
-			"		return new String[0];\n" + 
-			"	}\n" + 
-			"	\n" + 
-			"	String @Nullable[] error2() {\n" + 
-			"		String @NonNull[] nonnull = new String[0];\n" + 
-			"		return nonnull;  // Compiler error: required 'String @Nullable[]' but this expression has type 'String @NonNull[]'\n" + 
-			"	}\n" + 
-			"}\n"
-		},
-		getCompilerOptions(),
-		"");
-}
-public void testBug441693() {
-	runConformTestWithLibs(
-		new String[] {
-			"Foo.java",
-			"import org.eclipse.jdt.annotation.NonNull;\n" + 
-			"import org.eclipse.jdt.annotation.NonNullByDefault;\n" + 
-			"import org.eclipse.jdt.annotation.Nullable;\n" + 
-			"\n" + 
-			"@NonNullByDefault({})\n" + 
-			"public abstract class Foo {\n" + 
-			"    \n" + 
-			"    abstract <T> @NonNull T requireNonNull(@Nullable T obj);\n" + 
-			"    \n" + 
-			"    @NonNull Iterable<@NonNull String> iterable;\n" + 
-			"    \n" + 
-			"    Foo(@Nullable Iterable<@NonNull String> iterable) {\n" + 
-			"        this.iterable = requireNonNull(iterable); // (*)\n" + 
-			"    }\n" + 
-			"}\n"
-		},
-		getCompilerOptions(),
-		"");
-}
-public void testBug441693other() {
-	runNegativeTestWithLibs(
-		new String[] {
-			"Foo.java",
-			"import org.eclipse.jdt.annotation.NonNull;\n" + 
-			"import org.eclipse.jdt.annotation.NonNullByDefault;\n" + 
-			"import org.eclipse.jdt.annotation.Nullable;\n" +
-			"import java.util.*;\n" + 
-			"\n" + 
-			"@NonNullByDefault({})\n" + 
-			"public abstract class Foo {\n" + 
-			"    \n" + 
-			"    abstract <T> @NonNull T requireNonNull(@Nullable T obj);\n" + 
-			"    \n" + 
-			"    @NonNull String @NonNull[] array;\n" + 
-			"    \n" + 
-			"    Foo(@NonNull String @Nullable[] arr) {\n" + 
-			"        this.array = requireNonNull(arr); // (*)\n" + 
-			"    }\n" +
-			"    @NonNull Foo testWild1(@Nullable List<? extends @NonNull Foo> foos) {\n" +
-			"        return requireNonNull(foos).get(0);\n" +
-			"    }\n" + 
-			"    @NonNull Foo testWild2(@Nullable List<@Nullable ? extends List<@NonNull Foo>> foos) {\n" +
-			"        return requireNonNull(foos.get(0)).get(0);\n" +
-			"    }\n" + 
-			"}\n"
-		},
-		getCompilerOptions(),
-		"----------\n" + 
-		"1. ERROR in Foo.java (at line 20)\n" + 
-		"	return requireNonNull(foos.get(0)).get(0);\n" + 
-		"	                      ^^^^\n" + 
-		"Potential null pointer access: this expression has a \'@Nullable\' type\n" + 
-		"----------\n");
-}
-// https://bugs.eclipse.org/bugs/show_bug.cgi?id=439158, [1.8][compiler][null] Adding null annotation to return type causes IllegalStateException and sometimes InvocationTargetException
-public void testBug439158() {
-	runConformTestWithLibs(
-		new String[] {
-			"Test.java",
-			"import java.util.Collection;\n" + 
-			"import java.util.List;\n" + 
-			"import java.util.Set;\n" +
-			"import org.eclipse.jdt.annotation.*;\n" + 
-			"\n" + 
-			"public class Test {\n" + 
-			"	class X {\n" + 
-			"		\n" + 
-			"	}\n" + 
-			"	\n" + 
-			"	public static <C extends Collection<?>, A extends C, B extends C>\n" + 
-			"			@Nullable A transform(B arg) {\n" + 
-			"		return null;\n" + 
-			"	}\n" + 
-			"	\n" + 
-			"	public static void main(String[] args) {\n" + 
-			"		List<X> list = null;\n" + 
-			"		Set<X> result = transform(list);\n" + 
-			"	}\n" + 
-			"}\n"
-		},
-		getCompilerOptions(),
-		"");
-}
-// https://bugs.eclipse.org/bugs/show_bug.cgi?id=434579, [1.8][compiler][null] Annotation-based null analysis causes incorrect type errors
-public void testBug434579() {
-	Map options = getCompilerOptions();
-	runConformTestWithLibs(
-		new String[] {
-			"AbstractNode.java",
-			"import org.eclipse.jdt.annotation.NonNullByDefault;\n" +
-		    "@NonNullByDefault\n" +
-			"interface ExtendedNode {\n" +
-			"	ExtendedNode getParent();\n" +
-			"	void setParent(ExtendedNode newParent);\n" +
-			"}\n" +
-			"@NonNullByDefault\n" +
-			"public class AbstractNode implements ExtendedNode {\n" +
-			"	private ExtendedNode parent;\n" +
-			"	protected AbstractNode() {\n" +
-			"		parent = this;\n" +
-			"	}\n" +
-			"	@Override\n" +
-			"	public ExtendedNode getParent() {\n" +
-			"		return parent;\n" +
-			"	}\n" +
-			"	@Override\n" +
-			"	public void setParent(final ExtendedNode newParent) {\n" +
-			"		parent = newParent;\n" +
-			"	}\n" +
-			"}\n"
-		},
-		options,
-		"");
-	runConformTestWithLibs(
-		new String[] {
-			"UnequalBinaryNode.java",
-			"public class UnequalBinaryNode<L extends ExtendedNode, R extends ExtendedNode>\n" +
-			"		extends AbstractNode {\n" +
-			"	private L left;\n" +
-			"	private R right;\n" +
-			"	public UnequalBinaryNode(final L initialLeft, final R initialRight) {\n" +
-			"		left = initialLeft;\n" +
-			"		right = initialRight;\n" +
-			"		left.setParent(this);\n" +
-			"		right.setParent(this); // error on this line without fix\n" +
-			"	}\n" +
-			"}\n"
-		},
-		options,
-		"");
-}
-//https://bugs.eclipse.org/bugs/show_bug.cgi?id=434582,
-//[1.8][compiler][null] @Nullable annotation in type parameter causes NullPointerException in JDT core
-public void testBug434582() {
-	runNegativeTestWithLibs(
-			new String[] {
-				"X.java",
-				"import org.eclipse.jdt.annotation.Nullable;\n" +
-				"import org.eclipse.jdt.annotation.NonNullByDefault;\n" +
-				"@NonNullByDefault\n" +
-				"class ProgramNode {}\n" +
-				"@NonNullByDefault\n" +
-				"interface ConcreteNodeVisitor<R, P> {\n" +
-				"	R visit(ProgramNode node, P extraParameter);\n" +
-				"}\n" +
-				"public class X implements\n" +
-				"		ConcreteNodeVisitor<Boolean, @Nullable Object> {\n" +
-				"	public Boolean visit(ProgramNode node, Object extraParameter) {\n" +
-				"		return Boolean.FALSE;\n" +
-				"	}\n" +
-				"}\n"
-			},
-			"----------\n" +
-			"1. WARNING in X.java (at line 11)\n" +
-			"	public Boolean visit(ProgramNode node, Object extraParameter) {\n" +
-			"	                     ^^^^^^^^^^^\n" +
-			"Missing non-null annotation: inherited method from ConcreteNodeVisitor<Boolean,Object> specifies this parameter as @NonNull\n" +
-			"----------\n" +
-			"2. ERROR in X.java (at line 11)\n" +
-			"	public Boolean visit(ProgramNode node, Object extraParameter) {\n" +
-			"	                                       ^^^^^^\n" +
-			"Missing nullable annotation: inherited method from ConcreteNodeVisitor<Boolean,Object> specifies this parameter as @Nullable\n" +
-			"----------\n");
-}
-//https://bugs.eclipse.org/bugs/show_bug.cgi?id=434582,
-//[1.8][compiler][null] @Nullable annotation in type parameter causes NullPointerException in JDT core
-public void testBug434582a() {
-	runNegativeTestWithLibs(
-		new String[] {
-				"X.java",
-				"import org.eclipse.jdt.annotation.Nullable;\n" +
-				"import org.eclipse.jdt.annotation.NonNullByDefault;\n" +
-				"@NonNullByDefault\n" +
-				"class ProgramNode {}\n" +
-				"@NonNullByDefault\n" +
-				"interface ConcreteNodeVisitor<R, P> {\n" +
-				"	void visit(ProgramNode node, P extraParameter);\n" +
-				"}\n" +
-				"public class X implements\n" +
-				"		ConcreteNodeVisitor<Boolean, @Nullable Object> {\n" +
-				"	public void visit(ProgramNode node, Object extraParameter) {}\n" +
-				"}\n"
-			},
-			"----------\n" +
-			"1. WARNING in X.java (at line 11)\n" +
-			"	public void visit(ProgramNode node, Object extraParameter) {}\n" +
-			"	                  ^^^^^^^^^^^\n" +
-			"Missing non-null annotation: inherited method from ConcreteNodeVisitor<Boolean,Object> specifies this parameter as @NonNull\n" +
-			"----------\n" +
-			"2. ERROR in X.java (at line 11)\n" +
-			"	public void visit(ProgramNode node, Object extraParameter) {}\n" +
-			"	                                    ^^^^^^\n" +
-			"Missing nullable annotation: inherited method from ConcreteNodeVisitor<Boolean,Object> specifies this parameter as @Nullable\n" +
-			"----------\n");
-}
-// https://bugs.eclipse.org/bugs/show_bug.cgi?id=443467, [1.8][null]InternalError: Unexpected binding type
-public void test443467() throws Exception {
 	String jreDirectory = Util.getJREDirectory();
 	String jfxJar = Util.toNativePath(jreDirectory + "/lib/ext/jfxrt.jar");
 	this.runNegativeTestWithExtraLibs(
@@ -15851,5 +8107,4 @@
 				"}\n"
 			}, getCompilerOptions(), "");
 }
-}
->>>>>>> 66a32f13
+}