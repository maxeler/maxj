--- conflicted
+++ resolved
@@ -6,13 +6,9 @@
 import java.lang.annotation.Target;
 import java.lang.annotation.Repeatable;
 
-<<<<<<< HEAD
-record R4(@Marker4 int... i) {}
-=======
 record R4(@Marker4 int... i) {
 	public R4 {}
 }
->>>>>>> e13b5a97
 // record R4(@Marker4  @Marker5() @Marker5() int... i) {} // This will cause failures in RecordElementProcessor#testRecords10
 
 @Retention(RetentionPolicy.RUNTIME)
